--- conflicted
+++ resolved
@@ -322,12 +322,7 @@
 		}
 	}
 
-<<<<<<< HEAD
-	c.MainCfg.DefaultEnabledInputs = inputs
-=======
 	c.DefaultEnabledInputs = inputs
-
->>>>>>> 4b30d696
 }
 
 func (c *Config) LoadEnvs(mcp string) error {
