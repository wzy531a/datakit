--- conflicted
+++ resolved
@@ -30,19 +30,12 @@
 
 			HTTPBind: "0.0.0.0:9529",
 
-<<<<<<< HEAD
-			LogLevel: "info",
-			Log:      filepath.Join(InstallDir, "datakit.log"),
-			GinLog:   filepath.Join(InstallDir, "gin.log"),
-			DataWay:  &DataWayCfg{},
-=======
 			LogLevel:  "info",
 			Log:       filepath.Join(InstallDir, "datakit.log"),
 			LogRotate: 32,
 			LogUpload: false,
-
-			GinLog: filepath.Join(InstallDir, "gin.log"),
->>>>>>> 3b08217e
+			GinLog:    filepath.Join(InstallDir, "gin.log"),
+			DataWay:   &DataWayCfg{},
 
 			RoundInterval: false,
 			cfgPath:       filepath.Join(InstallDir, "datakit.conf"),
