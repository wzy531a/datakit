package datakit

import (
	"bytes"
	"fmt"
	"io/ioutil"
	"os"
	"path/filepath"
	"runtime"
	"strings"
	"time"

	bstoml "github.com/BurntSushi/toml"
	"gitlab.jiagouyun.com/cloudcare-tools/cliutils"
	"gitlab.jiagouyun.com/cloudcare-tools/cliutils/logger"
)

var (
	IntervalDuration = 10 * time.Second

	Cfg = DefaultConfig()
)

func DefaultConfig() *Config {
	c := &Config{ //nolint:dupl
		GlobalTags: map[string]string{
			"project": "",
			"cluster": "",
			"site":    "",
		},

		DataWay: &DataWayCfg{},

		flushInterval: Duration{Duration: time.Second * 10},
		Interval:      "10s",
		ProtectMode:   true,

		HTTPListen: "localhost:9529",
		HTTPAPI: &apiConfig{
			RUMOriginIPHeader: "X-Forward-For",
		},

		LogLevel:  "info",
		Log:       filepath.Join("/var/log/datakit", "log"),
		LogRotate: 32,
		GinLog:    filepath.Join("/var/log/datakit", "gin.log"),

		BlackList: []*InputHostList{
			&InputHostList{Hosts: []string{}, Inputs: []string{}},
		},
		WhiteList: []*InputHostList{
			&InputHostList{Hosts: []string{}, Inputs: []string{}},
		},
	}

	// windows 下，日志继续跟 datakit 放在一起
	if runtime.GOOS == OSWindows {
		c.Log = filepath.Join(InstallDir, "log")
		c.GinLog = filepath.Join(InstallDir, "gin.log")
	}

	return c
}

type apiConfig struct {
	RUMOriginIPHeader string `toml:"rum_origin_ip_header"`
}

type Config struct {
	UUID           string `toml:"-"`
	UUIDDeprecated string `toml:"uuid,omitempty"` // deprecated

	Name    string      `toml:"name,omitempty"`
	DataWay *DataWayCfg `toml:"dataway,omitempty"`

	HTTPBindDeprecated string `toml:"http_server_addr,omitempty"`
	HTTPListen         string `toml:"http_listen,omitempty"`

	HTTPAPI *apiConfig `toml:"http_api"`

	Log       string `toml:"log"`
	LogLevel  string `toml:"log_level"`
	LogRotate int    `toml:"log_rotate,omitempty"`

	GinLog     string            `toml:"gin_log"`
	GlobalTags map[string]string `toml:"global_tags"`

	EnablePProf bool `toml:"enable_pprof,omitempty"`
	ProtectMode bool `toml:"protect_mode,omitempty"`

	Interval             string `toml:"interval"`
	flushInterval        Duration
	OutputFile           string    `toml:"output_file"`
	Hostname             string    `toml:"hostname,omitempty"`
	DefaultEnabledInputs []string  `toml:"default_enabled_inputs,omitempty"`
	InstallDate          time.Time `toml:"install_date,omitempty"`

	BlackList []*InputHostList `toml:"black_lists,omitempty"`
	WhiteList []*InputHostList `toml:"white_lists,omitempty"`

	EnableElection bool `toml:"enable_election"`

	EnableUncheckedInputs bool `toml:"enable_unchecked_inputs,omitempty"`
}

type InputHostList struct {
	Hosts  []string `toml:"hosts"`
	Inputs []string `toml:"inputs"`
}

func (i *InputHostList) MatchHost(host string) bool {
	for _, hostname := range i.Hosts {
		if hostname == host {
			return true
		}
	}

	return false
}

func (i *InputHostList) MatchInput(input string) bool {
	for _, name := range i.Inputs {
		if name == input {
			return true
		}
	}

	return false
}

func InitDirs() {
	for _, dir := range []string{
		DataDir,
		ConfdDir,
		PipelineDir,
		PipelinePatternDir} {
		if err := os.MkdirAll(dir, os.ModePerm); err != nil {
			l.Fatalf("create %s failed: %s", dir, err)
		}
	}
}

func (c *Config) LoadMainConfig(p string) error {
	cfgdata, err := ioutil.ReadFile(p)
	if err != nil {
		l.Errorf("read main cfg %s failed: %s", p, err.Error())
		return err
	}

	return c.DoLoadMainConfig(cfgdata)
}

func (c *Config) InitCfg(p string) error {

	if c.Hostname == "" {
		c.setHostname()
	}

	if mcdata, err := TomlMarshal(c); err != nil {
		l.Errorf("TomlMarshal(): %s", err.Error())
		return err
	} else {

		if err := ioutil.WriteFile(p, mcdata, 0600); err != nil {
			l.Errorf("error creating %s: %s", p, err)
			return err
		}
	}

	return nil
}

func (c *Config) DoLoadMainConfig(cfgdata []byte) error {
	_, err := bstoml.Decode(string(cfgdata), c)
	if err != nil {
		l.Errorf("unmarshal main cfg failed %s", err.Error())
		return err
	}

	if c.EnableUncheckedInputs {
		EnableUncheckInputs = true
	}

	// load datakit UUID
	if c.UUIDDeprecated != "" {
		// dump UUIDDeprecated to .id file
<<<<<<< HEAD
		if err := CreateUUIDFile(Cfg.UUIDDeprecated); err != nil {
=======
		if err := CreateUUIDFile(UUIDFile, Cfg.MainCfg.UUIDDeprecated); err != nil {
>>>>>>> 2f56a458
			l.Fatalf("create datakit id failed: %s", err.Error())
		}
		c.UUID = c.UUIDDeprecated
	} else {
		c.UUID, err = LoadUUID()
		if err != nil {
			l.Fatalf("load datakit id failed: %s", err.Error())
		}
	}

	if c.OutputFile != "" {
		OutputFile = c.OutputFile
	}

	if c.Hostname == "" {
		c.setHostname()
	}
	if c.GlobalTags == nil {
		c.GlobalTags = map[string]string{}
	}

	// add global tag implicitly
	if _, ok := c.GlobalTags["host"]; !ok {
		c.GlobalTags["host"] = c.Hostname
	}

	if c.DataWay.DeprecatedURL != "" {
		c.DataWay.Urls = append(c.DataWay.Urls, c.DataWay.DeprecatedURL)
	}

	if len(c.DataWay.Urls) == 0 {
		l.Fatal("dataway URL not set")
	}

	// set global log root
	l.Infof("set log to %s", c.Log)
	logger.MaxSize = c.LogRotate
	logger.SetGlobalRootLogger(c.Log, c.LogLevel, logger.OPT_DEFAULT)

	l = logger.SLogger("datakit")

	dw, err := ParseDataway(c.DataWay.Urls)
	if err != nil {
		return err
	}

	c.DataWay = dw

	if c.Interval != "" {
		du, err := time.ParseDuration(c.Interval)
		if err != nil {
			l.Warnf("parse %s failed: %s, set default to 10s", c.Interval)
			du = time.Second * 10
		}
		IntervalDuration = du
	}

	// reset global tags
	for k, v := range c.GlobalTags {

		// NOTE: accept `__` and `$` as tag-key prefix, to keep compatible with old prefix `$`
		// by using `__` as prefix, avoid escaping `$` in Powershell and shell

		switch strings.ToLower(v) {
		case `__datakit_hostname`, `$datakit_hostname`:
			if c.Hostname == "" {
				c.setHostname()
			}

			c.GlobalTags[k] = c.Hostname
			l.Debugf("set global tag %s: %s", k, c.Hostname)

		case `__datakit_ip`, `$datakit_ip`:
			c.GlobalTags[k] = "unavailable"

			if ipaddr, err := LocalIP(); err != nil {
				l.Errorf("get local ip failed: %s", err.Error())
			} else {
				l.Debugf("set global tag %s: %s", k, ipaddr)
				c.GlobalTags[k] = ipaddr
			}

		case `__datakit_uuid`, `__datakit_id`, `$datakit_uuid`, `$datakit_id`:
			c.GlobalTags[k] = c.UUID
			l.Debugf("set global tag %s: %s", k, c.UUID)

		default:
			// pass
		}
	}

	// remove deprecated UUID field in main configure
	if c.UUIDDeprecated != "" {
		c.UUIDDeprecated = "" // clear deprecated UUID field
		buf := new(bytes.Buffer)
		if err := bstoml.NewEncoder(buf).Encode(c); err != nil {
			l.Fatalf("encode main configure failed: %s", err.Error())
		}
		if err := ioutil.WriteFile(MainConfPath, buf.Bytes(), os.ModePerm); err != nil {
			l.Fatalf("refresh main configure failed: %s", err.Error())
		}

		l.Info("refresh main configure ok")
	}

	return nil
}

func (c *Config) setHostname() {
	hn, err := os.Hostname()
	if err != nil {
		l.Errorf("get hostname failed: %s", err.Error())
	} else {
		c.Hostname = hn
		l.Infof("set hostname to %s", hn)
	}
}

func (c *Config) EnableDefaultsInputs(inputlist string) {
	inputs := []string{}
	inputsUnique := make(map[string]bool)

	for _, name := range c.DefaultEnabledInputs {
		if _, ok := inputsUnique[name]; !ok {
			inputsUnique[name] = true
			inputs = append(inputs, name)
		}
	}

	elems := strings.Split(inputlist, ",")
	for _, name := range elems {
		if _, ok := inputsUnique[name]; !ok {
			inputsUnique[name] = true
			inputs = append(inputs, name)
		}
	}

	c.DefaultEnabledInputs = inputs

}

func (c *Config) LoadEnvs(mcp string) error {
	if !Docker { // only accept configs from ENV within docker
		return nil
	}

	enableInputs := os.Getenv("ENV_ENABLE_INPUTS")
	if enableInputs != "" {
		c.EnableDefaultsInputs(enableInputs)
	}

	globalTags := os.Getenv("ENV_GLOBAL_TAGS")
	if globalTags != "" {
		c.GlobalTags = ParseGlobalTags(globalTags)
	}

	loglvl := os.Getenv("ENV_LOG_LEVEL")
	if loglvl != "" {
		c.LogLevel = loglvl
	}

	dwURL := os.Getenv("ENV_DATAWAY")
	if dwURL != "" {
		dwURLs := []string{dwURL}
		dw, err := ParseDataway(dwURLs)
		if err != nil {
			return err
		}

		if err := dw.Test(); err != nil {
			return err
		}

<<<<<<< HEAD
		c.DataWay = dw
=======
		c.MainCfg.DataWay = dw
		c.MainCfg.DataWay.Urls = dwURLs
>>>>>>> 2f56a458
	}

	dkhost := os.Getenv("ENV_HOSTNAME")
	if dkhost != "" {
		l.Debugf("set hostname to %s from ENV", dkhost)
		c.Hostname = dkhost
	} else {
		c.setHostname()
	}

	c.Name = os.Getenv("ENV_NAME")

	if fi, err := os.Stat(mcp); err != nil || fi.Size() == 0 { // create the main config
		if c.UUID == "" { // datakit.conf not exit: we have to create new datakit with new UUID
			c.UUID = cliutils.XID("dkid_")
		}

		c.InstallDate = time.Now()

		cfgdata, err := TomlMarshal(c)
		if err != nil {
			l.Errorf("failed to build main cfg %s", err)
			return err
		}

		l.Debugf("generating datakit.conf...")
		if err := ioutil.WriteFile(mcp, cfgdata, os.ModePerm); err != nil {
			l.Error(err)
			return err
		}
	}

	dkid := os.Getenv("ENV_UUID")
	if dkid == "" {
		return fmt.Errorf("ENV_UUID not set")
	}

	if err := CreateUUIDFile(UUIDFile, dkid); err != nil {
		l.Errorf("create id file: %s", err.Error())
		return err
	}

	return nil
}

func ParseGlobalTags(s string) map[string]string {
	tags := map[string]string{}

	parts := strings.Split(s, ",")
	for _, p := range parts {
		arr := strings.Split(p, "=")
		if len(arr) != 2 {
			l.Warnf("invalid global tag: %s, ignored", p)
			continue
		}

		tags[arr[0]] = arr[1]
	}

	return tags
}

func CreateUUIDFile(f, uuid string) error {
	return ioutil.WriteFile(f, []byte(uuid), os.ModePerm)
}

func LoadUUID() (string, error) {
	if data, err := ioutil.ReadFile(UUIDFile); err != nil {
		return "", err
	} else {
		return string(data), nil
	}
}

func MoveDeprecatedCfg() {
	if _, err := os.Stat(MainConfPathDeprecated); err == nil {
		if err := os.Rename(MainConfPathDeprecated, MainConfPath); err != nil {
			l.Fatal("move deprecated main configure failed: %s", err.Error())
		}
		l.Infof("move %s to %s", MainConfPathDeprecated, MainConfPath)
	}
}

func ProtectedInterval(min, max, cur time.Duration) time.Duration {
	if Cfg.ProtectMode {
		if cur >= max {
			return max
		}

		if cur <= min {
			return min
		}
	}

	return cur
}<|MERGE_RESOLUTION|>--- conflicted
+++ resolved
@@ -184,11 +184,7 @@
 	// load datakit UUID
 	if c.UUIDDeprecated != "" {
 		// dump UUIDDeprecated to .id file
-<<<<<<< HEAD
-		if err := CreateUUIDFile(Cfg.UUIDDeprecated); err != nil {
-=======
-		if err := CreateUUIDFile(UUIDFile, Cfg.MainCfg.UUIDDeprecated); err != nil {
->>>>>>> 2f56a458
+		if err := CreateUUIDFile(UUIDFile, Cfg.UUIDDeprecated); err != nil {
 			l.Fatalf("create datakit id failed: %s", err.Error())
 		}
 		c.UUID = c.UUIDDeprecated
@@ -362,12 +358,8 @@
 			return err
 		}
 
-<<<<<<< HEAD
 		c.DataWay = dw
-=======
-		c.MainCfg.DataWay = dw
-		c.MainCfg.DataWay.Urls = dwURLs
->>>>>>> 2f56a458
+		c.DataWay.Urls = dwURLs
 	}
 
 	dkhost := os.Getenv("ENV_HOSTNAME")
