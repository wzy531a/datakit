--- conflicted
+++ resolved
@@ -322,12 +322,7 @@
 		}
 	}
 
-<<<<<<< HEAD
-	c.MainCfg.DefaultEnabledInputs = inputs
-=======
 	c.DefaultEnabledInputs = inputs
-
->>>>>>> c67b48b1
 }
 
 func (c *Config) LoadEnvs(mcp string) error {
