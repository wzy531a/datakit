--- conflicted
+++ resolved
@@ -322,12 +322,7 @@
 		}
 	}
 
-<<<<<<< HEAD
-	c.MainCfg.DefaultEnabledInputs = inputs
-=======
 	c.DefaultEnabledInputs = inputs
-
->>>>>>> 38553edd
 }
 
 func (c *Config) LoadEnvs(mcp string) error {
