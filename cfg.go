--- conflicted
+++ resolved
@@ -17,6 +17,8 @@
 
 var (
 	IntervalDuration = 10 * time.Second
+
+	DefaultWebsocketPath = "/v1/datakit"
 
 	Cfg = DefaultConfig()
 )
@@ -90,29 +92,22 @@
 }
 
 type DataWayCfg struct {
-	WSHost   string `toml:"ws_host"`
-	WSScheme string `toml:"ws_scheme"`
-	WSPath   string `toml:"ws_path"`
-	URL      string `toml:"url"`
-
-<<<<<<< HEAD
-	Host      string     `toml:"host"`
-	Scheme    string     `toml:"scheme"`
-	URLValues url.Values `toml:"-"`
-	WSURL     string     `toml:"ws_url"`
-=======
+	URL     string `toml:"url"`
+	WSURL   string `toml:"ws_url"`
+	Timeout string `toml:"timeout"`
+
 	DeprecatedHost   string `toml:"host,omitempty"`
 	DeprecatedScheme string `toml:"scheme,omitempty"`
 	DeprecatedToken  string `toml:"token,omitempty"`
->>>>>>> 57e6329b
-
-	host   string
-	scheme string
-	token  string
-
+
+	host      string
+	scheme    string
 	urlValues url.Values
 
-	Timeout string `toml:"timeout"`
+	wspath      string
+	wshost      string
+	wsscheme    string
+	wsUrlValues url.Values
 }
 
 func (dc *DataWayCfg) DeprecatedMetricURL() string {
@@ -155,47 +150,46 @@
 		dc.urlValues.Encode())
 }
 
+func (dc *DataWayCfg) tcpaddr(scheme, addr string) (string, error) {
+	tcpaddr := addr
+	if _, _, err := net.SplitHostPort(tcpaddr); err != nil {
+		switch scheme {
+		case "http", "ws":
+			tcpaddr += ":80"
+		case "https", "wss":
+			tcpaddr += ":443"
+		}
+
+		if _, _, err := net.SplitHostPort(tcpaddr); err != nil {
+			l.Errorf("net.SplitHostPort(): %s", err)
+			return "", err
+		}
+	}
+
+	return tcpaddr, nil
+}
+
 func (dc *DataWayCfg) Test() error {
-<<<<<<< HEAD
-=======
-
-	tcphost := dc.host
-
-	if _, _, err := net.SplitHostPort(tcphost); err != nil {
-		switch dc.scheme {
-		case "http", "ws":
-			tcphost += ":80"
-		case "https", "wss":
-			tcphost += ":443"
-		}
-
-		if _, _, err := net.SplitHostPort(tcphost); err != nil {
-			l.Errorf("net.SplitHostPort(): %s", err)
+
+	wsaddr, err := dc.tcpaddr(dc.wsscheme, dc.wshost)
+	if err != nil {
+		return err
+	}
+
+	httpaddr, err := dc.tcpaddr(dc.scheme, dc.host)
+	if err != nil {
+		return err
+	}
+
+	for _, h := range []string{wsaddr, httpaddr} {
+		conn, err := net.DialTimeout("tcp", h, time.Second*5)
+		if err != nil {
+			l.Errorf("TCP dial host `%s' failed: %s", dc.host, err.Error())
 			return err
 		}
-	}
-
-	conn, err := net.DialTimeout("tcp", tcphost, time.Second*5)
-	if err != nil {
-		l.Errorf("TCP dial host `%s' failed: %s", dc.host, err.Error())
-		return err
-	}
->>>>>>> 57e6329b
-
-	for _, h := range []string{dc.Host, dc.WSHost} {
-		if h == "" {
-			continue
-		}
-
-		conn, err := net.DialTimeout("tcp", h, time.Minute)
-		if err != nil {
-			l.Errorf("TCP dial host `%s' failed: %s", h, err.Error())
-			return err
-		}
 
 		if err := conn.Close(); err != nil {
-			l.Errorf("close failed: %s", err.Error())
-			return err
+			l.Errorf("Close(): %s, ignored", err.Error())
 		}
 	}
 
@@ -213,63 +207,70 @@
 	}
 }
 
-func ParseDataway(urlstr string) (*DataWayCfg, error) {
-	dwcfg := &DataWayCfg{
+func ParseDataway(httpurl, wsurl string) (*DataWayCfg, error) {
+
+	dc := &DataWayCfg{
 		Timeout: "30s",
 	}
 
-<<<<<<< HEAD
-	// 1st part: dataway HTTP host, 2nd part(optional): dataway websocket host
-	parts := strings.Split(urlstr, ";")
-
-	u, err := url.Parse(parts[0])
-	if err != nil {
-		l.Errorf("parse url %s failed: %s", urlstr, err.Error())
-		return nil, err
-	}
-
-	dwcfg.Scheme = u.Scheme
-	dwcfg.URLValues = u.Query()
-	dwcfg.Host = u.Host
-
-	// clear any path: old install script contains `/v1/write/metrics' path
-	u.Path = ""
-
-	dwcfg.URL = u.String()
-
-	if dwcfg.Scheme == "https" {
-		dwcfg.Host += ":443"
-	}
-
-	if len(parts) == 2 {
-		u, err = url.Parse(parts[1])
+	if httpurl == "" {
+		return nil, fmt.Errorf("empty dataway HTTP endpoint")
+	}
+
+	var urls []string
+	if wsurl == "" {
+		urls = []string{httpurl}
+	} else {
+		urls = []string{httpurl, wsurl}
+	}
+
+	for _, s := range urls {
+		u, err := url.Parse(s)
 		if err != nil {
-			l.Errorf("failed to parse %s: %s", parts[1], err.Error())
+			l.Errorf("parse url %s failed: %s", s, err.Error())
 			return nil, err
 		}
 
-		dwcfg.WSScheme = u.Scheme
-		dwcfg.WSHost = u.Host
-		dwcfg.WSPath = u.Path
-		dwcfg.WSURL = u.String()
-	}
-
-	if err := dwcfg.Test(); err != nil {
-=======
-	if u, err := url.Parse(urlstr); err == nil {
-		dwcfg.scheme = u.Scheme
-		dwcfg.urlValues = u.Query()
-		dwcfg.host = u.Host
-		u.Path = "" // clear any path
-
-		dwcfg.URL = u.String()
-	} else {
-		l.Errorf("parse url %s failed: %s", urlstr, err.Error())
->>>>>>> 57e6329b
-		return nil, err
-	}
-
-	return dwcfg, nil
+		switch u.Scheme {
+		case "ws", "wss":
+			dc.WSURL = u.String()
+
+			dc.wsscheme = u.Scheme
+			dc.wsUrlValues = u.Query()
+			dc.wshost = u.Host
+			dc.wspath = u.Path
+			if dc.wspath == "" {
+				dc.wspath = DefaultWebsocketPath
+			}
+
+		case "http", "https":
+			dc.URL = u.String()
+
+			dc.scheme = u.Scheme
+			dc.urlValues = u.Query()
+			dc.host = u.Host
+
+		default:
+			l.Errorf("unknown scheme %s", u.Scheme)
+			return nil, fmt.Errorf("unknown scheme")
+		}
+	}
+
+	if wsurl == "" { // for old version dataway, no websocket available
+		switch dc.scheme {
+		case "http":
+			dc.wsscheme = "ws"
+		case "https":
+			dc.wsscheme = "wss"
+		}
+
+		dc.wshost = dc.host
+		dc.wsUrlValues = dc.urlValues // ws default share same urlvalues with http
+		dc.wspath = DefaultWebsocketPath
+		dc.WSURL = fmt.Sprintf("%s://%s%s?%s", dc.wsscheme, dc.wshost, dc.wspath, dc.wsUrlValues.Encode())
+	}
+
+	return dc, nil
 }
 
 type MainConfig struct {
@@ -364,7 +365,7 @@
 		l.Fatal("dataway url not set")
 	}
 
-	dw, err := ParseDataway(c.MainCfg.DataWay.URL)
+	dw, err := ParseDataway(c.MainCfg.DataWay.URL, c.MainCfg.DataWay.WSURL)
 	if err != nil {
 		return err
 	}
@@ -470,7 +471,13 @@
 
 	dwcfg := os.Getenv("ENV_DATAWAY")
 	if dwcfg != "" {
-		dw, err := ParseDataway(dwcfg)
+
+		parts := strings.Split(dwcfg, ";")
+		if len(parts) != 2 {
+			return fmt.Errorf("invalid ENV_DATAWAY")
+		}
+
+		dw, err := ParseDataway(parts[0], parts[1])
 		if err != nil {
 			return err
 		}
