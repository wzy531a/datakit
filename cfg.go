package datakit

import (
	"fmt"
	"io/ioutil"
	"net"
	"net/url"
	"os"
	"path/filepath"
	"runtime"
	"strings"
	"time"

	bstoml "github.com/BurntSushi/toml"

	"gitlab.jiagouyun.com/cloudcare-tools/cliutils"
	"gitlab.jiagouyun.com/cloudcare-tools/datakit/git"
)

var (
	IntervalDuration = 10 * time.Second

	DefaultWebsocketPath = "/v1/datakit/ws"

	Cfg = DefaultConfig()
)

func DefaultConfig() *Config {
	return &Config{ //nolint:dupl
		MainCfg: &MainConfig{
			GlobalTags:      map[string]string{},
			flushInterval:   Duration{Duration: time.Second * 10},
			Interval:        "10s",
			MaxPostInterval: "15s", // add 5s plus for network latency
			StrictMode:      false,

			HTTPBind: "0.0.0.0:9529",

			LogLevel:  "info",
			Log:       filepath.Join(InstallDir, "datakit.log"),
			LogRotate: 32,
			LogUpload: false,
			GinLog:    filepath.Join(InstallDir, "gin.log"),

			RoundInterval: false,
			TelegrafAgentCfg: &TelegrafCfg{
				Interval:                   "10s",
				RoundInterval:              true,
				MetricBatchSize:            1000,
				MetricBufferLimit:          100000,
				CollectionJitter:           "0s",
				FlushInterval:              "10s",
				FlushJitter:                "0s",
				Precision:                  "ns",
				Debug:                      false,
				Quiet:                      false,
				LogTarget:                  "file",
				Logfile:                    filepath.Join(TelegrafDir, "agent.log"),
				LogfileRotationMaxArchives: 5,
				LogfileRotationMaxSize:     "32MB",
				OmitHostname:               true, // do not append host tag
			},
		},
	}
}

//用于支持在datakit.conf中加入telegraf的agent配置
type TelegrafCfg struct {
	Interval                   string `toml:"interval"`
	RoundInterval              bool   `toml:"round_interval"`
	Precision                  string `toml:"precision"`
	CollectionJitter           string `toml:"collection_jitter"`
	FlushInterval              string `toml:"flush_interval"`
	FlushJitter                string `toml:"flush_jitter"`
	MetricBatchSize            int    `toml:"metric_batch_size"`
	MetricBufferLimit          int    `toml:"metric_buffer_limit"`
	FlushBufferWhenFull        bool   `toml:"-"`
	UTC                        bool   `toml:"utc"`
	Debug                      bool   `toml:"debug"`
	Quiet                      bool   `toml:"quiet"`
	LogTarget                  string `toml:"logtarget"`
	Logfile                    string `toml:"logfile"`
	LogfileRotationInterval    string `toml:"logfile_rotation_interval"`
	LogfileRotationMaxSize     string `toml:"logfile_rotation_max_size"`
	LogfileRotationMaxArchives int    `toml:"logfile_rotation_max_archives"`
	OmitHostname               bool   `toml:"omit_hostname"`
}

type Config struct {
	MainCfg      *MainConfig
	InputFilters []string
}

type DataWayCfg struct {
<<<<<<< HEAD
	URL     string `toml:"url"`
	WSURL   string `toml:"ws_url"`
	Timeout string `toml:"timeout"`
	Heartbeat string `toml:"heartbeat"`
=======
	URL   string `toml:"url"`
	Proxy bool   `toml:"proxy,omitempty"`
>>>>>>> c710415e

	DeprecatedHost   string `toml:"host,omitempty"`
	DeprecatedScheme string `toml:"scheme,omitempty"`
	DeprecatedToken  string `toml:"token,omitempty"`

<<<<<<< HEAD
	host      string
	scheme    string
	WSToken   string
=======
	host   string
	scheme string
	token  string
	path   string

>>>>>>> c710415e
	urlValues url.Values

	wspath      string
	wshost      string
	wsscheme    string
	wsUrlValues url.Values
}

func (dc *DataWayCfg) DeprecatedMetricURL() string {
	if dc.Proxy {
		return fmt.Sprintf("%s://%s%s?%s",
			dc.scheme,
			dc.host,
			"/proxy",
			"category=/v1/write/metric")
	}

	return fmt.Sprintf("%s://%s%s?%s",
		dc.scheme,
		dc.host,
		"/v1/write/metrics",
		dc.urlValues.Encode())
}

func (dc *DataWayCfg) MetricURL() string {

	if dc.Proxy {
		return fmt.Sprintf("%s://%s%s?%s",
			dc.scheme,
			dc.host,
			"/proxy",
			"category=/v1/write/metric")
	}

	return fmt.Sprintf("%s://%s%s?%s",
		dc.scheme,
		dc.host,
		"/v1/write/metric",
		dc.urlValues.Encode())
}

func (dc *DataWayCfg) ObjectURL() string {

	if dc.Proxy {
		return fmt.Sprintf("%s://%s%s?%s",
			dc.scheme,
			dc.host,
			"/proxy",
			"category=/v1/write/object")
	}

	return fmt.Sprintf("%s://%s%s?%s",
		dc.scheme,
		dc.host,
		"/v1/write/object",
		dc.urlValues.Encode())
}

func (dc *DataWayCfg) LoggingURL() string {

	if dc.Proxy {
		return fmt.Sprintf("%s://%s%s?%s",
			dc.scheme,
			dc.host,
			"/proxy",
			"category=/v1/write/logging")
	}

	return fmt.Sprintf("%s://%s%s?%s",
		dc.scheme,
		dc.host,
		"/v1/write/logging",
		dc.urlValues.Encode())
}

func (dc *DataWayCfg) TracingURL() string {
	return fmt.Sprintf("%s://%s%s?%s",
		dc.scheme,
		dc.host,
		"/v1/write/tracing",
		dc.urlValues.Encode())
}

func (dc *DataWayCfg) KeyEventURL() string {

	if dc.Proxy {
		return fmt.Sprintf("%s://%s%s?%s",
			dc.scheme,
			dc.host,
			"/proxy",
			"category=/v1/write/keyevent")
	}

	return fmt.Sprintf("%s://%s%s?%s",
		dc.scheme,
		dc.host,
		"/v1/write/keyevent",
		dc.urlValues.Encode())
}

func (dc *DataWayCfg) BuildWSURL(mc *MainConfig) *url.URL {

	rawQuery := fmt.Sprintf("id=%s&version=%s&os=%s&arch=%s&token=%s&heartbeatconf=%s",
		mc.UUID, git.Version, runtime.GOOS, runtime.GOARCH, dc.WSToken,dc.Heartbeat)

	return &url.URL{
		Scheme:   dc.wsscheme,
		Host:     dc.wshost,
		Path:     dc.wspath,
		RawQuery: rawQuery,
	}
}

func (dc *DataWayCfg) tcpaddr(scheme, addr string) (string, error) {
	tcpaddr := addr
	if _, _, err := net.SplitHostPort(tcpaddr); err != nil {
		switch scheme {
		case "http", "ws":
			tcpaddr += ":80"
		case "https", "wss":
			tcpaddr += ":443"
		}

		if _, _, err := net.SplitHostPort(tcpaddr); err != nil {
			l.Errorf("net.SplitHostPort(): %s", err)
			return "", err
		}
	}

	return tcpaddr, nil
}

func (dc *DataWayCfg) Test() error {

	wsaddr, err := dc.tcpaddr(dc.wsscheme, dc.wshost)
	if err != nil {
		return err
	}

	httpaddr, err := dc.tcpaddr(dc.scheme, dc.host)
	if err != nil {
		return err
	}

	for _, h := range []string{wsaddr, httpaddr} {
		conn, err := net.DialTimeout("tcp", h, time.Second*5)
		if err != nil {
			l.Errorf("TCP dial host `%s' failed: %s", dc.host, err.Error())
			return err
		}

		if err := conn.Close(); err != nil {
			l.Errorf("Close(): %s, ignored", err.Error())
		}
	}

	return nil
}

func (dc *DataWayCfg) addToken(tkn string) {
	if dc.urlValues == nil {
		dc.urlValues = url.Values{}
	}

	if dc.urlValues.Get("token") == "" {
		l.Debugf("use old token %s", dc.DeprecatedToken)
		dc.urlValues.Set("token", dc.DeprecatedToken)
	}
}

func ParseDataway(httpurl, wsurl string) (*DataWayCfg, error) {

	dc := &DataWayCfg{
		Timeout: "30s",
		//Heartbeat: "30s",
	}

<<<<<<< HEAD
	if httpurl == "" {
		return nil, fmt.Errorf("empty dataway HTTP endpoint")
	}
=======
	if u, err := url.Parse(urlstr); err == nil {
		dwcfg.scheme = u.Scheme
		dwcfg.urlValues = u.Query()
		dwcfg.host = u.Host
		if u.Path == "/proxy" {
			l.Debugf("datakit proxied by %s", u.Host)
			dwcfg.Proxy = true
		} else {
			u.Path = ""
		}
>>>>>>> c710415e

	var urls []string
	if wsurl == "" {
		urls = []string{httpurl}
	} else {
		urls = []string{httpurl, wsurl}
	}

	for _, s := range urls {
		u, err := url.Parse(s)
		if err != nil {
			l.Errorf("parse url %s failed: %s", s, err.Error())
			return nil, err
		}

		switch u.Scheme {
		case "ws", "wss":
			dc.WSURL = u.String()

			dc.wsscheme = u.Scheme
			dc.wsUrlValues = u.Query()
			dc.wshost = u.Host
			dc.wspath = u.Path
			if dc.wspath == "" {
				dc.wspath = DefaultWebsocketPath
			}

			dc.WSToken = dc.wsUrlValues.Get("token")
			if dc.WSToken == "" {
				l.Warn("ws token missing, ignored")
			}

		case "http", "https":
			dc.URL = u.String()

			dc.scheme = u.Scheme
			dc.urlValues = u.Query()
			dc.host = u.Host

		default:
			l.Errorf("unknown scheme %s", u.Scheme)
			return nil, fmt.Errorf("unknown scheme")
		}
	}

	if wsurl == "" { // for old version dataway, no websocket available
		switch dc.scheme {
		case "http":
			dc.wsscheme = "ws"
		case "https":
			dc.wsscheme = "wss"
		}

		dc.wshost = dc.host
		dc.wsUrlValues = dc.urlValues // ws default share same urlvalues with http
		dc.wspath = DefaultWebsocketPath
		dc.WSURL = fmt.Sprintf("%s://%s%s?%s", dc.wsscheme, dc.wshost, dc.wspath, dc.wsUrlValues.Encode())
	}


	return dc, nil
}

type MainConfig struct {
	UUID     string      `toml:"uuid"`
	Name     string      `toml:"name"`
	DataWay  *DataWayCfg `toml:"dataway,omitempty"`
	HTTPBind string      `toml:"http_server_addr"`

	// For old datakit verison conf, there may exist these fields,
	// if these tags missing, TOML will parse error
	DeprecatedFtGateway        string `toml:"ftdataway,omitempty"`
	DeprecatedIntervalDuration int64  `toml:"interval_duration,omitempty"`
	DeprecatedConfigDir        string `toml:"config_dir,omitempty"`
	DeprecatedOmitHostname     bool   `toml:"omit_hostname,omitempty"`

	Log       string `toml:"log"`
	LogLevel  string `toml:"log_level"`
	LogRotate int    `toml:"log_rotate,omitempty"`
	LogUpload bool   `toml:"log_upload"`

	GinLog               string            `toml:"gin_log"`
	MaxPostInterval      string            `toml:"max_post_interval"`
	GlobalTags           map[string]string `toml:"global_tags"`
	RoundInterval        bool
	StrictMode           bool   `toml:"strict_mode,omitempty"`
	EnablePProf          bool   `toml:"enable_pprof,omitempty"`
	Interval             string `toml:"interval"`
	flushInterval        Duration
	OutputFile           string       `toml:"output_file"`
	Hostname             string       `toml:"hostname,omitempty"`
	DefaultEnabledInputs []string     `toml:"default_enabled_inputs"`
	InstallDate          time.Time    `toml:"install_date,omitempty"`
	TelegrafAgentCfg     *TelegrafCfg `toml:"agent"`
}

func InitDirs() {
	for _, dir := range []string{TelegrafDir, DataDir, LuaDir, ConfdDir} {
		if err := os.MkdirAll(dir, os.ModePerm); err != nil {
			l.Fatalf("create %s failed: %s", dir, err)
		}
	}
}

func (c *Config) LoadMainConfig(p string) error {
	cfgdata, err := ioutil.ReadFile(p)
	if err != nil {
		l.Errorf("read main cfg %s failed: %s", p, err.Error())
		return err
	}

	return c.doLoadMainConfig(cfgdata)
}

func (c *Config) InitCfg(p string) error {

	if c.MainCfg.Hostname == "" {
		c.setHostname()
	}

	if mcdata, err := TomlMarshal(c.MainCfg); err != nil {
		l.Errorf("TomlMarshal(): %s", err.Error())
		return err
	} else {
		if err := ioutil.WriteFile(p, mcdata, 0600); err != nil {
			l.Errorf("error creating %s: %s", p, err)
			return err
		}
	}

	return nil
}

func (c *Config) doLoadMainConfig(cfgdata []byte) error {
	_, err := bstoml.Decode(string(cfgdata), c.MainCfg)
	if err != nil {
		l.Errorf("unmarshal main cfg failed %s", err.Error())
		return err
	}

	if c.MainCfg.TelegrafAgentCfg.LogTarget == "file" && c.MainCfg.TelegrafAgentCfg.Logfile == "" {
		c.MainCfg.TelegrafAgentCfg.Logfile = filepath.Join(InstallDir, "embed", "agent.log")
	}

	if c.MainCfg.OutputFile != "" {
		OutputFile = c.MainCfg.OutputFile
	}

	if c.MainCfg.Hostname == "" {
		c.setHostname()
	}

	if c.MainCfg.DataWay.URL == "" {
		l.Fatal("dataway URL not set")
	}

<<<<<<< HEAD
	dw, err := ParseDataway(c.MainCfg.DataWay.URL, c.MainCfg.DataWay.WSURL)
=======
	var dw *DataWayCfg
	dw, err = ParseDataway(c.MainCfg.DataWay.URL)
>>>>>>> c710415e
	if err != nil {
		return err
	}

	heart,err := time.ParseDuration(c.MainCfg.DataWay.Heartbeat)
	if err != nil {
		l.Error("ws heartbeat config err:",err.Error())
		c.MainCfg.DataWay.Heartbeat = "30s"
	}
	maxHeart,_:= time.ParseDuration("5m")
	minHeart,_:= time.ParseDuration("30s")
	if heart > maxHeart{
		c.MainCfg.DataWay.Heartbeat = "5m"
	}
	if heart < minHeart{
		c.MainCfg.DataWay.Heartbeat = "30s"
	}

	dw.Heartbeat = c.MainCfg.DataWay.Heartbeat

	c.MainCfg.DataWay = dw

	if c.MainCfg.DataWay.DeprecatedToken != "" { // compatible with old dataway config
		c.MainCfg.DataWay.addToken(c.MainCfg.DataWay.DeprecatedToken)
	}

	if c.MainCfg.MaxPostInterval != "" {
		du, err := time.ParseDuration(c.MainCfg.MaxPostInterval)
		if err != nil {
			l.Warnf("parse %s failed: %s, set default to 15s", c.MainCfg.MaxPostInterval)
			du = time.Second * 15
		}
		MaxLifeCheckInterval = du
	}

	if c.MainCfg.Interval != "" {
		du, err := time.ParseDuration(c.MainCfg.Interval)
		if err != nil {
			l.Warnf("parse %s failed: %s, set default to 10s", c.MainCfg.Interval)
			du = time.Second * 10
		}
		IntervalDuration = du
	}

	c.MainCfg.TelegrafAgentCfg.Debug = strings.EqualFold(strings.ToLower(c.MainCfg.LogLevel), "debug")

	// reset global tags
	for k, v := range c.MainCfg.GlobalTags {
		switch strings.ToLower(v) {
		case `$datakit_hostname`:
			if c.MainCfg.Hostname == "" {
				c.setHostname()
			}

			c.MainCfg.GlobalTags[k] = c.MainCfg.Hostname
			l.Debugf("set global tag %s: %s", k, c.MainCfg.Hostname)

		case `$datakit_ip`:
			c.MainCfg.GlobalTags[k] = "unavailable"

			if ipaddr, err := LocalIP(); err != nil {
				l.Errorf("get local ip failed: %s", err.Error())
			} else {
				l.Debugf("set global tag %s: %s", k, ipaddr)
				c.MainCfg.GlobalTags[k] = ipaddr
			}

		case `$datakit_uuid`, `$datakit_id`:
			c.MainCfg.GlobalTags[k] = c.MainCfg.UUID
			l.Debugf("set global tag %s: %s", k, c.MainCfg.UUID)

		default:
			// pass
		}
	}

	return nil
}

func (c *Config) setHostname() {
	hn, err := os.Hostname()
	if err != nil {
		l.Errorf("get hostname failed: %s", err.Error())
	} else {
		c.MainCfg.Hostname = hn
		l.Infof("set hostname to %s", hn)
	}
}

func (c *Config) EnableDefaultsInputs(inputlist string) {
	elems := strings.Split(inputlist, ",")
	if len(elems) == 0 {
		return
	}

	for _, name := range elems {
		c.MainCfg.DefaultEnabledInputs = append(c.MainCfg.DefaultEnabledInputs, name)
	}
}

func (c *Config) LoadEnvs(mcp string) error {
	if !Docker { // only accept configs from ENV within docker
		return nil
	}

	enableInputs := os.Getenv("ENV_ENABLE_INPUTS")
	if enableInputs != "" {
		c.EnableDefaultsInputs(enableInputs)
	}

	globalTags := os.Getenv("ENV_GLOBAL_TAGS")
	if globalTags != "" {
		c.MainCfg.GlobalTags = ParseGlobalTags(globalTags)
	}

	loglvl := os.Getenv("ENV_LOG_LEVEL")
	if loglvl != "" {
		c.MainCfg.LogLevel = loglvl
	}

	dwcfg := os.Getenv("ENV_DATAWAY")
	if dwcfg != "" {

		parts := strings.Split(dwcfg, ";")
		if len(parts) != 2 {
			return fmt.Errorf("invalid ENV_DATAWAY")
		}

		dw, err := ParseDataway(parts[0], parts[1])
		if err != nil {
			return err
		}

		if err := dw.Test(); err != nil {
			return err
		}

		c.MainCfg.DataWay = dw
	}

	dkhost := os.Getenv("ENV_HOSTNAME")
	if dkhost != "" {
		l.Debugf("set hostname to %s from ENV", dkhost)
		c.MainCfg.Hostname = dkhost
	} else {
		c.setHostname()
	}

	c.MainCfg.Name = os.Getenv("ENV_NAME")

	if fi, err := os.Stat(mcp); err != nil || fi.Size() == 0 { // create the main config
		if c.MainCfg.UUID == "" { // datakit.conf not exit: we have to create new datakit with new UUID
			c.MainCfg.UUID = cliutils.XID("dkid_")
		}

		c.MainCfg.InstallDate = time.Now()

		cfgdata, err := TomlMarshal(c.MainCfg)
		if err != nil {
			l.Errorf("failed to build main cfg %s", err)
			return err
		}

		l.Debugf("generating datakit.conf...")
		if err := ioutil.WriteFile(mcp, cfgdata, os.ModePerm); err != nil {
			l.Error(err)
			return err
		}
	}

	return nil
}

const (
	tagsKVPartsLen = 2
)

func ParseGlobalTags(s string) map[string]string {
	tags := map[string]string{}

	parts := strings.Split(s, ",")
	for _, p := range parts {
		arr := strings.Split(p, "=")
		if len(arr) != tagsKVPartsLen {
			l.Warnf("invalid global tag: %s, ignored", p)
			continue
		}

		tags[arr[0]] = arr[1]
	}

	return tags
}<|MERGE_RESOLUTION|>--- conflicted
+++ resolved
@@ -92,31 +92,19 @@
 }
 
 type DataWayCfg struct {
-<<<<<<< HEAD
 	URL     string `toml:"url"`
+	Proxy bool   `toml:"proxy,omitempty"`
 	WSURL   string `toml:"ws_url"`
 	Timeout string `toml:"timeout"`
 	Heartbeat string `toml:"heartbeat"`
-=======
-	URL   string `toml:"url"`
-	Proxy bool   `toml:"proxy,omitempty"`
->>>>>>> c710415e
 
 	DeprecatedHost   string `toml:"host,omitempty"`
 	DeprecatedScheme string `toml:"scheme,omitempty"`
 	DeprecatedToken  string `toml:"token,omitempty"`
 
-<<<<<<< HEAD
 	host      string
 	scheme    string
 	WSToken   string
-=======
-	host   string
-	scheme string
-	token  string
-	path   string
-
->>>>>>> c710415e
 	urlValues url.Values
 
 	wspath      string
@@ -193,6 +181,14 @@
 }
 
 func (dc *DataWayCfg) TracingURL() string {
+	if dc.Proxy {
+		return fmt.Sprintf("%s://%s%s?%s",
+			dc.scheme,
+			dc.host,
+			"/proxy",
+			"category=/v1/write/tracing")
+	}
+
 	return fmt.Sprintf("%s://%s%s?%s",
 		dc.scheme,
 		dc.host,
@@ -289,17 +285,14 @@
 
 func ParseDataway(httpurl, wsurl string) (*DataWayCfg, error) {
 
-	dc := &DataWayCfg{
+	dwcfg := &DataWayCfg{
 		Timeout: "30s",
-		//Heartbeat: "30s",
-	}
-
-<<<<<<< HEAD
+	}
 	if httpurl == "" {
 		return nil, fmt.Errorf("empty dataway HTTP endpoint")
 	}
-=======
-	if u, err := url.Parse(urlstr); err == nil {
+
+	if u, err := url.Parse(httpurl); err == nil {
 		dwcfg.scheme = u.Scheme
 		dwcfg.urlValues = u.Query()
 		dwcfg.host = u.Host
@@ -309,7 +302,7 @@
 		} else {
 			u.Path = ""
 		}
->>>>>>> c710415e
+	}
 
 	var urls []string
 	if wsurl == "" {
@@ -327,27 +320,27 @@
 
 		switch u.Scheme {
 		case "ws", "wss":
-			dc.WSURL = u.String()
-
-			dc.wsscheme = u.Scheme
-			dc.wsUrlValues = u.Query()
-			dc.wshost = u.Host
-			dc.wspath = u.Path
-			if dc.wspath == "" {
-				dc.wspath = DefaultWebsocketPath
+			dwcfg.WSURL = u.String()
+
+			dwcfg.wsscheme = u.Scheme
+			dwcfg.wsUrlValues = u.Query()
+			dwcfg.wshost = u.Host
+			dwcfg.wspath = u.Path
+			if dwcfg.wspath == "" {
+				dwcfg.wspath = DefaultWebsocketPath
 			}
 
-			dc.WSToken = dc.wsUrlValues.Get("token")
-			if dc.WSToken == "" {
+			dwcfg.WSToken = dwcfg.wsUrlValues.Get("token")
+			if dwcfg.WSToken == "" {
 				l.Warn("ws token missing, ignored")
 			}
 
 		case "http", "https":
-			dc.URL = u.String()
-
-			dc.scheme = u.Scheme
-			dc.urlValues = u.Query()
-			dc.host = u.Host
+			dwcfg.URL = u.String()
+
+			dwcfg.scheme = u.Scheme
+			dwcfg.urlValues = u.Query()
+			dwcfg.host = u.Host
 
 		default:
 			l.Errorf("unknown scheme %s", u.Scheme)
@@ -356,21 +349,21 @@
 	}
 
 	if wsurl == "" { // for old version dataway, no websocket available
-		switch dc.scheme {
+		switch dwcfg.scheme {
 		case "http":
-			dc.wsscheme = "ws"
+			dwcfg.wsscheme = "ws"
 		case "https":
-			dc.wsscheme = "wss"
-		}
-
-		dc.wshost = dc.host
-		dc.wsUrlValues = dc.urlValues // ws default share same urlvalues with http
-		dc.wspath = DefaultWebsocketPath
-		dc.WSURL = fmt.Sprintf("%s://%s%s?%s", dc.wsscheme, dc.wshost, dc.wspath, dc.wsUrlValues.Encode())
-	}
-
-
-	return dc, nil
+			dwcfg.wsscheme = "wss"
+		}
+
+		dwcfg.wshost = dwcfg.host
+		dwcfg.wsUrlValues = dwcfg.urlValues // ws default share same urlvalues with http
+		dwcfg.wspath = DefaultWebsocketPath
+		dwcfg.WSURL = fmt.Sprintf("%s://%s%s?%s", dwcfg.wsscheme, dwcfg.wshost, dwcfg.wspath, dwcfg.wsUrlValues.Encode())
+	}
+
+
+	return dwcfg, nil
 }
 
 type MainConfig struct {
@@ -466,12 +459,7 @@
 		l.Fatal("dataway URL not set")
 	}
 
-<<<<<<< HEAD
 	dw, err := ParseDataway(c.MainCfg.DataWay.URL, c.MainCfg.DataWay.WSURL)
-=======
-	var dw *DataWayCfg
-	dw, err = ParseDataway(c.MainCfg.DataWay.URL)
->>>>>>> c710415e
 	if err != nil {
 		return err
 	}
