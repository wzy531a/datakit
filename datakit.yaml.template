--- conflicted
+++ resolved
@@ -152,15 +152,12 @@
           value: stdout
         - name: ENV_HTTP_LISTEN
           value: 0.0.0.0:9529
-<<<<<<< HEAD
         #- name: ENV_IPDB
         #  value: iploc
-=======
         # # ---iploc-start
         #- name: ENV_IPDB
         #  value: iploc
         # # ---iploc-end
->>>>>>> 31b1b7b7
         image: pubrepo.jiagouyun.com/datakit/datakit:{{.Version}}
         imagePullPolicy: Always
         name: datakit
@@ -186,10 +183,8 @@
           name: rootfs
         - mountPath: /sys/kernel/debug
           name: debugfs
-<<<<<<< HEAD
         # - mountPath: /usr/local/datakit/data/ipdb/iploc/
         #   name: datakit-ipdb
-=======
         - mountPath: /usr/local/datakit/cache
           name: cache
           readOnly: false
@@ -197,7 +192,6 @@
         # - mountPath: /usr/local/datakit/data/ipdb/iploc/
         #   name: datakit-ipdb
         # # ---iploc-end
->>>>>>> 31b1b7b7
         #- mountPath: /usr/local/datakit/conf.d/db/mysql.conf
         #  name: datakit-conf
         #  subPath: mysql.conf
@@ -207,10 +201,7 @@
         #  subPath: redis.conf
         #  readOnly: true
         workingDir: /usr/local/datakit
-<<<<<<< HEAD
-=======
       # # ---iploc-start
->>>>>>> 31b1b7b7
       # initContainers:
       #   - args:
       #       - tar -xf /opt/iploc.tar.gz -C /usr/local/datakit/data/ipdb/iploc/
@@ -224,10 +215,7 @@
       #     volumeMounts:
       #       - mountPath: /usr/local/datakit/data/ipdb/iploc/
       #         name: datakit-ipdb
-<<<<<<< HEAD
-=======
       # # ---iploc-end
->>>>>>> 31b1b7b7
       hostIPC: true
       hostPID: true
       restartPolicy: Always
@@ -263,15 +251,12 @@
       - hostPath:
           path: /sys/kernel/debug
         name: debugfs
-<<<<<<< HEAD
       # - emptyDir: {}
       #   name: datakit-ipdb
-=======
       # # ---iploc-start
       # - emptyDir: {}
       #   name: datakit-ipdb
       # # ---iploc-end
->>>>>>> 31b1b7b7
   updateStrategy:
     rollingUpdate:
       maxUnavailable: 1
