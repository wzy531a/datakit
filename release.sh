--- conflicted
+++ resolved
@@ -9,33 +9,9 @@
 branch_name=${branch_name##refs/heads/} # remove suffix: refs/heads/
 
 case $branch_name in
-<<<<<<< HEAD
-	"testing")
-
-		# Darwin's datakit is CGO-enabled, so build it locally
-		if [[ "$OSTYPE" == "darwin"* ]]; then
-			echo "release testing release for Darwin..."
-			make testing_mac && make pub_testing_mac
-		else
-			echo "release testing DataKit without Darwin"
-		fi
-
-		git push origin testing
-		;;
-
-	"master") echo "release prod release..."
-		if [ -z $new_tag ]; then
-			echo "[E] new tag required to release production datakit, latest tag is ${latest_tag}"
-		else
-			#git tag -f $new_tag  &&
-
-			if [[ "$OSTYPE" == "darwin"* ]]; then # Release darwin version first
-				make production_mac VERSION=$new_tag &&
-=======
 	"master") echo "release prod ..."
 		if [[ "$OSTYPE" == "darwin"* ]]; then # Release darwin version first
 			make production_mac VERSION=$1 &&
->>>>>>> bc5c03b4
 				echo "[I] darwin prod release ok"
 		fi
 		;;
