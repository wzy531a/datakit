package datakit

import (
	"bytes"
	"encoding/json"
	"fmt"
	"io/ioutil"
	"net/http"
	"net/url"
	"strings"
	"time"
)

var (
	ExtraHeaders = map[string]string{}

	apis = []string{
		MetricDeprecated,
		Metric,
		KeyEvent,
		Object,
		Logging,
		Tracing,
		Rum,
		Security,
		HeartBeat,
		Election,
		ElectionHeartbeat,
	}
)

type DataWayCfg struct {
	DeprecatedURL string   `toml:"url,omitempty"`
	URLs          []string `toml:"urls"`

	DeprecatedHost   string `toml:"host,omitempty"`
	DeprecatedScheme string `toml:"scheme,omitempty"`
	DeprecatedToken  string `toml:"token,omitempty"`

	HTTPTimeout     string        `toml:"timeout"`
	TimeoutDuration time.Duration `toml:"-"`

	Proxy     bool   `toml:"proxy,omitempty"`
	HttpProxy string `toml:"http_proxy"`

	dataWayClients []*dataWayClient
	httpCli        *http.Client
	ontest         bool
}

type dataWayClient struct {
	url         string
	host        string
	scheme      string
	urlValues   url.Values
	categoryURL map[string]string
	ontest      bool
}

func (dw *DataWayCfg) String() string {
	arr := []string{fmt.Sprintf("dataways: [%s]", strings.Join(dw.URLs, ","))}

	for _, x := range dw.dataWayClients {
		arr = append(arr, "---------------------------------")
		for k, v := range x.categoryURL {
			arr = append(arr, fmt.Sprintf("% 24s: %s", k, v))
		}
	}

	return strings.Join(arr, "\n")
}

func (dc *dataWayClient) send(cli *http.Client, category string, data []byte, gz bool) error {
	requrl, ok := dc.categoryURL[category]
	if !ok {
		// for dialtesting, there are user-defined url to post
		if x, err := url.ParseRequestURI(category); err != nil {
			l.Error(err)
			return fmt.Errorf("invalid url %s", category)
		} else {
			l.Debugf("try use URL %+#v", x)
			requrl = category
		}
	}

	req, err := http.NewRequest("POST", requrl, bytes.NewBuffer(data))
	if err != nil {
		l.Error(err)
		return err
	}

	if gz {
		req.Header.Set("Content-Encoding", "gzip")
	}

	// append extra headers
	for k, v := range ExtraHeaders {
		req.Header.Set(k, v)
	}

	postbeg := time.Now()

	l.Debugf("request %s", requrl)
	if dc.ontest {
		return nil
	}

	resp, err := cli.Do(req)
	if err != nil {
		l.Errorf("request url %s failed: %s", requrl, err)
		return err
	}

	defer resp.Body.Close()
	respbody, err := ioutil.ReadAll(resp.Body)
	if err != nil {
		l.Error(err)
		return err
	}

	switch resp.StatusCode / 100 {
	case 2:
		l.Debugf("post %d to %s ok(gz: %v), cost %v, response: %s",
			len(data), requrl, gz, time.Since(postbeg), string(respbody))
		return nil

	case 4:
		l.Debugf("post %d to %s failed(HTTP: %s): %s, cost %v, data dropped",
			len(data), requrl, resp.StatusCode, string(respbody), time.Since(postbeg))
		return nil

	case 5:
		l.Errorf("post %d to %s failed(HTTP: %s): %s, cost %v",
			len(data), requrl, resp.Status, string(respbody), time.Since(postbeg))
		return fmt.Errorf("dataway internal error")
	}

	return nil
}

func (dc *dataWayClient) heartBeat(cli *http.Client, data []byte) error {
	requrl, ok := dc.categoryURL[HeartBeat]
	if !ok {
		return fmt.Errorf("HeartBeat API missing, should not been here")
	}

	req, err := http.NewRequest("POST", requrl, bytes.NewBuffer(data))

<<<<<<< HEAD
	l.Debugf("request %s", requrl)
=======
>>>>>>> 108a2f8b
	if dc.ontest {
		return nil
	}

	resp, err := cli.Do(req)
	if err != nil {
		return err
	}

	defer resp.Body.Close()

	if resp.StatusCode >= 400 {
		err := fmt.Errorf("heart beat resp err: %+#v", resp)
		return err
	}

	return nil
}

func (dw *DataWayCfg) Send(category string, data []byte, gz bool) error {

	if dw.httpCli == nil {
		if err := dw.initHttp(); err != nil {
			return err
		}
	}

	defer dw.httpCli.CloseIdleConnections()

	for _, dc := range dw.dataWayClients {

		if err := dc.send(dw.httpCli, category, data, gz); err != nil {
			return err
		}
	}

	return nil
}

func (dw *DataWayCfg) HeartBeat(id, host string) error {
	if dw.httpCli != nil {
		defer dw.httpCli.CloseIdleConnections()
	}

	body := map[string]interface{}{
		"dk_uuid":   id,
		"heartbeat": time.Now().Unix(),
		"host":      host,
	}

	if dw.httpCli == nil {
		if err := dw.initHttp(); err != nil {
			return err
		}
	}

	bodyByte, err := json.Marshal(body)
	if err != nil {
		err := fmt.Errorf("[error] heartbeat json marshal err:%s", err.Error())
		return err
	}

	for _, dc := range dw.dataWayClients {
		if err := dc.heartBeat(dw.httpCli, bodyByte); err != nil {
			l.Errorf("heart beat send data error %v", err)
		}
	}

	return nil
}

func (dw *DataWayCfg) QueryRawURL() []string {
	var resURL []string
	for _, dc := range dw.dataWayClients {
		queryRawURL := dc.categoryURL["queryRawURL"]
		resURL = append(resURL, queryRawURL)
	}

	return resURL
}

func (dw *DataWayCfg) ElectionURL() []string {
	var resURL []string
	for _, dc := range dw.dataWayClients {
		electionUrl := dc.categoryURL[Election]
		resURL = append(resURL, electionUrl)
	}

	return resURL
}

func (dw *DataWayCfg) ElectionHeartBeatURL() []string {
	var resURL []string
	for _, dc := range dw.dataWayClients {
		electionBeatUrl := dc.categoryURL[ElectionHeartbeat]
		resURL = append(resURL, electionBeatUrl)
	}

	return resURL
}

func (dw *DataWayCfg) GetToken() []string {
	resToken := []string{}
	for _, dataWayClient := range dw.dataWayClients {
		if dataWayClient.urlValues != nil {
			token := dataWayClient.urlValues.Get("token")
			if token != "" {
				resToken = append(resToken, token)
			}
		}
	}

	return resToken
}

func (dw *DataWayCfg) Apply() error {

	// 如果 env 已传入了 dataway 配置, 则不再追加老的 dataway 配置,
	// 避免俩边配置了同样的 dataway, 造成数据混乱
	if dw.DeprecatedURL != "" && len(dw.URLs) == 0 {
		dw.URLs = []string{dw.DeprecatedURL}
	}

	if len(dw.URLs) == 0 {
		return fmt.Errorf("dataway not set")
	}

	if dw.HTTPTimeout == "" {
		dw.HTTPTimeout = "5s"
	}

	timeout, err := time.ParseDuration(dw.HTTPTimeout)
	if err != nil {
		return err
	}

	dw.TimeoutDuration = timeout

	if err := dw.initHttp(); err != nil {
		return err
	}

	for _, httpurl := range dw.URLs {
		u, err := url.ParseRequestURI(httpurl)
		if err != nil {
			l.Errorf("parse dataway url %s failed: %s", httpurl, err.Error())
			return err
		}

		cli := &dataWayClient{
			url:         httpurl,
			scheme:      u.Scheme,
			urlValues:   u.Query(),
			host:        u.Host,
			categoryURL: map[string]string{},
			ontest:      dw.ontest,
		}

		for _, api := range apis {
			if cli.urlValues.Encode() != "" {
				cli.categoryURL[api] = fmt.Sprintf("%s://%s%s?%s",
					cli.scheme,
					cli.host,
					api,
					cli.urlValues.Encode())
			} else {
				cli.categoryURL[api] = fmt.Sprintf("%s://%s%s",
					cli.scheme,
					cli.host,
					api)
			}
		}

		dw.dataWayClients = append(dw.dataWayClients, cli)
	}

	return nil
}

func (dw *DataWayCfg) initHttp() error {
	dw.httpCli = &http.Client{
		Timeout: dw.TimeoutDuration,
	}

	if dw.HttpProxy != "" {
		uri, err := url.ParseRequestURI(dw.HttpProxy)
		if err != nil {
			l.Error("parse url error: ", err)
			return err
		}

		tr := &http.Transport{
			Proxy: http.ProxyURL(uri),
		}

		dw.httpCli.Transport = tr
	}

	return nil
}<|MERGE_RESOLUTION|>--- conflicted
+++ resolved
@@ -146,10 +146,6 @@
 
 	req, err := http.NewRequest("POST", requrl, bytes.NewBuffer(data))
 
-<<<<<<< HEAD
-	l.Debugf("request %s", requrl)
-=======
->>>>>>> 108a2f8b
 	if dc.ontest {
 		return nil
 	}
