--- conflicted
+++ resolved
@@ -16,18 +16,6 @@
 	EnableUncheckInputs = false
 
 	allInputs = map[string]bool{
-<<<<<<< HEAD
-		"cshark":      false,
-		"httpPacket":  false,
-		"mock":        false,
-		"secureexec":  false,
-		"vsphere":     false,
-		"zookeeper":   false,
-		"qyt_all":     false,
-		"activemqlog": false,
-		"kafkalog":    false,
-		"rabbitmqlog": false,
-=======
 		"cshark":     false,
 		"httpPacket": false,
 		"mock":       false,
@@ -36,7 +24,9 @@
 		"zookeeper":  false,
 		"qyt_all":    false,
 		"httpProb":   false,
->>>>>>> 6b097d44
+		"activemqlog": false,
+		"kafkalog":    false,
+		"rabbitmqlog": false,
 
 		"active_directory":       true,
 		"activemq":               true,
