--- conflicted
+++ resolved
@@ -16,7 +16,6 @@
 	EnableUncheckInputs = false
 
 	allInputs = map[string]bool{
-<<<<<<< HEAD
 		"cshark":     false,
 		"fluentdlog": false,
 		"mock":       false,
@@ -24,22 +23,7 @@
 		"secureexec": false,
 		"vsphere":    false,
 		"zookeeper":  false,
-=======
-		"activemqlog":    false,
-		"cshark":         false,
-		"file_collector": false,
-		"fluentdlog":     false,
-		"httpPacket":     false,
-		"httpProb":       false,
-		"kafkalog":       false,
-		"mock":           false,
-		"qyt_all":        false,
-		"rabbitmqlog":    false,
-		"secureexec":     false,
-		"vsphere":        false,
-		"zookeeper":      false,
-		"demo":           false,
->>>>>>> 9525ba2c
+		"demo":       false,
 
 		"active_directory":       true,
 		"activemq":               true,
