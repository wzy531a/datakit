--- conflicted
+++ resolved
@@ -11,11 +11,7 @@
 
 variables:
   PROJECT: "datakit"
-<<<<<<< HEAD
-  CI_VERSION: "1.4.4"
-=======
-  CI_VERSION: "1.4.3"
->>>>>>> 664518da
+  CI_VERSION: "1.4.5"
   TEST_VERSION: "1.999.0"
 
 stages:
