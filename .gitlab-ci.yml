before_script:
  - rm -rf /root/go/src/gitlab.jiagouyun.com/cloudcare-tools/datakit
  - mkdir -p /root/go/src/gitlab.jiagouyun.com/cloudcare-tools/datakit
  - cp -r ./. /root/go/src/gitlab.jiagouyun.com/cloudcare-tools/datakit
  - cd /root/go/src/gitlab.jiagouyun.com/cloudcare-tools/datakit
  - source ~/.ossenv

variables:
  PROJECT: "datakit"

stages:
  - deploy

build-dev:
  stage: deploy
  only:
    - /^dev-.*$/
  script:
    # only building 
    - make ci_notify
    - make testing
    - make ci_pass_notify
  tags:
    - cloudcare-ft

build-testing:
  stage: deploy
  only:
    - testing
<<<<<<< HEAD
    - /^testing-.*$/
=======
>>>>>>> 2fb7c530
  script:
    # building && publish testing
    - make ci_notify
    - make testing
    - make pub_testing
    - make pub_testing_img
    - make test_notify
  tags:
    - cloudcare-ft

build-release:
  stage: deploy
  only:
    - master
  script:
    - make ci_notify
    - make release
    - make pub_release
    - make pub_release_img
    - make release_notify
  tags:
    - cloudcare-ft<|MERGE_RESOLUTION|>--- conflicted
+++ resolved
@@ -27,10 +27,7 @@
   stage: deploy
   only:
     - testing
-<<<<<<< HEAD
     - /^testing-.*$/
-=======
->>>>>>> 2fb7c530
   script:
     # building && publish testing
     - make ci_notify
