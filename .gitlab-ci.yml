--- conflicted
+++ resolved
@@ -11,11 +11,7 @@
 
 variables:
   PROJECT: "datakit"
-<<<<<<< HEAD
-  CI_VERSION: "1.8.1"
-=======
   CI_VERSION: "1.9.0"
->>>>>>> 899d983d
   TEST_VERSION: "1.999.0"
 
 stages:
