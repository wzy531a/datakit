--- conflicted
+++ resolved
@@ -40,12 +40,7 @@
     - make production GIT_BRANCH=$CI_COMMIT_BRANCH VERSION=1.2.11 # update the version on each release
     - make check_production_conf_compatible
     - make pub_conf_samples
-<<<<<<< HEAD
-    - make production_image GIT_BRANCH=$CI_COMMIT_BRANCH VERSION=1.2.10
-    - make production_charts GIT_BRANCH=$CI_COMMIT_BRANCH VERSION=1.2.10
-=======
     - make production_image GIT_BRANCH=$CI_COMMIT_BRANCH VERSION=1.2.11
->>>>>>> 3ebee78d
   tags:
     - cloudcare-ft
 
