--- conflicted
+++ resolved
@@ -289,9 +289,11 @@
 
 		var msg dockerMessage
 		if err := json.Unmarshal([]byte(line), &msg); err != nil {
-<<<<<<< HEAD
-			t.opt.log.Warn(err)
-			continue
+			t.opt.log.Warnf("unmarshal err: %s, data: %s, ignored", err, line)
+			msg = dockerMessage{
+				Log:    line,
+				Stream: "stdout",
+			}
 		}
 
 		tags["stream"] = msg.Stream
@@ -331,99 +333,25 @@
 
 		var text string
 		text, err = t.decode(line)
-=======
-			t.opt.log.Warnf("unmarshal err: %s, data: %s, ignored", err, line)
-			msg = dockerMessage{
-				Log:    line,
-				Stream: "stdout",
-			}
-		}
-
-		tags["stream"] = msg.Stream
-
-		var text string
-		text, err = t.decode(msg.Log)
->>>>>>> f58b54dd
 		if err != nil {
 			t.opt.log.Debugf("decode '%s' error: %s", t.opt.CharacterEncoding, err)
 		}
 
-<<<<<<< HEAD
-=======
-		if len(text) > 0 && text[len(text)-1] == '\n' {
-			text = text[:len(text)-1]
-		}
-
->>>>>>> f58b54dd
 		text = t.multiline(text)
 		if text == "" {
 			continue
 		}
 
-<<<<<<< HEAD
 		if t.opt.ForwardFunc != nil {
 			t.sendToForwardCallback(text)
 			continue
 		}
-=======
->>>>>>> f58b54dd
 		logstr := removeAnsiEscapeCodes(text, t.opt.RemoveAnsiEscapeCodes)
 		pending = append(pending, logstr)
 	}
 	if len(pending) == 0 {
 		return
 	}
-<<<<<<< HEAD
-=======
-
-	task := &worker.TaskTemplate{
-		TaskName:              "logging/" + t.opt.Source,
-		ScriptName:            t.opt.Pipeline,
-		Source:                t.opt.Source,
-		ContentDataType:       worker.ContentString,
-		Content:               pending,
-		IgnoreStatus:          t.opt.IgnoreStatus,
-		DisableAddStatusField: t.opt.DisableAddStatusField,
-		TS:                    time.Now(),
-		MaxMessageLen:         maxFieldsLength,
-		Tags:                  tags,
-	}
-
-	if err := worker.FeedPipelineTaskBlock(task); err != nil {
-		t.opt.log.Warnf("pipline feed err = %v", err)
-	}
-}
-
-func (t *Single) defaultHandler(lines []string) {
-	var err error
-	pending := []string{}
-	for _, line := range lines {
-		if line == "" {
-			continue
-		}
-
-		var text string
-		text, err = t.decode(line)
-		if err != nil {
-			t.opt.log.Debugf("decode '%s' error: %s", t.opt.CharacterEncoding, err)
-		}
-
-		text = t.multiline(text)
-		if text == "" {
-			continue
-		}
-
-		if t.opt.ForwardFunc != nil {
-			t.sendToForwardCallback(text)
-			continue
-		}
-		logstr := removeAnsiEscapeCodes(text, t.opt.RemoveAnsiEscapeCodes)
-		pending = append(pending, logstr)
-	}
-	if len(pending) == 0 {
-		return
-	}
->>>>>>> f58b54dd
 	t.sendToPipeline(pending)
 }
 
