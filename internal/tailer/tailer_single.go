--- conflicted
+++ resolved
@@ -160,11 +160,7 @@
 
 func (t *Single) sendToPipeline(pending []worker.TaskData) {
 	task := &worker.Task{
-<<<<<<< HEAD
 		TaskName:   "logging/" + t.opt.Pipeline,
-=======
-		TaskName:   t.opt.InputName,
->>>>>>> 6775ad26
 		ScriptName: t.opt.Pipeline,
 		Source:     t.opt.Source,
 		Data:       pending,
