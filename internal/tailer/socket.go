package tailer

import (
	"errors"
	"fmt"
	"net"
	"net/url"
	"strings"
	"time"

	"gitlab.jiagouyun.com/cloudcare-tools/cliutils/logger"
	"gitlab.jiagouyun.com/cloudcare-tools/datakit"
	dkio "gitlab.jiagouyun.com/cloudcare-tools/datakit/io"
	"gitlab.jiagouyun.com/cloudcare-tools/datakit/pipeline/worker"
)

/*
支持 socket 接收日志.
*/

const (
	ReadBufferLen = 1024 * 4
)

var l = logger.DefaultSLogger("socketLog")

type server struct {
	addr string       // udpConns's or tcpListeners's  key
	lis  net.Listener // tcp listener
	conn net.Conn     // udp.Conn
}

type socketLogger struct {
	// 存放连接，释放连接使用
	tcpListeners    map[string]net.Listener
	udpConns        map[string]net.Conn
	socketBufferLen int // read buffer lens
	ignorePatterns  []string
	tags            map[string]string
	// 配置
	opt  *Option
	stop chan struct{}

	servers []*server
}

func NewWithOpt(opt *Option, ignorePatterns ...[]string) (sl *socketLogger, err error) {
	sl = &socketLogger{
		tcpListeners:    make(map[string]net.Listener),
		udpConns:        make(map[string]net.Conn),
		socketBufferLen: ReadBufferLen,
		ignorePatterns: func() []string {
			if len(ignorePatterns) > 0 {
				return ignorePatterns[0]
			}
			return nil
		}(),
		opt:  opt,
		stop: make(chan struct{}, 1),
	}
	if err := sl.opt.init(); err != nil {
		return nil, err
	}
	sl.tags = buildTags(opt.GlobalTags)

	l = logger.SLogger("socketLog")
	return sl, nil
}

func buildTags(globalTags map[string]string) map[string]string {
	tags := make(map[string]string)
	for k, v := range globalTags {
		tags[k] = v
	}
	if _, ok := tags["log_source"]; !ok {
		tags["log_source"] = "socket"
	}
	return tags
}

func (sl *socketLogger) Start() {
	if len(sl.opt.Sockets) == 0 {
		sl.opt.log.Warnf("logging sockets is empty")
		return
	}
	for _, socket := range sl.opt.Sockets {
		s, err := mkServer(socket)
		if err != nil {
			l.Error(err)
			return
		}
		sl.servers = append(sl.servers, s)
	}

	// 配置无误之后 开始accept
	sl.toReceive()
}

func mkServer(socket string) (s *server, err error) {
	s = &server{addr: socket}
	socketURL, err := url.Parse(socket)
	if err != nil {
		return s, fmt.Errorf("error socket config err=%w", err)
	}
	network := socketURL.Scheme
	listenAddr := socketURL.Host
	l.Infof("check logging socket Scheme=%s listenerAddr=%s", network, listenAddr)
	switch network {
	case "", "tcp", "tcp4", "tcp6": // 建议使用tcp
		listener, err := net.Listen(network, listenAddr)
		if err != nil {
			return s, fmt.Errorf("socket listen port error:%w", err)
		}
		s.lis = listener
	case "udp", "udp4", "udp6":
		udpAddr, err := net.ResolveUDPAddr(network, listenAddr)
		if err != nil {
			return s, fmt.Errorf("resolve UDP addr error:%w", err)
		}
		conn, err := net.ListenUDP(network, udpAddr)
		if err != nil {
			return s, fmt.Errorf(" net.ListenUDP error:%w", err)
		}
		s.conn = conn
	default:
		err = fmt.Errorf("socket config like this: socket=[tcp://127.0.0.1:9540] , and please check your logging.conf")
	}
	return s, err
}

// toReceive: 根据listen或udp.conn 开始接收数据.
func (sl *socketLogger) toReceive() {
	if sl.servers == nil || len(sl.servers) == 0 {
		return
	}
	for _, s := range sl.servers {
		if s.lis != nil {
			sl.tcpListeners[s.addr] = s.lis
			l.Infof("TCP port:%s start to accept", s.addr)
			dkio.FeedEventLog(&dkio.Reporter{Message: fmt.Sprintf("[DataKit-logging] First Message. sockets log port: %s is open, source: %s",
				s.addr, sl.opt.Source), Logtype: "event"})
			go sl.accept(s.lis)
		}
		if s.conn != nil {
			sl.udpConns[s.addr] = s.conn
			l.Infof("UDP port:%s start to accept", s.addr)
			dkio.FeedEventLog(&dkio.Reporter{Message: fmt.Sprintf("[DataKit-logging] First Message. sockets log port: %s is open, source: %s",
				s.addr, sl.opt.Source), Logtype: "event"})
			go sl.doSocket(s.conn)
		}
	}
}

func (sl *socketLogger) accept(listener net.Listener) {
	for {
		conn, err := listener.Accept()
		if err != nil {
			if errors.Is(err, net.ErrClosed) {
				return
			}
			sl.opt.log.Warnf("Error accepting:%s", err.Error())
			continue
		}
		go sl.doSocket(conn)
	}
}

func (sl *socketLogger) doSocket(conn net.Conn) {
	var cacheLine string
	for {
		data := make([]byte, sl.socketBufferLen)
		n, err := conn.Read(data)
		// see:$GOROOT/src/io/io.go:83
		if err != nil && n == 0 {
			return
		}
		var pipDate []string
		var cacheM string
		pipDate, cacheM = sl.spiltBuffer(cacheLine, string(data[:n]), n == sl.socketBufferLen)
		cacheLine = cacheM
		if len(pipDate) != 0 {
			sl.sendToPipeline(pipDate)
		}
	}
}

func (sl *socketLogger) spiltBuffer(fromCache string, date string, full bool) (pipdata []string, cacheDate string) {
	lines := strings.Split(date, "\n")
	logLen := len(lines)
	if full && logLen == 1 {
		fromCache += lines[0]
		return pipdata, fromCache
	}
	lines[0] = fromCache + lines[0]
	if strings.HasSuffix(date, "\n") {
		pipdata = append(pipdata, lines[0:len(lines)-1]...)
	} else {
		cacheDate = lines[logLen-1]
		pipdata = append(pipdata, lines[0:logLen-1]...)
	}
	return pipdata, cacheDate
}

<<<<<<< HEAD
=======
type SocketTaskData struct {
	Log    string
	Source string
	Tag    map[string]string
}

func (std *SocketTaskData) GetContent() string {
	return std.Log
}

func (std *SocketTaskData) Handler(result *worker.Result) error {
	// result.SetSource(std.source)
	if std.Tag != nil && len(std.Tag) != 0 {
		for k, v := range std.Tag {
			if _, err := result.GetTag(k); err != nil {
				result.SetTag(k, v)
			}
		}
	}
	return nil
}

>>>>>>> 1189d676
func (sl *socketLogger) sendToPipeline(pending []string) {
	taskDates := &worker.TaskDataTemplate{
		ContentDataType: worker.ContentString,
		ContentStr:      []string{},
		Tags:            sl.tags,
	}
	for _, data := range pending {
		if data != "" {
			taskDates.ContentStr = append(taskDates.ContentStr, data)
		}
	}
	if len(taskDates.ContentStr) != 0 {
		task := &worker.Task{
			TaskName:   "socklogging/" + sl.opt.InputName,
			ScriptName: sl.opt.Pipeline,
			Source:     sl.opt.Source,
			Data:       taskDates,
			Opt: &worker.TaskOpt{
				Category:              datakit.Logging,
				IgnoreStatus:          sl.opt.IgnoreStatus,
				DisableAddStatusField: sl.opt.DisableAddStatusField,
			},
			TS:            time.Now(),
			MaxMessageLen: maxFieldsLength,
		}
		// 阻塞型channel
		_ = worker.FeedPipelineTaskBlock(task)
	}
}

func (sl *socketLogger) Close() {
	sl.stop <- struct{}{}
	for _, listener := range sl.tcpListeners {
		err := listener.Close()
		sl.opt.log.Infof("close tcp port err=%v", err)
	}
	for _, listener := range sl.udpConns {
		err := listener.Close()
		sl.opt.log.Infof("close udp port err=%v", err)
	}
}<|MERGE_RESOLUTION|>--- conflicted
+++ resolved
@@ -201,8 +201,6 @@
 	return pipdata, cacheDate
 }
 
-<<<<<<< HEAD
-=======
 type SocketTaskData struct {
 	Log    string
 	Source string
@@ -225,7 +223,6 @@
 	return nil
 }
 
->>>>>>> 1189d676
 func (sl *socketLogger) sendToPipeline(pending []string) {
 	taskDates := &worker.TaskDataTemplate{
 		ContentDataType: worker.ContentString,
