// Package path wrap basic path functions.
package path

import (
	"errors"
	"io/fs"
<<<<<<< HEAD
=======
	"io/ioutil"
>>>>>>> 1f646983
	"os"
	"path/filepath"
	"strings"

	giturls "github.com/whilp/git-urls"
)

var ErrInvalidPath = errors.New("provided path invalid")

func IsFileExists(path string) bool {
	finfo, err := os.Stat(path)
	if os.IsNotExist(err) {
		return false
	}

	return finfo.Mode().IsRegular()
}

// IsDir returns true if the given path is an existing directory.
func IsDir(path string) bool {
	if pathAbs, err := filepath.Abs(path); err == nil {
		if fileInfo, err := os.Stat(pathAbs); !os.IsNotExist(err) && fileInfo.IsDir() {
			return true
		}
	}
	return false
}

// PathIsPureFileName returns whether the path is only has filename, no path stuff
// test/AA => false
// AA => true.
func PathIsPureFileName(s string) bool {
	return filepath.Dir(s) == "." && filepath.Base(s) == s
}

// GetGitPureName returns conf like below
// ssh://git@gitlab.jiagouyun.com:40022/name/conf.git
// http://gitlab.jiagouyun.com/name/conf.git
func GetGitPureName(gitURL string) (string, error) {
	uRL, err := giturls.Parse(gitURL)
	if err != nil {
		return "", err
	}
	fileName := filepath.Base(uRL.EscapedPath())
	ext := filepath.Ext(fileName)
	return strings.TrimSuffix(fileName, ext), nil
}

func GetParentDirName(str string) string {
	dir := filepath.Dir(str)
	return filepath.Base(dir)
}

// GetPureNameFromExt returns ab.py to ab.
func GetPureNameFromExt(name string) string {
	ext := filepath.Ext(name)
	nm := filepath.Base(name)
	return strings.TrimSuffix(nm, ext)
}

// func GetExecutePath() (string, error) {
// 	ex, err := os.Executable()
// 	if err != nil {
// 		return "", err
// 	}
// 	return filepath.Dir(ex), nil
// }

func GetFolderList(root string, deep int) (folders, files []string, err error) {
	mark := ".."

	checkDeepfunc := func(path string) bool {
		// return true means exceeded the deep
		rel, err := filepath.Rel(path, root)
		if err != nil {
			return true
		}
		if IsDir(path) {
			return strings.Count(rel, mark) > (deep - 1) // exclude (deep -1) dir
		}
		return strings.Count(rel, mark) > deep
	}

	err = filepath.Walk(root, func(path string, info fs.FileInfo, err error) error {
		if info == nil {
			// 文件名称超过限定长度等其他问题也会导致info == nil
			// 如果此时return err 就会显示找不到路径，并停止查找。
			return nil
		}
		if info.IsDir() {
			if checkDeepfunc(path) {
				return nil
			}

			if root == path {
				return nil // exclude self
			}

			folders = append(folders, path)
			return nil
		} else {
			if checkDeepfunc(path) {
				return nil
			}

			files = append(files, path)
			return nil
		}
	})
	if err != nil {
		return nil, nil, err
	}
	return folders, files, err
<<<<<<< HEAD
=======
}

func GetSuffixFilesFromDirDeepOne(dir, suffixLower string) ([]string, error) {
	fs, err := ioutil.ReadDir(dir)
	if err != nil {
		return nil, err
	}
	var arr []string
	for _, v := range fs {
		if !v.IsDir() {
			ext := filepath.Ext(v.Name())
			extLower := strings.ToLower(ext)
			if extLower == suffixLower {
				arr = append(arr, filepath.Join(dir, v.Name()))
			}
		}
	}

	return arr, nil
>>>>>>> 1f646983
}<|MERGE_RESOLUTION|>--- conflicted
+++ resolved
@@ -4,10 +4,7 @@
 import (
 	"errors"
 	"io/fs"
-<<<<<<< HEAD
-=======
 	"io/ioutil"
->>>>>>> 1f646983
 	"os"
 	"path/filepath"
 	"strings"
@@ -121,8 +118,6 @@
 		return nil, nil, err
 	}
 	return folders, files, err
-<<<<<<< HEAD
-=======
 }
 
 func GetSuffixFilesFromDirDeepOne(dir, suffixLower string) ([]string, error) {
@@ -142,5 +137,4 @@
 	}
 
 	return arr, nil
->>>>>>> 1f646983
 }