package testutils

import (
	"fmt"
	"log"
	"testing"
)

func TestRandInt64(t *testing.T) {
<<<<<<< HEAD
	for i := 1; i < 10; i++ {
=======
	for i := 1; i <= 30; i++ {
>>>>>>> 865f54a0
		for j := 0; j < 10; j++ {
			fmt.Println(RandInt64(i))
		}
	}
}

<<<<<<< HEAD
=======
func TestRandWithinInts(t *testing.T) {
	data := []int{2, 3, 45, 9, 67, 8, 9}
	for i := 0; i < 10; i++ {
		log.Println(RandWithinInts(data))
	}
}

func TestRandStrID(t *testing.T) {
	for i := 1; i <= 30; i++ {
		for j := 0; j < 10; j++ {
			fmt.Println(RandStrID(i))
		}
	}
}

>>>>>>> 865f54a0
func TestRandTime(t *testing.T) {
	for i := 0; i < 10; i++ {
		fmt.Println(RandTime().String())
	}
}

func TestRandPoint(t *testing.T) {
	pnt := RandPoint("test_utils", 30, 90)
	fmt.Println(pnt.String())
	pnts := RandPoints(100, 10, 30)
	for i := range pnts {
		fmt.Println(pnts[i].String())
	}
}<|MERGE_RESOLUTION|>--- conflicted
+++ resolved
@@ -7,19 +7,13 @@
 )
 
 func TestRandInt64(t *testing.T) {
-<<<<<<< HEAD
-	for i := 1; i < 10; i++ {
-=======
 	for i := 1; i <= 30; i++ {
->>>>>>> 865f54a0
 		for j := 0; j < 10; j++ {
 			fmt.Println(RandInt64(i))
 		}
 	}
 }
 
-<<<<<<< HEAD
-=======
 func TestRandWithinInts(t *testing.T) {
 	data := []int{2, 3, 45, 9, 67, 8, 9}
 	for i := 0; i < 10; i++ {
@@ -35,7 +29,6 @@
 	}
 }
 
->>>>>>> 865f54a0
 func TestRandTime(t *testing.T) {
 	for i := 0; i < 10; i++ {
 		fmt.Println(RandTime().String())
