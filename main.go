package main

import (
	"context"
	"flag"
	"fmt"
	"log"
	"os"
	"os/signal"
	"strings"
	"syscall"

<<<<<<< HEAD
	"gitlab.jiagouyun.com/cloudcare-tools/datakit/git"
	"gitlab.jiagouyun.com/cloudcare-tools/datakit/run"
	"gitlab.jiagouyun.com/cloudcare-tools/datakit/telegrafwrap"

	"github.com/influxdata/telegraf/logger"
	winsvr "github.com/kardianos/service"
=======
	"github.com/kardianos/service"
>>>>>>> 44b751e8

	"gitlab.jiagouyun.com/cloudcare-tools/datakit/config"
	"gitlab.jiagouyun.com/cloudcare-tools/datakit/git"
	"gitlab.jiagouyun.com/cloudcare-tools/datakit/plugins/inputs"
	_ "gitlab.jiagouyun.com/cloudcare-tools/datakit/plugins/inputs/all"
	_ "gitlab.jiagouyun.com/cloudcare-tools/datakit/plugins/outputs/all"
<<<<<<< HEAD

	"gitlab.jiagouyun.com/cloudcare-tools/datakit/config"

	"gitlab.jiagouyun.com/cloudcare-tools/cliutils"
	serviceutil "gitlab.jiagouyun.com/cloudcare-tools/cliutils/service"
)

var (
	workdir = "/usr/local/cloudcare/dataflux/datakit/"

	flagVersion = flag.Bool("version", false, `show verison info`)

	flagInit         = flag.Bool(`init`, false, `init agent`)
	flagDataway      = flag.String("dataway", ``, `address of ftdataway`)
	flagLogFile      = flag.String(`log`, ``, `log file`)
	flagLogLevel     = flag.String(`log-level`, ``, `log level`)
	flagAgentLogFile = flag.String(`agent-log`, ``, `agent log file`)

	flagDocker = flag.Bool(`docker`, false, `run in docker`)

	flagUpgrade = flag.Bool(`upgrade`, false, `upgrade agent`)

	flagInstall     = flag.String(`install`, ``, `install datakit with systemctl or upstart`)
	flagInstallOnly = flag.Bool(`install-only`, false, `not run after installing`)

	flagCfgFile = flag.String("cfg", ``, `configure file`)
	flagCfgDir  = flag.String("config-dir", ``, `sub configuration dir`)

	flagCheckConfigDir = flag.Bool("check-config-dir", false, `check datakit conf.d`)

	fRunAsConsole = flag.Bool("console", false, "run as console application (windows only)")

	fService    = flag.String("service", "", "operate on the service (windows only)")
	fInstallDir = flag.String("installdir", `C:\Program Files (x86)\DataFlux\DataKit`, "install directory")

	fInputFilters = flag.String("input-filter", "", "filter the inputs to enable, separator is :")
)

var (
	winStopCh     chan struct{}
	winStopFalgCh chan struct{}
=======
	"gitlab.jiagouyun.com/cloudcare-tools/datakit/run"
	"gitlab.jiagouyun.com/cloudcare-tools/datakit/telegrafwrap"
)

var (
	flagVersion        = flag.Bool("version", false, `show verison info`)
	flagDataWay        = flag.String("dataway", ``, `dataway IP:Port`)
	flagCheckConfigDir = flag.Bool("check-config-dir", false, `check datakit conf.d, list configired and mis-configured collectors`)
	flagInputFilters   = flag.String("input-filter", "", "filter the inputs to enable, separator is :")
	flagListCollectors = flag.Bool("list-collectors", false, `list vailable collectors`)
)

var (
	stopCh     chan struct{}
	stopFalgCh chan struct{}
>>>>>>> 44b751e8

	inputFilters = []string{}
)

func main() {

	flag.Parse()

	applyFlags()

	loadConfig()

	svcConfig := &service.Config{
		Name: config.ServiceName,
	}

	prg := &program{}
	s, err := service.New(prg, svcConfig)
	if err != nil {
		log.Fatal("E! " + err.Error())
		return
	}

	log.Printf("I! starting datakit service")
	if err = s.Run(); err != nil {
		log.Fatalln(err.Error())
	}
}

func applyFlags() {

	if *flagVersion {
		fmt.Printf(`Version:        %s
Sha1:           %s
Build At:       %s
Golang Version: %s
`, git.Version, git.Sha1, git.BuildAt, git.Golang)
		os.Exit(0)
	}

	if *flagListCollectors {
		for k, _ := range inputs.Inputs {
			fmt.Println(k)
		}
		os.Exit(0)
	}

	if *flagCheckConfigDir {
		config.CheckConfd()
		os.Exit(0)
	}

<<<<<<< HEAD
	if runtime.GOOS == "windows" && windowsRunAsService() {

		svcConfig := &winsvr.Config{
			Name: config.ServiceName,
		}

		prg := &program{}
		s, err := winsvr.New(prg, svcConfig)
		if err != nil {
			log.Fatal("E! " + err.Error())
			return
		}

		err = s.Run()

		if err != nil {
			log.Fatalln(err.Error())
		}

	} else {
		winStopCh = make(chan struct{})
		winStopFalgCh = make(chan struct{})
		reloadLoop(winStopCh, inputFilters)
=======
	if *flagInputFilters != "" {
		inputFilters = strings.Split(":"+strings.TrimSpace(*flagInputFilters)+":", ":")
>>>>>>> 44b751e8
	}
}

type program struct{}

func (p *program) Start(s service.Service) error {
	go p.run(s)
	return nil
}

<<<<<<< HEAD
func (p *program) run(s winsvr.Service) {
	winStopCh = make(chan struct{})
	winStopFalgCh = make(chan struct{})
	reloadLoop(winStopCh, inputFilters)

}

func (p *program) Stop(s winsvr.Service) error {
	close(winStopCh)
	<-winStopFalgCh
	return nil
}

func serviceCmd() {

	if runtime.GOOS != "windows" {
		return
	}

	svcConfig := &winsvr.Config{
		Name:        config.ServiceName,
		DisplayName: config.ServiceName,
		Description: "Collects data and publishes it to ftdataway.",
	}

	if *fService == "install" {
		if *fInstallDir == "" {
			log.Printf("installdir must not be empty")
			os.Exit(1)
			return
		}
		exepath := filepath.Join(*fInstallDir, `datakit.exe`)
		_, err := os.Stat(exepath)
		if err != nil {
			log.Printf("executable file not found in %s", *fInstallDir)
			os.Exit(1)
			return
		}
		svcConfig.Executable = exepath
		svcConfig.Arguments = []string{"/cfg", filepath.Join(*fInstallDir, `datakit.conf`)}
	}

	prg := &program{}
	s, err := winsvr.New(prg, svcConfig)
	if err != nil {
		log.Printf("Error starting service, %s ", err)
		os.Exit(1)
		return
	}

	if *fService == "status" {
		_, err := s.Status()
		if err != nil {
			log.Printf("Error get service status, %s", err)
			os.Exit(1)
			return
		}
		os.Exit(0)
		return
	}

	if *fService == "stop" || *fService == "uninstall" {
		_, err := s.Status()
		if err == winsvr.ErrNotInstalled {
			log.Printf("ok(service not found)")
			os.Exit(0)
			return
		}
	}

	err = winsvr.Control(s, *fService)
	if err != nil {
		log.Printf("E! %s", err.Error())
		os.Exit(1)
	}
	log.Println("Success!")
	os.Exit(0)
}

func initialize(reserveExist bool) error {
	if *flagLogFile == "" {
		*flagLogFile = "datakit.log"
	}

	if *flagLogLevel == "" {
		*flagLogLevel = "info"
	}

	uid := cliutils.XID("dkit_")

	maincfg := config.MainConfig{
		UUID:      uid,
		FtGateway: *flagDataway,
		Log:       *flagLogFile,
		LogLevel:  *flagLogLevel,
		ConfigDir: *flagCfgDir,
	}

	if err := config.InitMainCfg(&maincfg, config.MainCfgPath); err != nil {
		return err
	}

	config.InitTelegrafSamples()
	config.CreateDataDir()
	return config.CreatePluginConfigs(maincfg.ConfigDir, reserveExist)
}

func reloadLoop(stop chan struct{}, inputFilters []string) {
=======
func (p *program) run(s service.Service) {
	stopCh = make(chan struct{})
	stopFalgCh = make(chan struct{})
	reloadLoop(stopCh)
}

func (p *program) Stop(s service.Service) error {
	close(stopCh)
	<-stopFalgCh //等待完整退出
	return nil
}

func reloadLoop(stop chan struct{}) {
>>>>>>> 44b751e8
	reload := make(chan bool, 1)
	reload <- true
	for <-reload {
		reload <- false

		ctx, cancel := context.WithCancel(context.Background())

		signals := make(chan os.Signal)
		signal.Notify(signals, os.Interrupt, syscall.SIGHUP,
			syscall.SIGTERM, syscall.SIGINT)
		go func() {
			select {
			case sig := <-signals:
				if sig == syscall.SIGHUP {
					log.Printf("Reloading config")
					<-reload
					reload <- true
				}
				log.Printf("signal notify: %v", sig)
				cancel()
			case <-stop:
				log.Printf("service stopped")
				cancel()
			}
		}()

		if err := runTelegraf(ctx); err != nil {
			log.Fatalf("E! fail to start sub service, %s", err)
		}

<<<<<<< HEAD
		err = runAgent(ctx)

		telegrafwrap.Svr.StopAgent()

		if err != nil && err != context.Canceled {
			log.Fatalf("E! datakit abort: %s", err)
		}

		close(winStopFalgCh)

	}
}
=======
		if err := runDatakit(ctx); err != nil && err != context.Canceled {
			log.Fatalf("E! datakit abort: %s", err)
		}
>>>>>>> 44b751e8

		telegrafwrap.Svr.StopAgent()

		close(stopFalgCh)
	}
}

<<<<<<< HEAD
	if _, err := os.Stat(c.MainCfg.ConfigDir); err != nil {
		c.MainCfg.ConfigDir = filepath.Join(config.ExecutableDir, `conf.d`)
	}

	logfile := c.MainCfg.Log
	if *flagLogFile != "" {
		logfile = *flagLogFile
	}

	if _, err := os.Stat(logfile); err != nil {
		logfile = filepath.Join(config.ExecutableDir, `datakit.log`)
		c.MainCfg.Log = logfile
	}

	logConfig := logger.LogConfig{
		Debug:     (strings.ToLower(c.MainCfg.LogLevel) == "debug"),
		Quiet:     false,
		LogTarget: logger.LogTargetFile,
		Logfile:   logfile,
=======
func loadConfig() {

	if err := config.LoadCfg(); err != nil {
		log.Fatalf("[error] load config failed: %s", err)
>>>>>>> 44b751e8
	}

	config.Cfg.InputFilters = inputFilters
	log.Printf("I! input fileters %v", inputFilters)
}

func runTelegraf(ctx context.Context) error {
	telegrafwrap.Svr.Cfg = config.Cfg
	return telegrafwrap.Svr.Start(ctx)
}

func runDatakit(ctx context.Context) error {

	ag, err := run.NewAgent(config.Cfg)
	if err != nil {
		return err
	}

	return ag.Run(ctx)
<<<<<<< HEAD
}

func windowsRunAsService() bool {
	if *fRunAsConsole {
		return false
	}

	return !winsvr.Interactive()
}

func doInstall(serviceType string) error {

	svr := &serviceutil.Service{
		Name:        config.ServiceName,
		InstallDir:  workdir,
		Description: `DataFlux DataKit`,
		StartCMD:    fmt.Sprintf("%s -cfg=%s", filepath.Join(workdir, `datakit`), *flagCfgFile),
		Type:        serviceType,
	}

	if *flagInstallOnly {
		svr.InstallOnly = true
	}

	return svr.Install()
=======
>>>>>>> 44b751e8
}<|MERGE_RESOLUTION|>--- conflicted
+++ resolved
@@ -10,65 +10,13 @@
 	"strings"
 	"syscall"
 
-<<<<<<< HEAD
-	"gitlab.jiagouyun.com/cloudcare-tools/datakit/git"
-	"gitlab.jiagouyun.com/cloudcare-tools/datakit/run"
-	"gitlab.jiagouyun.com/cloudcare-tools/datakit/telegrafwrap"
-
-	"github.com/influxdata/telegraf/logger"
-	winsvr "github.com/kardianos/service"
-=======
 	"github.com/kardianos/service"
->>>>>>> 44b751e8
 
 	"gitlab.jiagouyun.com/cloudcare-tools/datakit/config"
 	"gitlab.jiagouyun.com/cloudcare-tools/datakit/git"
 	"gitlab.jiagouyun.com/cloudcare-tools/datakit/plugins/inputs"
 	_ "gitlab.jiagouyun.com/cloudcare-tools/datakit/plugins/inputs/all"
 	_ "gitlab.jiagouyun.com/cloudcare-tools/datakit/plugins/outputs/all"
-<<<<<<< HEAD
-
-	"gitlab.jiagouyun.com/cloudcare-tools/datakit/config"
-
-	"gitlab.jiagouyun.com/cloudcare-tools/cliutils"
-	serviceutil "gitlab.jiagouyun.com/cloudcare-tools/cliutils/service"
-)
-
-var (
-	workdir = "/usr/local/cloudcare/dataflux/datakit/"
-
-	flagVersion = flag.Bool("version", false, `show verison info`)
-
-	flagInit         = flag.Bool(`init`, false, `init agent`)
-	flagDataway      = flag.String("dataway", ``, `address of ftdataway`)
-	flagLogFile      = flag.String(`log`, ``, `log file`)
-	flagLogLevel     = flag.String(`log-level`, ``, `log level`)
-	flagAgentLogFile = flag.String(`agent-log`, ``, `agent log file`)
-
-	flagDocker = flag.Bool(`docker`, false, `run in docker`)
-
-	flagUpgrade = flag.Bool(`upgrade`, false, `upgrade agent`)
-
-	flagInstall     = flag.String(`install`, ``, `install datakit with systemctl or upstart`)
-	flagInstallOnly = flag.Bool(`install-only`, false, `not run after installing`)
-
-	flagCfgFile = flag.String("cfg", ``, `configure file`)
-	flagCfgDir  = flag.String("config-dir", ``, `sub configuration dir`)
-
-	flagCheckConfigDir = flag.Bool("check-config-dir", false, `check datakit conf.d`)
-
-	fRunAsConsole = flag.Bool("console", false, "run as console application (windows only)")
-
-	fService    = flag.String("service", "", "operate on the service (windows only)")
-	fInstallDir = flag.String("installdir", `C:\Program Files (x86)\DataFlux\DataKit`, "install directory")
-
-	fInputFilters = flag.String("input-filter", "", "filter the inputs to enable, separator is :")
-)
-
-var (
-	winStopCh     chan struct{}
-	winStopFalgCh chan struct{}
-=======
 	"gitlab.jiagouyun.com/cloudcare-tools/datakit/run"
 	"gitlab.jiagouyun.com/cloudcare-tools/datakit/telegrafwrap"
 )
@@ -84,7 +32,6 @@
 var (
 	stopCh     chan struct{}
 	stopFalgCh chan struct{}
->>>>>>> 44b751e8
 
 	inputFilters = []string{}
 )
@@ -137,34 +84,8 @@
 		os.Exit(0)
 	}
 
-<<<<<<< HEAD
-	if runtime.GOOS == "windows" && windowsRunAsService() {
-
-		svcConfig := &winsvr.Config{
-			Name: config.ServiceName,
-		}
-
-		prg := &program{}
-		s, err := winsvr.New(prg, svcConfig)
-		if err != nil {
-			log.Fatal("E! " + err.Error())
-			return
-		}
-
-		err = s.Run()
-
-		if err != nil {
-			log.Fatalln(err.Error())
-		}
-
-	} else {
-		winStopCh = make(chan struct{})
-		winStopFalgCh = make(chan struct{})
-		reloadLoop(winStopCh, inputFilters)
-=======
 	if *flagInputFilters != "" {
 		inputFilters = strings.Split(":"+strings.TrimSpace(*flagInputFilters)+":", ":")
->>>>>>> 44b751e8
 	}
 }
 
@@ -175,116 +96,6 @@
 	return nil
 }
 
-<<<<<<< HEAD
-func (p *program) run(s winsvr.Service) {
-	winStopCh = make(chan struct{})
-	winStopFalgCh = make(chan struct{})
-	reloadLoop(winStopCh, inputFilters)
-
-}
-
-func (p *program) Stop(s winsvr.Service) error {
-	close(winStopCh)
-	<-winStopFalgCh
-	return nil
-}
-
-func serviceCmd() {
-
-	if runtime.GOOS != "windows" {
-		return
-	}
-
-	svcConfig := &winsvr.Config{
-		Name:        config.ServiceName,
-		DisplayName: config.ServiceName,
-		Description: "Collects data and publishes it to ftdataway.",
-	}
-
-	if *fService == "install" {
-		if *fInstallDir == "" {
-			log.Printf("installdir must not be empty")
-			os.Exit(1)
-			return
-		}
-		exepath := filepath.Join(*fInstallDir, `datakit.exe`)
-		_, err := os.Stat(exepath)
-		if err != nil {
-			log.Printf("executable file not found in %s", *fInstallDir)
-			os.Exit(1)
-			return
-		}
-		svcConfig.Executable = exepath
-		svcConfig.Arguments = []string{"/cfg", filepath.Join(*fInstallDir, `datakit.conf`)}
-	}
-
-	prg := &program{}
-	s, err := winsvr.New(prg, svcConfig)
-	if err != nil {
-		log.Printf("Error starting service, %s ", err)
-		os.Exit(1)
-		return
-	}
-
-	if *fService == "status" {
-		_, err := s.Status()
-		if err != nil {
-			log.Printf("Error get service status, %s", err)
-			os.Exit(1)
-			return
-		}
-		os.Exit(0)
-		return
-	}
-
-	if *fService == "stop" || *fService == "uninstall" {
-		_, err := s.Status()
-		if err == winsvr.ErrNotInstalled {
-			log.Printf("ok(service not found)")
-			os.Exit(0)
-			return
-		}
-	}
-
-	err = winsvr.Control(s, *fService)
-	if err != nil {
-		log.Printf("E! %s", err.Error())
-		os.Exit(1)
-	}
-	log.Println("Success!")
-	os.Exit(0)
-}
-
-func initialize(reserveExist bool) error {
-	if *flagLogFile == "" {
-		*flagLogFile = "datakit.log"
-	}
-
-	if *flagLogLevel == "" {
-		*flagLogLevel = "info"
-	}
-
-	uid := cliutils.XID("dkit_")
-
-	maincfg := config.MainConfig{
-		UUID:      uid,
-		FtGateway: *flagDataway,
-		Log:       *flagLogFile,
-		LogLevel:  *flagLogLevel,
-		ConfigDir: *flagCfgDir,
-	}
-
-	if err := config.InitMainCfg(&maincfg, config.MainCfgPath); err != nil {
-		return err
-	}
-
-	config.InitTelegrafSamples()
-	config.CreateDataDir()
-	return config.CreatePluginConfigs(maincfg.ConfigDir, reserveExist)
-}
-
-func reloadLoop(stop chan struct{}, inputFilters []string) {
-=======
 func (p *program) run(s service.Service) {
 	stopCh = make(chan struct{})
 	stopFalgCh = make(chan struct{})
@@ -298,7 +109,6 @@
 }
 
 func reloadLoop(stop chan struct{}) {
->>>>>>> 44b751e8
 	reload := make(chan bool, 1)
 	reload <- true
 	for <-reload {
@@ -329,24 +139,9 @@
 			log.Fatalf("E! fail to start sub service, %s", err)
 		}
 
-<<<<<<< HEAD
-		err = runAgent(ctx)
-
-		telegrafwrap.Svr.StopAgent()
-
-		if err != nil && err != context.Canceled {
-			log.Fatalf("E! datakit abort: %s", err)
-		}
-
-		close(winStopFalgCh)
-
-	}
-}
-=======
 		if err := runDatakit(ctx); err != nil && err != context.Canceled {
 			log.Fatalf("E! datakit abort: %s", err)
 		}
->>>>>>> 44b751e8
 
 		telegrafwrap.Svr.StopAgent()
 
@@ -354,32 +149,10 @@
 	}
 }
 
-<<<<<<< HEAD
-	if _, err := os.Stat(c.MainCfg.ConfigDir); err != nil {
-		c.MainCfg.ConfigDir = filepath.Join(config.ExecutableDir, `conf.d`)
-	}
-
-	logfile := c.MainCfg.Log
-	if *flagLogFile != "" {
-		logfile = *flagLogFile
-	}
-
-	if _, err := os.Stat(logfile); err != nil {
-		logfile = filepath.Join(config.ExecutableDir, `datakit.log`)
-		c.MainCfg.Log = logfile
-	}
-
-	logConfig := logger.LogConfig{
-		Debug:     (strings.ToLower(c.MainCfg.LogLevel) == "debug"),
-		Quiet:     false,
-		LogTarget: logger.LogTargetFile,
-		Logfile:   logfile,
-=======
 func loadConfig() {
 
 	if err := config.LoadCfg(); err != nil {
 		log.Fatalf("[error] load config failed: %s", err)
->>>>>>> 44b751e8
 	}
 
 	config.Cfg.InputFilters = inputFilters
@@ -399,32 +172,4 @@
 	}
 
 	return ag.Run(ctx)
-<<<<<<< HEAD
-}
-
-func windowsRunAsService() bool {
-	if *fRunAsConsole {
-		return false
-	}
-
-	return !winsvr.Interactive()
-}
-
-func doInstall(serviceType string) error {
-
-	svr := &serviceutil.Service{
-		Name:        config.ServiceName,
-		InstallDir:  workdir,
-		Description: `DataFlux DataKit`,
-		StartCMD:    fmt.Sprintf("%s -cfg=%s", filepath.Join(workdir, `datakit`), *flagCfgFile),
-		Type:        serviceType,
-	}
-
-	if *flagInstallOnly {
-		svr.InstallOnly = true
-	}
-
-	return svr.Install()
-=======
->>>>>>> 44b751e8
 }