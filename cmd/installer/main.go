package main

import (
	"bytes"
	"flag"
	"fmt"
	"io/ioutil"
	"net/url"
	"os"
	"path"
	"path/filepath"
	"runtime"
	"strings"
	"time"

	"github.com/kardianos/service"

	"gitlab.jiagouyun.com/cloudcare-tools/cliutils/logger"
	"gitlab.jiagouyun.com/cloudcare-tools/datakit"
	"gitlab.jiagouyun.com/cloudcare-tools/datakit/config"
	"gitlab.jiagouyun.com/cloudcare-tools/datakit/git"
	dl "gitlab.jiagouyun.com/cloudcare-tools/datakit/internal/downloader"
	ihttp "gitlab.jiagouyun.com/cloudcare-tools/datakit/internal/http"
	dkservice "gitlab.jiagouyun.com/cloudcare-tools/datakit/internal/service"
	"gitlab.jiagouyun.com/cloudcare-tools/datakit/io/dataway"
)

var (
	oldInstallDir      = "/usr/local/cloudcare/dataflux/datakit"
	oldInstallDirWin   = `C:\Program Files\dataflux\datakit`
	oldInstallDirWin32 = `C:\Program Files (x86)\dataflux\datakit`

	DataKitBaseURL = ""
	DataKitVersion = ""
	dataUrl        = "https://" + path.Join(DataKitBaseURL, "data.tar.gz")
	datakitUrl     = "https://" + path.Join(DataKitBaseURL,
		fmt.Sprintf("datakit-%s-%s-%s.tar.gz",
			runtime.GOOS,
			runtime.GOARCH,
			DataKitVersion))

	flagDKUpgrade,
	flagInstallOnly,
	flagOffline, // deprecated
	flagDownloadOnly, // deprecated
	flagInfo,
	flagOTA bool
	flagDataway,
	flagEnableInputs,
	flagDatakitName,
	flagGlobalTags,
	flagProxy,
	flagDatakitHTTPListen,
	flagNamespace,
	flagInstallLog,
	flagCloudProvider string
	flagDatakitHTTPPort int

	l = logger.DefaultSLogger("installer")
)

const (
	datakitBin = "datakit"
)

func init() {
	flag.BoolVar(&flagDKUpgrade, "upgrade", false, ``)
	flag.BoolVar(&flagInstallOnly, "install-only", false, "install only                                                                                                                                                                                                                                                                                                                     , not start")
	flag.BoolVar(&flagOTA, "ota", false, "auto update")
	flag.StringVar(&flagDataway, "dataway", "", `address of dataway                                                                                                                                                                          ( http://IP:Port?token                                                                                                        = xxx) , port default 9528`)
	flag.StringVar(&flagEnableInputs, "enable-inputs", "", `default enable inputs                                                                                                                                                                 ( comma splited                                                                                                                            , example: cpu                                                                                                                                , mem                     , disk)`)
	flag.StringVar(&flagDatakitName, "name", "", `specify DataKit name                                                                                                                                                                                                                                                                                                             , example: prod-env-datakit`)
	flag.StringVar(&flagGlobalTags, "global-tags", "", `enable global tags                                                                                                                                                                                                                                                                                                               , example: host                                                                                                          = __datakit_hostname , ip     = __datakit_ip`)
	flag.StringVar(&flagProxy, "proxy", "", "http proxy http://ip:port for datakit")
	flag.StringVar(&flagDatakitHTTPListen, "listen", "localhost", "datakit HTTP listen")
	flag.StringVar(&flagNamespace, "namespace", "", "datakit namespace")
	flag.StringVar(&flagInstallLog, "install-log", "", "install log")
	flag.StringVar(&flagCloudProvider, "cloud-provider", "", "specify cloud provider                                                                                                                                                               ( accept aliyun/tencent/aws)")
	flag.IntVar(&flagDatakitHTTPPort, "port", 9529, "datakit HTTP port")
	flag.BoolVar(&flagInfo, "info", false, "show installer info")

	flag.BoolVar(&flagOffline, "offline", false, "-offline option removed")
	flag.BoolVar(&flagDownloadOnly, "download-only", false, "-download-only option removed")
}

func downloadFiles() error {
	dl.CurDownloading = "datakit"

	cliopt := &ihttp.Options{}
	if flagProxy != "" {
		u, err := url.Parse(flagProxy)
		if err != nil {
			return err
		}
		cliopt.ProxyURL = u
	}

	cli := ihttp.HTTPCli(cliopt)

	if err := dl.Download(cli, datakitUrl, datakit.InstallDir, true, false); err != nil {
		return err
	}

	fmt.Printf("\n")

	dl.CurDownloading = "data"
	if err := dl.Download(cli, dataUrl, datakit.InstallDir, true, false); err != nil {
		return err
	}

	fmt.Printf("\n")
	return nil
}

//nolint:funlen,gocyclo
func main() {

	flag.Parse()

	var err error

	if flagInfo {
		fmt.Printf(`
Version        : %s
Build At       : %s
Golang Version : %s
BaseUrl        : %s
DataKit        : %s
`, DataKitVersion, git.BuildAt, git.Golang, datakitUrl, dataUrl)
		os.Exit(0)
	}

	if flagInstallLog == "" {
		if err = logger.InitRoot(
			&logger.Option{
				Level: logger.DEBUG,
				Flags: logger.OPT_DEFAULT | logger.OPT_STDOUT}); err != nil {
			l.Errorf("set root log faile: %s", err.Error())
		}
	} else {
		l.Infof("set log file to %s", flagInstallLog)

		if err = logger.InitRoot(&logger.Option{
			Path:  flagInstallLog,
			Level: logger.DEBUG,
			Flags: logger.OPT_DEFAULT}); err != nil {
			l.Errorf("set root log faile: %s", err.Error())
		}
	}

	l = logger.SLogger("installer")

	dkservice.ServiceExecutable = filepath.Join(datakit.InstallDir, datakitBin)
	if runtime.GOOS == datakit.OSWindows {
		dkservice.ServiceExecutable += ".exe"
	}

	svc, err := dkservice.NewService()
	if err != nil {
		l.Errorf("new %s service failed: %s", runtime.GOOS, err.Error())
		return
	}

	l.Info("stoping datakit...")
	if err = service.Control(svc, "stop"); err != nil {
		l.Warnf("stop service: %s, ignored", err.Error())
	}

	if flagProxy != "" {

		if !strings.HasPrefix(flagProxy, "http") {
			flagProxy = "http://" + flagProxy
		}

		if _, err = url.Parse(flagProxy); err != nil {
			l.Warnf("bad proxy config expect http://ip:port given %s", flagProxy)
		} else {
			l.Infof("set proxy to %s", flagProxy)
		}
	}

	// 迁移老版本 datakit 数据目录
	mvOldDatakit(svc)

	if err = downloadFiles(); err != nil { // download 过程直接覆盖已有安装
		l.Fatalf("download failed: %s", err.Error())
	}

	datakit.InitDirs()

	if flagDKUpgrade { // upgrade new version
		l.Infof("Upgrading to version %s...", DataKitVersion)
		if err = upgradeDatakit(svc); err != nil {
			l.Fatalf("upgrade datakit: %s, ignored", err.Error())
		}
	} else { // install new datakit
		l.Infof("Installing version %s...", DataKitVersion)
		installNewDatakit(svc)
	}

	if !flagInstallOnly {
		l.Infof("starting service %s...", dkservice.ServiceName)
		if err = service.Control(svc, "start"); err != nil {
			l.Warnf("star service: %s, ignored", err.Error())
		}
	} else {
		l.Infof("only install service %s, NOT started", dkservice.ServiceName)
	}

	config.CreateSymlinks()

	if flagDKUpgrade {
		l.Info(":) Upgrade Success!")
	} else {
		l.Info(":) Install Success!")
	}

	promptReferences()
}

func promptReferences() {
	fmt.Printf("\n\tVisit http://%s:%d/man/changelog to see DataKit change logs.\n",
		flagDatakitHTTPListen,
		flagDatakitHTTPPort)
	fmt.Printf("\tVisit http://%s:%d/monitor to see DataKit running status.\n",
		flagDatakitHTTPListen,
		flagDatakitHTTPPort)
	fmt.Printf("\tVisit http://%s:%d/man to see DataKit manuals.\n\n",
		flagDatakitHTTPListen,
		flagDatakitHTTPPort)
}

func upgradeDatakit(svc service.Service) error {

	if err := service.Control(svc, "stop"); err != nil {
		l.Warnf("stop service: %s, ignored", err.Error())
	}

	mc := config.Cfg

	if err := mc.LoadMainTOML(datakit.MainConfPath); err == nil {
		mc = upgradeMainConfig(mc)

		if flagOTA {
			l.Debugf("set auto update flag")
			mc.AutoUpdate = flagOTA
		}

		writeDefInputToMainCfg(mc)
	} else {
		l.Warnf("load main config: %s, ignored", err.Error())
		return err
	}

	for _, dir := range []string{datakit.DataDir, datakit.ConfdDir} {
		if err := os.MkdirAll(dir, datakit.ConfPerm); err != nil {
			return err
		}
	}

	if err := service.Control(svc, "install"); err != nil {
		l.Warnf("install datakit service: %s, ignored", err.Error())
	}

	return nil
}

func installNewDatakit(svc service.Service) {

	if err := service.Control(svc, "uninstall"); err != nil {
		l.Warnf("uninstall service: %s, ignored", err.Error())
	}

	mc := config.Cfg

	// prepare dataway info
	mc.DataWay = getDataWayCfg()
	if flagOTA {
		l.Debugf("set auto update flag")
		mc.AutoUpdate = flagOTA
	}

	// accept any install options
	if flagGlobalTags != "" {
		l.Infof("set global tags...")
		mc.GlobalTags = config.ParseGlobalTags(flagGlobalTags)

		l.Infof("set global tags %+#v", mc.GlobalTags)
	}

	mc.Namespace = flagNamespace
	mc.HTTPAPI.Listen = fmt.Sprintf("%s:%d", flagDatakitHTTPListen, flagDatakitHTTPPort)
	mc.InstallDate = time.Now()
	mc.InstallVer = DataKitVersion

	if flagDatakitName != "" {
		mc.Name = flagDatakitName
	}

	writeDefInputToMainCfg(mc)

	l.Infof("installing service %s...", dkservice.ServiceName)
	if err := service.Control(svc, "install"); err != nil {
		l.Warnf("install service: %s, ignored", err.Error())
	}
}

var (
	defaultHostInputs          = []string{"cpu", "disk", "diskio", "mem", "swap", "system", "hostobject", "net", "host_processes"}
	defaultHostInputsWithLinux = []string{"cpu", "disk", "diskio", "mem", "swap", "system", "hostobject", "net", "host_processes", "container"}
)

func writeDefInputToMainCfg(mc *config.Config) {

	var hostInputs = defaultHostInputs
	if runtime.GOOS == datakit.OSLinux {
		hostInputs = defaultHostInputsWithLinux
	}

	if flagEnableInputs == "" {
		flagEnableInputs = strings.Join(hostInputs, ",")
	} else {
		flagEnableInputs = flagEnableInputs + "," + strings.Join(hostInputs, ",")
	}

	mc.EnableDefaultsInputs(flagEnableInputs)

	if err := injectCloudProvider(flagCloudProvider); err != nil {
		l.Fatalf("failed to inject cloud-provider: %s", err.Error())
	} else {
		l.Infof("set cloud provider to %s ok", flagCloudProvider)
	}

	l.Debugf("main config:\n%s", mc.String())

	// build datakit main config
	if err := mc.InitCfg(datakit.MainConfPath); err != nil {
		l.Fatalf("failed to init datakit main config: %s", err.Error())
	}
}

func injectCloudProvider(p string) error {

	switch p {
	case "aliyun", "tencent", "aws":

		l.Infof("try set cloud provider to %s...", p)

<<<<<<< HEAD
		conf := preEnableHostobjectInput(p)
=======
		if conf, err := preEnableHostobjectInput(flagCloudProvider); err != nil {
			l.Fatalf("failed to init hostobject conf: %s", err.Error())
		} else {
			cfgpath := filepath.Join(datakit.ConfdDir, "host", "hostobject.conf")
			if err := os.MkdirAll(filepath.Join(datakit.ConfdDir, "host"), datakit.ConfPerm); err != nil {
				l.Fatalf("failed to init hostobject conf: %s", err.Error())
			}

			if err := ioutil.WriteFile(cfgpath, conf, datakit.ConfPerm); err != nil {
				l.Fatalf("failed to init hostobject conf: %s", err.Error())
			}
		}
>>>>>>> b7375768

		cfgpath := filepath.Join(datakit.ConfdDir, "host", "hostobject.conf")
		if err := ioutil.WriteFile(cfgpath, conf, datakit.ConfPerm); err != nil {
			return err
		}

	case "": //pass

	default:
		l.Warnf("unknown cloud provider %s, ignored", p)
	}

	return nil
}

func preEnableHostobjectInput(cloud string) []byte {
	// I don't want to import hostobject input, cause the installer binary bigger
	sample := []byte(`
[inputs.hostobject]

#pipeline = '' # optional

## Datakit does not collect network virtual interfaces under the linux system.
## Setting enable_net_virtual_interfaces to true will collect network virtual interfaces stats for linux.
# enable_net_virtual_interfaces = true

## Ignore mount points by filesystem type. Default ignored following FS types
# ignore_fs = ["tmpfs", "devtmpfs", "devfs", "iso9660", "overlay", "autofs", "squashfs", "aufs"]


[inputs.hostobject.tags] # (optional) custom tags
# cloud_provider = "aliyun" # aliyun/tencent/aws
# some_tag = "some_value"
# more_tag = "some_other_value"
# ...`)

	conf := bytes.Replace(sample,
		[]byte(`# cloud_provider = "aliyun"`),
		[]byte(fmt.Sprintf(`  cloud_provider = "%s"`, cloud)),
		-1)

	return conf
}

func upgradeMainConfig(c *config.Config) *config.Config {

	if c.DataWay != nil {
		c.DataWay.DeprecatedURL = ""
	}

	// XXX: 无脑更改日志位置
	switch runtime.GOOS {
	case datakit.OSWindows:
		c.Logging.Log = filepath.Join(datakit.InstallDir, "log")
		c.Logging.GinLog = filepath.Join(datakit.InstallDir, "gin.log")
	default:
		c.Logging.Log = "/var/log/datakit/log"
		c.Logging.GinLog = "/var/log/datakit/gin.log"
	}
	l.Debugf("set log to %s, remove ", c.Logging.Log)
	l.Debugf("set gin log to %s", c.Logging.GinLog)

	if c.LogDeprecated != "" {
		c.Logging.Log = c.LogDeprecated
		c.LogDeprecated = ""
	}

	if c.LogLevelDeprecated != "" {
		c.Logging.Level = c.LogLevelDeprecated
		c.LogLevelDeprecated = ""
	}

	if c.LogRotateDeprecated != 0 {
		c.Logging.Rotate = c.LogRotateDeprecated
		c.LogRotateDeprecated = 0
	}

	if c.GinLogDeprecated != "" {
		c.Logging.GinLog = c.GinLogDeprecated
		c.GinLogDeprecated = ""
	}

	if c.HTTPListenDeprecated != "" {
		c.HTTPAPI.Listen = c.HTTPListenDeprecated
		c.HTTPListenDeprecated = ""
	}

	if c.Disable404PageDeprecated {
		c.HTTPAPI.Disable404Page = true
		c.Disable404PageDeprecated = false
	}

	if c.IOCacheCountDeprecated != 0 {
		c.IOConf.MaxCacheCount = c.IOCacheCountDeprecated
		c.IOCacheCountDeprecated = 0
	}

	if c.OutputFileDeprecated != "" {
		c.IOConf.OutputFile = c.OutputFileDeprecated
		c.OutputFileDeprecated = ""
	}

	if c.IntervalDeprecated != "" {
		c.IntervalDeprecated = ""
	}

	if c.DataWay != nil {
		c.DataWay.HttpProxy = flagProxy
	}

	c.InstallVer = DataKitVersion
	c.UpgradeDate = time.Now()

	return c
}

func getDataWayCfg() *dataway.DataWayCfg {
	dw := &dataway.DataWayCfg{}

	if flagDataway != "" {
		dw.URLs = strings.Split(flagDataway, ",")
		if err := dw.Apply(); err != nil {
			l.Fatal(err)
		}

		if flagProxy != "" {
			l.Debugf("set proxy to %s", flagProxy)
			dw.HttpProxy = flagProxy
		}
	} else {
		l.Fatal("should not been here")
	}

	return dw
}

func mvOldDatakit(svc service.Service) {
	olddir := oldInstallDir
	switch runtime.GOOS + "/" + runtime.GOARCH {
	case datakit.OSArchWinAmd64:
		olddir = oldInstallDirWin
	case datakit.OSArchWin386:
		olddir = oldInstallDirWin32
	}

	if _, err := os.Stat(olddir); err != nil {
		l.Debugf("deprecated install path %s not exists, ignored", olddir)
		return
	}

	if err := service.Control(svc, "uninstall"); err != nil {
		l.Warnf("uninstall service datakit failed: %s, ignored", err.Error())
	}

	if err := os.Rename(olddir, datakit.InstallDir); err != nil {
		l.Fatalf("move %s -> %s failed: %s", olddir, datakit.InstallDir, err.Error())
	}
}<|MERGE_RESOLUTION|>--- conflicted
+++ resolved
@@ -346,22 +346,11 @@
 
 		l.Infof("try set cloud provider to %s...", p)
 
-<<<<<<< HEAD
 		conf := preEnableHostobjectInput(p)
-=======
-		if conf, err := preEnableHostobjectInput(flagCloudProvider); err != nil {
+
+		if err := os.MkdirAll(filepath.Join(datakit.ConfdDir, "host"), datakit.ConfPerm); err != nil {
 			l.Fatalf("failed to init hostobject conf: %s", err.Error())
-		} else {
-			cfgpath := filepath.Join(datakit.ConfdDir, "host", "hostobject.conf")
-			if err := os.MkdirAll(filepath.Join(datakit.ConfdDir, "host"), datakit.ConfPerm); err != nil {
-				l.Fatalf("failed to init hostobject conf: %s", err.Error())
-			}
-
-			if err := ioutil.WriteFile(cfgpath, conf, datakit.ConfPerm); err != nil {
-				l.Fatalf("failed to init hostobject conf: %s", err.Error())
-			}
-		}
->>>>>>> b7375768
+		}
 
 		cfgpath := filepath.Join(datakit.ConfdDir, "host", "hostobject.conf")
 		if err := ioutil.WriteFile(cfgpath, conf, datakit.ConfPerm); err != nil {
