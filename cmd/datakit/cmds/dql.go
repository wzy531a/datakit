package cmds

import (
	"bytes"
	"encoding/csv"
	"encoding/json"
	"fmt"
	"io/ioutil"
	"net/http"
	"os"
	"path/filepath"
	"sort"
	"strings"
	"time"

	"github.com/c-bata/go-prompt"
	"github.com/influxdata/influxdb1-client/models"
	"gitlab.jiagouyun.com/cloudcare-tools/datakit/config"
	dkhttp "gitlab.jiagouyun.com/cloudcare-tools/datakit/http"
)

var (
	disableNil  = false
	echoExplain = false
	history     []string
	MaxHistory  = 5000

	defaultJSONIndent = "  "
	temporaryToken    = "" // 临时token，不允许跨工作空间 所以只能赋值一次
)

const (
	dqlraw = "/v1/query/raw"
)

type dqlCmd struct {
	json     bool
<<<<<<< HEAD
	autoJson bool
=======
	autoJSON bool
>>>>>>> 9907cef5
	verbose  bool

	csv           string
	forceWriteCSV bool

	dqlString string
	token     string
	host      string
	log       string

	dqlcli *http.Client
}

func runDQLFlags() error {
	dc := &dqlCmd{
		json:          *flagDQLJSON,
<<<<<<< HEAD
		autoJson:      *flagDQLAutoJSON,
=======
		autoJSON:      *flagDQLAutoJSON,
>>>>>>> 9907cef5
		dqlString:     *flagDQLString,
		token:         *flagDQLToken,
		csv:           *flagDQLCSV,
		forceWriteCSV: *flagDQLForce,
		host:          *flagDQLDataKitHost,
		verbose:       *flagDQLVerbose,
		log:           *flagDQLLogPath,
	}

	if err := dc.prepare(); err != nil {
<<<<<<< HEAD
		return fmt.Errorf("dc.prepare: %s", err)
=======
		return fmt.Errorf("dc.prepare: %w", err)
>>>>>>> 9907cef5
	}

	dc.run()
	return nil
}

<<<<<<< HEAD
=======
//nolint:unparam
>>>>>>> 9907cef5
func (dc *dqlCmd) prepare() error {
	// use localhost token configured in <datakit-install-path>/conf.d/datakit.conf
	if dc.token == "" {
		dc.token = config.GetToken()
	}

	// query local datakit(NOTE: it must be running at the time)
	if dc.host == "" {
		dc.host = config.Cfg.HTTPAPI.Listen
	}

	dc.dqlcli = &http.Client{}
	setCmdRootLog(dc.log)

	// TODO: we should ping the datakit here.
	return nil
}

type dqlResp struct {
	ErrorCode string         `json:"error_code"`
	Message   string         `json:"message"`
	Content   []*queryResult `json:"content"`
}

func (dc *dqlCmd) run() {
	if dc.dqlString != "" {
<<<<<<< HEAD
		dc.runDQL(dc.dqlString)
=======
		dc.runSingleDQL(dc.dqlString)
>>>>>>> 9907cef5
		return
	}

	// run DQL interactively
	c, _ := newCompleter()
	suggestions = append(suggestions, dqlSuggestions...)

	loadHistory()

	p := prompt.New(
		dc.runDQL,
		c.Complete,
		prompt.OptionTitle("DQL: query DQL in DataKit"),
		prompt.OptionPrefix("dql > "),
		prompt.OptionHistory(history),
	)

	p.Run()
}

func loadHistory() {
	homedir, err := os.UserHomeDir()
	if err != nil {
		l.Errorf("UserHomeDir(): %s", err.Error())
		return
	}

	histpath := filepath.Join(homedir, ".dql_history")

	if _, err = os.Stat(histpath); err != nil {
		l.Warnf("history file %s not found", histpath)
		return
	}

	data, err := ioutil.ReadFile(filepath.Clean(histpath))
	if err != nil {
		l.Warnf("read history failed: %s", err.Error())
		return
	}

	history = strings.Split(string(data), "\n")
}

func addHistory(s ...string) {
	history = append(history, s...)
	if len(history) > MaxHistory {
		dumpHistory()
	}
}

func dumpHistory() {
	homedir, err := os.UserHomeDir()
	if err != nil {
		l.Errorf("UserHomeDir(): %s", err.Error())
		return
	}

	if len(history) > MaxHistory {
		history = history[len(history)-MaxHistory/2:] // trim older-histories
	}

	if err := ioutil.WriteFile(filepath.Join(homedir, ".dql_history"),
		[]byte(strings.Join(history, "\n")), os.ModePerm); err != nil {
		l.Errorf("update history error: %s", err.Error())
	}
}

func updateHistoryOnExit() {
	if len(history) == 0 {
		return
	}

	dumpHistory()
}

func (dc *dqlCmd) runDQL(txt string) {
	s := strings.Join(strings.Fields(strings.TrimSpace(txt)), " ")
	if s == "" {
		return
	}

	addHistory(s)

	switch strings.ToLower(s) {
	case "":
		return
	case "q", "exit":
		output("Bye!\n")
		updateHistoryOnExit()
		os.Exit(0)

		// nil
	case "disable_nil":
		disableNil = true
		return
	case "enable_nil":
		disableNil = false
		return

		// explain
	case "echo_explain":
		echoExplain = true
		return
	case "echo_explain_off":
		echoExplain = false
		return

	default:
		lines := []string{}
		if strings.HasSuffix(s, "\\") {
			lines = append(lines, strings.TrimSuffix(s, "\\"))
		} else {
			lines = append(lines, s)
		}

		resp, err := dc.doDQL(strings.Join(lines, "\n"))
		if err == nil {
			dc.show(resp)
		}
	}
}

// runSingleDQL Perform a single DQL query statement.
func (dc *dqlCmd) runSingleDQL(s string) {
	if dc.csv != "" {
		if err := dc.prepareCsv(); err != nil {
			errorf("prepareCsv: %s", err)
			return
		}
	}

	resp, err := dc.doDQL(s)
	if err != nil {
		return
	}

	if dc.csv != "" {
		if len(resp) > 1 {
			errorf("CSV export only support single DQL.\n")
			return
		}

		if err := writeToCsv(resp[0].Series, dc.csv); err != nil {
			errorf("writeToCsv:%s", err)
			return
		}
	}

	if (dc.csv != "" && dc.verbose) || dc.csv == "" {
		dc.show(resp)
	}
}

func (dc *dqlCmd) prepareCsv() error {
	f, err := os.Stat(dc.csv)
	if err == nil {
		if f.IsDir() {
			return fmt.Errorf("the specified path is a directory")
		}

		if !dc.forceWriteCSV {
			return fmt.Errorf("file %s exists", dc.csv)
		}
	} else if err = os.MkdirAll(filepath.Dir(dc.csv), os.ModePerm); err != nil {
		return err
	}
	return nil
}

// convertStrings Convert Interface arrays to String array which in the query result.
func convertStrings(value []interface{}) []string {
	res := []string{}
	for k, v := range value {
		if v == nil {
			res = append(res, "")
			continue
		}
		switch x := v.(type) {
		case string:
			res = append(res, x)

		case json.Number:
			res = append(res, x.String())

		case bool:
			res = append(res, fmt.Sprintf("%v", x))

		default:
			warnf("unknown key value, %d:%v", k, x)
		}
	}
	return res
}

// writeToCsv Format the query results and write to CSV files.
func writeToCsv(series []*models.Row, csvPath string) error {
	csvFile, err := os.OpenFile(filepath.Clean(csvPath),
		os.O_WRONLY|os.O_TRUNC|os.O_CREATE, os.ModePerm)
	if err != nil {
		return err
	}
	defer csvFile.Close() //nolint:errcheck,gosec

	writer := csv.NewWriter(csvFile)

	sortColumns(series[0])

	columns := []string{"name"}
	columns = append(columns, series[0].Columns...)
	if err := writer.Write(columns); err != nil {
		l.Errorf("write file failed:%s", err)
	}

	for _, serial := range series {
		sortColumns(serial)

		for k := range serial.Values {
			values := []string{serial.Name}
			res := convertStrings(serial.Values[k])
			values = append(values, res...)
			if err := writer.Write(values); err != nil {
				l.Errorf("write file failed:%s", err)
			}
		}
	}

	writer.Flush()
	if err = writer.Error(); err != nil {
		warnf("writer flush failed,error: %s", err)
	}
	return nil
}

func (dc *dqlCmd) doDQL(s string) ([]*queryResult, error) {
	q := &dkhttp.QueryRaw{
		EchoExplain: echoExplain,
		Token:       dc.token,
		Queries: []*dkhttp.SingleQuery{
			{
				Query: s,
			},
		},
	}

	if dc.token != "" {
		q.Token = dc.token
	}

	if temporaryToken != "" && s != "show_workspaces()" {
		q.Token = temporaryToken
	}

	j, err := json.Marshal(q)
	if err != nil {
		errorf("%s\n", err.Error())
		return nil, err
	}

	l.Debugf("dql request: %s", string(j))

	if strings.HasPrefix(s, "use") {
		switchToken(s)
		return nil, fmt.Errorf("err not nil") // only switch token
	}

	req, err := http.NewRequest("POST",
		fmt.Sprintf("http://%s%s", dc.host, dqlraw), bytes.NewBuffer(j))
	if err != nil {
		errorf("http.NewRequest: %s\n", err.Error())
		return nil, err
	}

	resp, err := dc.dqlcli.Do(req)
	if err != nil {
		errorf("httpcli.Do: %s\n", err.Error())
		return nil, err
	}

	body, err := ioutil.ReadAll(resp.Body)
	if err != nil {
		errorf("ioutil.ReadAll: %s\n", err.Error())
		return nil, err
	}

	defer resp.Body.Close() //nolint:errcheck
	if resp.StatusCode/100 != 2 {
		r := struct {
			Err string `json:"error_code"`
			Msg string `json:"message"`
		}{}

		if err := json.Unmarshal(body, &r); err != nil {
			errorf("json.Unmarshal: %s\n", err.Error())
			errorf("body: %s\n", string(body))
			return nil, err
		}

		l.Warnf("body: %s", string(body))

		errorf("[%s] %s\n", r.Err, r.Msg)
		return nil, fmt.Errorf("%s", r.Err)
	}

	r := dqlResp{}

	jd := json.NewDecoder(bytes.NewReader(body))
	jd.UseNumber()

	if err := jd.Decode(&r); err != nil {
		errorf("%s\n", err.Error())
		return nil, err
	}
	content, _ := json.Marshal(r.Content)
	l.Debugf("json content:%s", string(content))

	if s == "show_workspaces()" {
		cacheWorkerSpace(r.Content)
	}
	return r.Content, nil
}

type queryResult struct {
	Series   []*models.Row `json:"series"`
	RawQuery string        `json:"raw_query,omitempty"`
	Cost     string        `json:"cost,omitempty"`
}

func (dc *dqlCmd) show(content []*queryResult) {
	if content == nil {
		errorf("Empty result\n")
		return
	}
	for _, c := range content {
		l.Debugf("connent len: %d", len(content))
		dc.doShow(c)
	}
}

func (dc *dqlCmd) doShow(c *queryResult) {
	rows := 0

	switch {
	case dc.json:
		j, err := json.MarshalIndent(c, "", defaultJSONIndent)
		if err != nil {
			errorf("%s\n", err.Error())
			return
		}

		if len(j) == 0 {
			return
		}

		output("%s\n", j)
	default:
		rows = dc.prettyShow(c)
	}

	if c.RawQuery != "" {
		if json.Valid([]byte(c.RawQuery)) {
			var x map[string]interface{}
			if err := json.Unmarshal([]byte(c.RawQuery), &x); err != nil {
				errorf("%s\n", err)
			} else {
				j, err := json.MarshalIndent(x, "", "    ")
				if err != nil {
					errorf("%s\n", err)
					return
				}

				infof("---------\n")
				infof("explain:\n%s\n", string(j))
			}
		} else {
			infof("---------\n")
			infof("explain:%s\n", c.RawQuery)
		}
	}

	infof("---------\n%d rows, %d series, cost %s\n", rows, len(c.Series), c.Cost)
}

// Not used.
func sortColumns(r *models.Row) {
	colMap := map[string]int{}
	for i, col := range r.Columns {
		if _, ok := colMap[col]; ok {
			// duplicate colums(means tag/field with the same key)
			// terminate sorting
			return
		}

		colMap[col] = i
	}

	sort.Strings(r.Columns)
	valArray := [][]interface{}{}

	for _, vals := range r.Values {
		newVals := []interface{}{}
		for _, col := range r.Columns {
			newVals = append(newVals, vals[colMap[col]])
		}

		valArray = append(valArray, newVals)
	}

	r.Values = valArray
}

//nolint:deadcode,unused
func showRow(r *models.Row) {
	output("%d columns\n", len(r.Columns))

	for i, col := range r.Columns {
		if i < len(r.Columns)-1 {
			output("%s, ", col)
		} else {
			output("%s\n", col)
		}
	}

	output("%d values\n", len(r.Values))
	for _, vals := range r.Values {
		output("value width: %d\n", len(vals))
		for i, v := range vals {
			if i < len(vals)-1 {
				output("%v, ", v)
			} else {
				output("%v\n", v)
			}
		}
	}
}

// Not used
//nolint:deadcode,unused
func tableShow(resp *queryResult) int {
	nrows := 0

	if len(resp.Series) == 0 {
		warnf("no data\n")
		return 0
	}

	for _, row := range resp.Series {
		sortColumns(row)
		showRow(row)
		nrows += len(row.Values)
	}

	return nrows
}

func (dc *dqlCmd) prettyShowRow(s *models.Row, val []interface{}, fmtStr string) {
	for colIdx := range s.Columns {
		if disableNil && val[colIdx] == nil {
			continue
		}

		col := s.Columns[colIdx]

		if v, ok := s.Tags[col]; ok {
			output(fmtStr+" %s\n", col, "#", v) // decorate tag key with a `#'
			addSug(col)
			continue
		}

		if col == "time" {
			if _, ok := val[colIdx].(json.Number); !ok {
				l.Error("invalid time: %v", val[colIdx])
				val[colIdx] = fmt.Sprintf("%v", val[colIdx])
			} else {
				i, err := val[colIdx].(json.Number).Int64()
				if err != nil {
					l.Error("parse time failed: %v", err)
					continue
				}

				// convert ms to second
				val[colIdx] = time.Unix(i/1000, 0) //nolint
			}
		}

		valFmt := ""
		switch v := val[colIdx].(type) {
		case time.Time:
			valFmt = "%v\n"
		case json.Number:
			i, err := v.Int64()
			if err != nil {
				f, err := v.Float64()
				if err != nil {
					l.Warn(err)
				} else {
					valFmt = "%.6f\n"
					val[colIdx] = f
				}
			} else {
				val[colIdx] = i
				valFmt = "%d\n"
			}

		case string:
			valFmt = "'%s'\n"
<<<<<<< HEAD
			if dc.autoJson {
=======
			if dc.autoJSON {
>>>>>>> 9907cef5
				dst := &bytes.Buffer{}
				if err := json.Indent(dst, []byte(v), "", defaultJSONIndent); err == nil {
					val[colIdx] = dst.String()
					valFmt = "<<<<< json \n" + "%s\n" + ">>>>> end of json\n"
				}
			}
		case bool:
			valFmt = "%v\n"
		default:
			valFmt = "%v\n"
			// pass
		}

		output(fmtStr+valFmt, col, " ", val[colIdx])
		addSug(s.Columns[colIdx])
	}
}

func (dc *dqlCmd) prettyShow(resp *queryResult) int {
	nrows := 0

	if len(resp.Series) == 0 {
		warnf("no data\n")
		return 0
	}

	for si, s := range resp.Series {
		switch len(s.Columns) {
		case 1:

			if s.Name == "" {
				output("<unknown>\n")
			} else {
				output("%s\n", s.Name)
			}

			output("%s\n", "-------------------")
			for _, val := range s.Values {
				if len(val) == 0 {
					continue
				}

				if str, ok := val[0].(string); ok {
					addSug(str)
				}

				output("%s\n", val[0])
				nrows++
			}

		default:
			colWidth := getMaxColWidth(s)
			sortColumns(s)

			fmtStr := fmt.Sprintf("%%%ds%%s", colWidth)

			for _, val := range s.Values {
				output("-----------------[ r%d.%s.s%d ]-----------------\n", nrows+1, s.Name, si+1)
				nrows++
				dc.prettyShowRow(s, val, fmtStr)
			}
		}
		if s.Name == "show_workspaces" {
			infof("do dql to change workSpace 'use tkn_xxxxxxxxxx' \n")
		}
	}

	return nrows
}

func getMaxColWidth(r *models.Row) int {
	max := 0
	for k := range r.Tags {
		if len(k) > max {
			max = len(k)
		}
	}

	for _, col := range r.Columns {
		if len(col) > max {
			max = len(col)
		}
	}

	return max
}

var (
	liveSug        = map[string]bool{}
	dqlSuggestions = []prompt.Suggest{
		{Text: "AND", Description: "..."},
		{Text: "AS", Description: "..."},
		{Text: "ASC", Description: "..."},
		{Text: "BY", Description: "..."},
		{Text: "DESC", Description: "..."},
		{Text: "FALSE", Description: "..."},
		{Text: "FILL()", Description: "fill default value"},
		{Text: "LIMIT", Description: "..."},
		{Text: "LINEAR", Description: "..."},
		{Text: "NIL", Description: "..."},
		{Text: "OFFSET", Description: "..."},
		{Text: "OR", Description: "..."},
		{Text: "ORDER", Description: "..."},
		{Text: "PREVIOUS", Description: "..."},
		{Text: "re()", Description: "regex expressionn"},
		{Text: "SLIMIT", Description: "..."},
		{Text: "SOFFSET", Description: "..."},
		{Text: "TRUE", Description: "..."},
		{Text: "tz()", Description: "timezone function"},

		{Text: "metric::", Description: "Metric namespace"},
		{Text: "object::", Description: "Object namespace"},
		{Text: "custom_object::", Description: "Custom object namespace"},
		{Text: "event::", Description: "Event namespace"},
		{Text: "logging::", Description: "Logging namespace"},
		{Text: "tracing::", Description: "Tracing namespace"},
		{Text: "rum::", Description: "RUM namespace"},
		{Text: "security::", Description: "Security namespace"},
		{Text: "network::", Description: "eBPF-network namespace"},

		{Text: "M::", Description: "metric namespace"},
		{Text: "N::", Description: "eBPF-network namespace"},
		{Text: "O::", Description: "object namespace"},
		{Text: "CO::", Description: "custom object namespace"},
		{Text: "E::", Description: "event namespace"},
		{Text: "L::", Description: "logging namespace"},
		{Text: "T::", Description: "tracing namespace"},
		{Text: "R::", Description: "RUM namespace"},
		{Text: "S::", Description: "Security namespace"},

		// functions
		{Text: "show_measurement()", Description: "show all metric names"},
		{Text: "show_field_key()", Description: "show metric fields"},
		{Text: "show_tag_key()", Description: "show metric tags"},
		{Text: "show_tag_value(keyin=[])", Description: "show metric tag values"},

		{Text: "show_object_class()", Description: "show object classes"},
		{Text: "show_object_field()", Description: "show object fields"},

		{Text: "show_logging_source()", Description: "show logging sources"},
		{Text: "show_logging_field()", Description: "show logging fields"},

		{Text: "show_event_source()", Description: "show event sources"},
		{Text: "show_event_field()", Description: "show event fields"},

		{Text: "show_tracing_service()", Description: "show tracing services"},
		{Text: "show_tracing_field()", Description: "show tracing fields"},

		{Text: "show_rum_type()", Description: "show RUM types"},
		{Text: "show_rum_field(rum-type-value)", Description: "show RUM type fields"},

		{Text: "show_security_source()", Description: "show security categories, same as show_security_category()"},
		{Text: "show_security_category()", Description: "show security categories"},
		{Text: "show_security_field()", Description: "show security fields"},

		{Text: "show_network_source()", Description: "show eBPF network source"},
		{Text: "show_network_field()", Description: "show eBPF network fields"},
		{Text: "show_workspaces()", Description: "Show all default and readonly workspaces"},
		{Text: "use", Description: "use other workspace,as :'use tkn_xxxxxx' "},

		{Text: "show_workspaces()", Description: "Show all default and readonly workspaces"},
		{Text: "use", Description: "use other workspace,as :'use tkn_xxxxxx' "},

		{Text: "avg()", Description: ""},
		{Text: "bottom()", Description: ""},
		{Text: "count()", Description: ""},
		{Text: "derivative()", Description: ""},
		{Text: "difference()", Description: ""},
		{Text: "distinct()", Description: ""},
		{Text: "first()", Description: ""},
		{Text: "float()", Description: ""},
		{Text: "int()", Description: ""},
		{Text: "last()", Description: ""},
		{Text: "log()", Description: ""},
		{Text: "match()", Description: ""},
		{Text: "max()", Description: ""},
		{Text: "min()", Description: ""},
		{Text: "moving_average()", Description: ""},
		{Text: "non_negative_derivative()", Description: ""},
		{Text: "percent()", Description: ""},
		{Text: "sum()", Description: ""},
		{Text: "top()", Description: ""},
		{Text: "dataflux__dql.CHAIN()", Description: ""},
		{Text: "dataflux__dql.EXEC_EXPR()", Description: ""},
		{Text: "dataflux__dql.EXEC_FORMULA()", Description: ""},
		{Text: "dataflux__dql.ABS()", Description: ""},
		{Text: "dataflux__dql.CUMSUM()", Description: ""},
		{Text: "dataflux__dql.INTEGRAL()", Description: ""},
		{Text: "dataflux__dql.LOG2()", Description: ""},
		{Text: "dataflux__dql.LOG10()", Description: ""},
		{Text: "dataflux__dql.TOP()", Description: ""},
		{Text: "dataflux__dql.BOTTOM()", Description: ""},
		{Text: "dataflux__dql.DIFF()", Description: ""},
		{Text: "dataflux__dql.MIN()", Description: ""},
		{Text: "dataflux__dql.MAX()", Description: ""},
		{Text: "dataflux__dql.AVG()", Description: ""},
		{Text: "dataflux__dql.SUM()", Description: ""},
		{Text: "dataflux__dql.FIRST()", Description: ""},
		{Text: "dataflux__dql.LAST()", Description: ""},

		// settings
		{Text: "echo_explain", Description: "echo backend query"},
		{Text: "echo_explain_off", Description: "disable echo backend query"},
		{Text: "disable_nil", Description: "disable show nil values"},
		{Text: "enable_nil", Description: "show nil values"},
		{Text: "exit", Description: "exit dfcli"},

		// new outer funcs
		{Text: "abs", Description: "math.abs"},
		{Text: "cumsum", Description: "cumsum"},
		{Text: "log10", Description: "log10"},
		{Text: "log2", Description: "log2"},
		{Text: "non_negative_difference", Description: "positive difference"},
	}
)

func addSug(key string) {
	if ok := liveSug[key]; !ok {
		suggestions = append(suggestions, prompt.Suggest{
			Text: key, Description: "",
		})
		liveSug[key] = true
	}
}<|MERGE_RESOLUTION|>--- conflicted
+++ resolved
@@ -35,11 +35,7 @@
 
 type dqlCmd struct {
 	json     bool
-<<<<<<< HEAD
-	autoJson bool
-=======
 	autoJSON bool
->>>>>>> 9907cef5
 	verbose  bool
 
 	csv           string
@@ -56,11 +52,7 @@
 func runDQLFlags() error {
 	dc := &dqlCmd{
 		json:          *flagDQLJSON,
-<<<<<<< HEAD
-		autoJson:      *flagDQLAutoJSON,
-=======
 		autoJSON:      *flagDQLAutoJSON,
->>>>>>> 9907cef5
 		dqlString:     *flagDQLString,
 		token:         *flagDQLToken,
 		csv:           *flagDQLCSV,
@@ -71,21 +63,14 @@
 	}
 
 	if err := dc.prepare(); err != nil {
-<<<<<<< HEAD
-		return fmt.Errorf("dc.prepare: %s", err)
-=======
 		return fmt.Errorf("dc.prepare: %w", err)
->>>>>>> 9907cef5
 	}
 
 	dc.run()
 	return nil
 }
 
-<<<<<<< HEAD
-=======
 //nolint:unparam
->>>>>>> 9907cef5
 func (dc *dqlCmd) prepare() error {
 	// use localhost token configured in <datakit-install-path>/conf.d/datakit.conf
 	if dc.token == "" {
@@ -112,11 +97,7 @@
 
 func (dc *dqlCmd) run() {
 	if dc.dqlString != "" {
-<<<<<<< HEAD
-		dc.runDQL(dc.dqlString)
-=======
 		dc.runSingleDQL(dc.dqlString)
->>>>>>> 9907cef5
 		return
 	}
 
@@ -622,11 +603,7 @@
 
 		case string:
 			valFmt = "'%s'\n"
-<<<<<<< HEAD
-			if dc.autoJson {
-=======
 			if dc.autoJSON {
->>>>>>> 9907cef5
 				dst := &bytes.Buffer{}
 				if err := json.Indent(dst, []byte(v), "", defaultJSONIndent); err == nil {
 					val[colIdx] = dst.String()
