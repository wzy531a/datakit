--- conflicted
+++ resolved
@@ -31,11 +31,7 @@
 	if !*flagVersionDisableUpgradeInfo {
 		vis, err := checkNewVersion(ReleaseVersion, *flagVersionUpgradeTestingVersion)
 		if err != nil {
-<<<<<<< HEAD
-			return fmt.Errorf("get online version info failed: %s\n", err)
-=======
 			return fmt.Errorf("get online version info failed: %w", err)
->>>>>>> 9907cef5
 		}
 
 		for _, vi := range vis {
