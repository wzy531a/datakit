--- conflicted
+++ resolved
@@ -87,15 +87,6 @@
 }
 
 func (vi *newVersionInfo) String() string {
-<<<<<<< HEAD
-	return fmt.Sprintf("%s/%v/%v\n", vi.versionType, vi.upgrade, vi.install) + func() string {
-		if vi.upgrade {
-			return getUpgradeCommand(vi.newVersion.DownloadURL)
-		} else {
-			return getInstallCommand()
-		}
-	}()
-=======
 	if vi.newVersion == nil {
 		return ""
 	}
@@ -105,7 +96,6 @@
 		vi.upgrade,
 		vi.install,
 		getUpgradeCommand(vi.newVersion.DownloadURL))
->>>>>>> d2a645f1
 }
 
 func checkNewVersion(curverStr string, showTestingVer bool) (map[string]*newVersionInfo, error) {
@@ -126,25 +116,10 @@
 		l.Debugf("compare %s <=> %s", v, curver)
 
 		if version.IsNewVersion(v, curver, true) {
-<<<<<<< HEAD
-			if curver.IsStable() {
-				vis[k] = &newVersionInfo{
-					versionType: k,
-					upgrade:     true,
-					newVersion:  v,
-				}
-			} else {
-				vis[k] = &newVersionInfo{
-					versionType: k,
-					install:     true,
-					newVersion:  v,
-				}
-=======
 			vis[k] = &newVersionInfo{
 				versionType: k,
 				upgrade:     true,
 				newVersion:  v,
->>>>>>> d2a645f1
 			}
 		}
 	}
@@ -161,13 +136,6 @@
 	versionTypeTesting: "zhuyun-static-files-testing.oss-cn-hangzhou.aliyuncs.com/datakit",
 }
 
-<<<<<<< HEAD
-func getInstallCommand() string {
-	return "Current is unstable version, please reinstall DataKit."
-}
-
-=======
->>>>>>> d2a645f1
 func getUpgradeCommand(dlurl string) string {
 	proxy := config.Cfg.DataWay.HTTPProxy
 	var upgradeCmd string
