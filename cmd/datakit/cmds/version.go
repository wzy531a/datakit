--- conflicted
+++ resolved
@@ -17,13 +17,8 @@
 )
 
 const (
-<<<<<<< HEAD
-	winUpgradeCmd      = `$env:DK_UPGRADE="1"; Import-Module bitstransfer; start-bitstransfer -source %s -destination .install.ps1; powershell .install.ps1;`
-	winUpgradeCmdProxy = `$env:HTTPS_PROXY="%s"; $env:DK_UPGRADE="1"; Import-Module bitstransfer; start-bitstransfer -ProxyUsage Override -ProxyList $env:HTTP_PROXY -source %s -destination .install.ps1; powershell .install.ps1;`
-=======
 	winUpgradeCmd      = `$env:DK_UPGRADE="1"; Set-ExecutionPolicy Bypass -scope Process -Force; Import-Module bitstransfer; start-bitstransfer -source %s -destination .install.ps1; powershell .install.ps1;`
 	winUpgradeCmdProxy = `$env:HTTPS_PROXY="%s"; $env:DK_UPGRADE="1"; Set-ExecutionPolicy Bypass -scope Process -Force; Import-Module bitstransfer; start-bitstransfer -ProxyUsage Override -ProxyList $env:HTTP_PROXY -source %s -destination .install.ps1; powershell .install.ps1;`
->>>>>>> 479aa22b
 
 	unixUpgradeCmd      = `DK_UPGRADE=1 bash -c "$(curl -L %s)"`
 	unixUpgradeCmdProxy = `HTTPS_PROXY="%s" DK_UPGRADE=1 bash -c "$(curl -x "%s" -L %s)"`
