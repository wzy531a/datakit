--- conflicted
+++ resolved
@@ -135,23 +135,9 @@
 		}
 
 		for _, vi := range vis {
-<<<<<<< HEAD
-			if vi.upgrade {
-				infof("\n\n%s version available: %s, commit %s (release at %s)\n\nUpgrade:\n\t",
-					vi.versionType, vi.newVersion.VersionString, vi.newVersion.Commit, vi.newVersion.ReleaseDate)
-				infof("%s\n", getUpgradeCommand(vi.newVersion.DownloadURL))
-			}
-
-			if vi.install {
-				infof("\n\n%s version available: %s, commit %s (release at %s)\n",
-					vi.versionType, vi.newVersion.VersionString, vi.newVersion.Commit, vi.newVersion.ReleaseDate)
-				infof("%s\n", getInstallCommand())
-			}
-=======
 			infof("\n\n%s version available: %s, commit %s (release at %s)\n\nUpgrade:\n\t",
 				vi.versionType, vi.newVersion.VersionString, vi.newVersion.Commit, vi.newVersion.ReleaseDate)
 			infof("%s\n", getUpgradeCommand(vi.newVersion.DownloadURL))
->>>>>>> d2a645f1
 		}
 
 		os.Exit(0)
