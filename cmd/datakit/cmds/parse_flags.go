--- conflicted
+++ resolved
@@ -154,7 +154,6 @@
 	//
 	// debug related flags.
 	//
-<<<<<<< HEAD
 	fsDebugName                = "debug"
 	fsDebug                    = pflag.NewFlagSet(fsDebugName, pflag.ContinueOnError)
 	FlagDebugWorkDir           = fsDebug.String("workdir", "", "set workdir of datakit")
@@ -168,19 +167,6 @@
 	flagDebugDefaultMainConfig = fsDebug.Bool("default-main-conf", false, "print default datakit.conf")
 	flagDebugCheckSample       = fsDebug.Bool("check-sample", false, "check all inputs config sample, to ensure all sample are valid TOML")
 	fsDebugUsage               = func() {
-=======
-	fsDebugName            = "debug"
-	fsDebug                = pflag.NewFlagSet(fsDebugName, pflag.ContinueOnError)
-	flagDebugLogPath       = fsDebug.String("log", commonLogFlag(), "command line log path")
-	flagDebugCloudInfo     = fsDebug.String("show-cloud-info", "", "show current host's cloud info(aliyun/tencent/aws)")
-	flagDebugIPInfo        = fsDebug.String("ipinfo", "", "show IP geo info")
-	flagDebugWorkspaceInfo = fsDebug.Bool("workspace-info", false, "show workspace info")
-	flagDebugCheckConfig   = fsDebug.Bool("check-config", false, "check inputs configure and main configure")
-	flagDebugCmdLog        = fsDebug.String("cmd-log", "/dev/null", "command line log path")
-	flagDebugDumpSamples   = fsDebug.String("dump-samples", "", "dump all inputs samples")
-	flagDebugLoadLog       = fsDebug.Bool("upload-log", false, "upload log")
-	fsDebugUsage           = func() {
->>>>>>> 5a4d5ece
 		fmt.Printf("usage: datakit debug [options]\n\n")
 		fmt.Printf("Various tools for debugging\n\n")
 		fmt.Println(fsDebug.FlagUsagesWrapped(0))
