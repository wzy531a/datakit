package cmds

import (
	"fmt"
	"github.com/c-bata/go-prompt"
	"github.com/kardianos/service"

	"gitlab.jiagouyun.com/cloudcare-tools/datakit"
<<<<<<< HEAD
	nhttp "net/http"
=======
	"gitlab.jiagouyun.com/cloudcare-tools/datakit/pipeline/geo"
	"gitlab.jiagouyun.com/cloudcare-tools/datakit/pipeline/ip2isp"
>>>>>>> 78a140ca
)

var (
	suggestions = []prompt.Suggest{
		{Text: "exit", Description: "exit cmd"},
		{Text: "Q", Description: "exit cmd"},
	}
)

type completer struct{}

func newCompleter() (*completer, error) {
	return &completer{}, nil
}

func (c *completer) Complete(d prompt.Document) []prompt.Suggest {
	w := d.GetWordBeforeCursor()
	switch w {
	case "":
		return []prompt.Suggest{}
	default:
		return prompt.FilterFuzzy(suggestions, w, true)
	}
}

func StopDatakit() error {
	svc, err := datakit.NewService()
	if err != nil {
		return err
	}

	status, err := svc.Status()
	if err != nil {
		return err
	}

	if status == service.StatusStopped {
		return nil
	}

	l.Info("stoping datakit...")
	if err := service.Control(svc, "stop"); err != nil {
		return err
	}
	return nil
}

func StartDatakit() error {
	svc, err := datakit.NewService()
	if err != nil {
		return err
	}

	status, err := svc.Status()
	if err != nil {
		return err
	}

	if status == service.StatusRunning {
		l.Info("datakit service is already running")
		return nil
	}

	if err := service.Control(svc, "install"); err != nil {
		l.Warnf("install service failed: %s, ignored", err)
	}

	if err := service.Control(svc, "start"); err != nil {
		return err
	}

	return nil
}

func RestartDatakit() error {
	if err := StopDatakit(); err != nil {
		return err
	}

	if err := StartDatakit(); err != nil {
		return err
	}

	return nil
}

func ReloadDatakit(port int) error {
	// FIXME: 如果没有绑定在 localhost 怎么办? 此处需解析 datakit 所用的 conf
	client := &nhttp.Client{
		CheckRedirect: func(req *nhttp.Request, via []*nhttp.Request) error {
			return nhttp.ErrUseLastResponse
		},
<<<<<<< HEAD
	}
	_, err := client.Get(fmt.Sprintf("http://127.0.0.1:%d/reload", port))
	if err == nhttp.ErrUseLastResponse {
		return nil
	}

	return err
=======
	}
	_, err := client.Get(fmt.Sprintf("http://127.0.0.1:%d/reload", port))
	if err == nhttp.ErrUseLastResponse {
		return nil
	}

	return err
}

func DatakitStatus() (string, error) {

	svc, err := datakit.NewService()
	if err != nil {
		return "", err
	}

	status, err := svc.Status()
	if err != nil {
		return "", err
	}
	switch status {
	case service.StatusUnknown:
		return "unknown", nil
	case service.StatusRunning:
		return "running", nil
	case service.StatusStopped:
		return "stopped", nil
	default:
		return "", fmt.Errorf("should not been here")
	}
}

func IPInfo(ip string) (map[string]string, error) {
	if err := geo.LoadIPLib(); err != nil {
		return nil, err
	}
	if err := ip2isp.Init(); err != nil {
		return nil, err
	}

	x, err := geo.Geo(ip)
	if err != nil {
		return nil, err
	}

	return map[string]string{
		"city":     x.City,
		"province": x.Region,
		"country":  x.Country_short,
		"isp":      ip2isp.SearchIsp(ip),
		"ip":       ip,
	}, nil
>>>>>>> 78a140ca
}<|MERGE_RESOLUTION|>--- conflicted
+++ resolved
@@ -2,16 +2,14 @@
 
 import (
 	"fmt"
+	nhttp "net/http"
+
 	"github.com/c-bata/go-prompt"
 	"github.com/kardianos/service"
 
 	"gitlab.jiagouyun.com/cloudcare-tools/datakit"
-<<<<<<< HEAD
-	nhttp "net/http"
-=======
 	"gitlab.jiagouyun.com/cloudcare-tools/datakit/pipeline/geo"
 	"gitlab.jiagouyun.com/cloudcare-tools/datakit/pipeline/ip2isp"
->>>>>>> 78a140ca
 )
 
 var (
@@ -104,15 +102,6 @@
 		CheckRedirect: func(req *nhttp.Request, via []*nhttp.Request) error {
 			return nhttp.ErrUseLastResponse
 		},
-<<<<<<< HEAD
-	}
-	_, err := client.Get(fmt.Sprintf("http://127.0.0.1:%d/reload", port))
-	if err == nhttp.ErrUseLastResponse {
-		return nil
-	}
-
-	return err
-=======
 	}
 	_, err := client.Get(fmt.Sprintf("http://127.0.0.1:%d/reload", port))
 	if err == nhttp.ErrUseLastResponse {
@@ -165,5 +154,4 @@
 		"isp":      ip2isp.SearchIsp(ip),
 		"ip":       ip,
 	}, nil
->>>>>>> 78a140ca
 }