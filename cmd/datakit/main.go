package main

import (
	"crypto/tls"
	"encoding/json"
	"errors"
	"fmt"
	"io/ioutil"
	nhttp "net/http"
	"os"
	"os/signal"
	"os/user"
	"path"
	"path/filepath"
	"runtime"
<<<<<<< HEAD
	"sort"
=======
	"strconv"
>>>>>>> 3045cc97
	"strings"
	"syscall"
	"time"

	"github.com/blang/semver/v4"
	pr "github.com/shirou/gopsutil/v3/process"
	flag "github.com/spf13/pflag"

	"gitlab.jiagouyun.com/cloudcare-tools/cliutils/logger"
	"gitlab.jiagouyun.com/cloudcare-tools/datakit"
	"gitlab.jiagouyun.com/cloudcare-tools/datakit/cmd/datakit/cmds"
	"gitlab.jiagouyun.com/cloudcare-tools/datakit/cmd/installer/install"
	"gitlab.jiagouyun.com/cloudcare-tools/datakit/config"
	"gitlab.jiagouyun.com/cloudcare-tools/datakit/git"
	"gitlab.jiagouyun.com/cloudcare-tools/datakit/http"
	"gitlab.jiagouyun.com/cloudcare-tools/datakit/io"
	"gitlab.jiagouyun.com/cloudcare-tools/datakit/plugins/inputs"
	_ "gitlab.jiagouyun.com/cloudcare-tools/datakit/plugins/inputs/all"
)

var (
	flagVersion = flag.BoolP("version", "v", false, `show version info`)
	flagDocker  = flag.Bool("docker", false, "run within docker")

	// tool-commands supported in datakit
	flagCmd      = flag.Bool("cmd", false, "run datakit under command line mode")
	flagPipeline = flag.String("pl", "", "pipeline script to test(name only, do not use file path)")
	flagText     = flag.String("txt", "", "text string for the pipeline or grok(json or raw text)")

	flagGrokq           = flag.Bool("grokq", false, "query groks interactively")
	flagMan             = flag.Bool("man", false, "read manuals of inputs")
	flagUpdate          = flag.Bool("update", false, "update datakit new version if available")
	flagAcceptRCVersion = flag.Bool("accept-rc-version", false, "during OTA, accept RC version if available")

	flagShowTestingVersions = flag.Bool("show-testing-version", false, "show testing versions on -version flag")

	flagInstallExternal = flag.String("install", "", "install external tool/software")
	flagStart           = flag.Bool("start", false, "start datakit")
	flagStop            = flag.Bool("stop", false, "stop datakit")
	flagRestart         = flag.Bool("restart", false, "restart datakit")
	flagReload          = flag.Bool("reload", false, "reload datakit")
	flagReloadPort      = flag.Int("reload-port", 9529, "datakit http server port")
	flagExportMan       = flag.String("export-manuals", "", "export all inputs and related manuals to specified path")
	flagIgnoreMans      = flag.String("ignore-manuals", "", "disable exporting specified manuals, i.e., --ignore-manuals nginx,redis,mem")

	flagShowCloudInfo = flag.String("show-cloud-info", "", "show current host's cloud info(aliyun/tencent/aws)")
)

var (
	l = logger.DefaultSLogger("main")

	ReleaseType = ""
)

const (
	PID_FILENAME = ".pid"
)

func main() {
	flag.CommandLine.MarkHidden("cmd") // deprecated

	flag.CommandLine.MarkHidden("install") // 1.1.6-rc1 再发布

	// un-documented options
	flag.CommandLine.MarkHidden("show-testing-version")

	flag.CommandLine.SortFlags = false
	flag.ErrHelp = errors.New("") // disable `pflag: help requested`

	flag.Parse()

	applyFlags()

	if !checkIsRuning() {
		savePid()
		go rmPidFile()
	} else {
		l.Warn("datakit is already running")
		os.Exit(0)
	}

	tryLoadConfig()

	// This may throw `Unix syslog delivery error` within docker, so we just
	// start the entry under docker.
	if *flagDocker {
		run()
	} else {
		datakit.Entry = run
		if err := datakit.StartService(); err != nil {
			l.Errorf("start service failed: %s", err.Error())
			return
		}
	}

	l.Info("datakit exited")
}

const (
	winUpgradeCmd = `Import-Module bitstransfer; ` +
		`start-bitstransfer -source %s -destination .dk-installer.exe; ` +
		`.dk-installer.exe -upgrade; ` +
		`rm .dk-installer.exe`
	unixUpgradeCmd = `sudo -- sh -c ` +
		`"curl %s -o dk-installer ` +
		`&& chmod +x ./dk-installer ` +
		`&& ./dk-installer -upgrade ` +
		`&& rm -rf ./dk-installer"`
)

func applyFlags() {

	if *flagVersion {
		fmt.Printf(`
       Version: %s
        Commit: %s
        Branch: %s
 Build At(UTC): %s
Golang Version: %s
      Uploader: %s
ReleasedInputs: %s
`, git.Version, git.Commit, git.Branch, git.BuildAt, git.Golang, git.Uploader, ReleaseType)
		vers, err := getOnlineVersions()
		if err != nil {
			fmt.Printf("Get online version failed: \n%s\n", err.Error())
			os.Exit(-1)
		}
		curver, err := getLocalVersion()
		if err != nil {
			fmt.Printf("Get local version failed: \n%s\n", err.Error())
			os.Exit(-1)
		}

		for k, v := range vers {

			if isNewVersion(v, curver, true) { // show version info, also show RC verison info
				fmt.Println("---------------------------------------------------")
				fmt.Printf("\n\n%s version available: %s, commit %s (release at %s)\n",
					k, v.version, v.Commit, v.ReleaseDate)
				switch runtime.GOOS {
				case "windows":
					cmdWin := fmt.Sprintf(winUpgradeCmd, v.downloadURL)
					fmt.Printf("\nUpgrade:\n\t%s\n\n", cmdWin)
				default:
					cmd := fmt.Sprintf(unixUpgradeCmd, v.downloadURL)
					fmt.Printf("\nUpgrade:\n\t%s\n\n", cmd)
				}
			}
		}

		os.Exit(0)
	}

	if *flagShowCloudInfo != "" {
		info, err := cmds.ShowCloudInfo(*flagShowCloudInfo)
		if err != nil {
			fmt.Printf("Get cloud info failed: %s\n", err.Error())
			os.Exit(-1)
		}

		keys := []string{}
		for k, _ := range info {
			keys = append(keys, k)
		}

		sort.Strings(keys)
		for _, k := range keys {
			fmt.Printf("\t% 24s: %v\n", k, info[k])
		}

		os.Exit(0)
	}

	if *flagUpdate {

		logger.SetGlobalRootLogger(datakit.OTALogFile, logger.DEBUG, logger.OPT_DEFAULT)
		l = logger.SLogger("ota")

		install.Init()

		l.Debugf("get online version...")
		vers, err := getOnlineVersions()
		if err != nil {
			l.Errorf("Get online version failed: \n%s\n", err.Error())
			os.Exit(0)
		}

		ver := vers["Online"]

		l.Debugf("online version: %v", ver)

		curver, err := getLocalVersion()
		if err != nil {
			l.Errorf("Get online version failed: \n%s\n", err.Error())
			os.Exit(-1)
		}

		if ver != nil && isNewVersion(ver, curver, *flagAcceptRCVersion) {
			l.Infof("New online version available: %s, commit %s (release at %s)",
				ver.version, ver.Commit, ver.ReleaseDate)
			if err := tryOTAUpdate(ver.VersionString); err != nil {
				l.Errorf("OTA failed: %s", err.Error())
				os.Exit(-1)
			}
			l.Infof("OTA success, new verison is %s", ver.VersionString)
		} else {
			l.Infof("OTA up to date(%s)", curver.VersionString)
		}

		os.Exit(0)
	}

	datakit.EnableUncheckInputs = (ReleaseType == "all")

	runDatakitWithCmd()

	if *flagDocker {
		datakit.Docker = true
	}
}

func dumpAllConfigSamples(fpath string) {

	if err := os.MkdirAll(fpath, os.ModePerm); err != nil {
		panic(err)
	}

	for k, v := range inputs.Inputs {
		sample := v().SampleConfig()
		if err := ioutil.WriteFile(filepath.Join(fpath, k+".conf"), []byte(sample), os.ModePerm); err != nil {
			panic(err)
		}
	}

}

func run() {

	l.Info("datakit start...")
	if err := runDatakitWithHTTPServer(); err != nil {
		return
	}

	l.Info("datakit start ok. Wait signal or service stop...")

	// NOTE:
	// Actually, the datakit process been managed by system service, no matter on
	// windows/UNIX, datakit should exit via `service-stop' operation, so the signal
	// branch should not reached, but for daily debugging(ctrl-c), we kept the signal
	// exit option.
	signals := make(chan os.Signal, datakit.CommonChanCap)
	signal.Notify(signals, os.Interrupt, syscall.SIGHUP, syscall.SIGTERM, syscall.SIGINT)
	select {
	case sig := <-signals:
		if sig == syscall.SIGHUP {
			// TODO: reload configures
		} else {
			l.Infof("get signal %v, wait & exit", sig)
			http.HttpStop()
			datakit.Quit()
		}

	case <-datakit.StopCh:
		l.Infof("service stopping")
		http.HttpStop()
		datakit.Quit()
	}

	l.Info("datakit exit.")
}

func tryLoadConfig() {
	datakit.MoveDeprecatedMainCfg()

	for {
		if err := config.LoadCfg(datakit.Cfg, datakit.MainConfPath); err != nil {
			l.Errorf("load config failed: %s", err)
			time.Sleep(time.Second)
		} else {
			break
		}
	}

	l = logger.SLogger("main")
}

func runDatakitWithHTTPServer() error {

	io.Start()

	if err := inputs.RunInputs(); err != nil {
		l.Error("error running inputs: %v", err)
		return err
	}

	http.Start(&http.Option{
		Bind:           datakit.Cfg.MainCfg.HTTPListen,
		GinLog:         datakit.Cfg.MainCfg.GinLog,
		GinReleaseMode: strings.ToLower(datakit.Cfg.MainCfg.LogLevel) != "debug",
		PProf:          datakit.Cfg.MainCfg.EnablePProf,
	})

	return nil
}

func isRoot() bool {
	u, err := user.Current()
	if err != nil {
		l.Errorf("get current user failed: %s", err.Error())
		return false
	}

	return u.Username == "root"
}

func runDatakitWithCmd() {
	if *flagCmd {
		l.Warn("--cmd parameter has been discarded")
	}

	if *flagPipeline != "" {
		cmds.PipelineDebugger(*flagPipeline, *flagText)
		os.Exit(0)
	}

	if *flagGrokq {
		cmds.Grokq()
		os.Exit(0)
	}

	if *flagMan {
		cmds.Man()
		os.Exit(0)
	}

	if *flagExportMan != "" {
		if err := cmds.ExportMan(*flagExportMan, *flagIgnoreMans); err != nil {
			l.Error(err)
		}
		os.Exit(0)
	}

	if *flagInstallExternal != "" {
		if err := cmds.InstallExternal(*flagInstallExternal); err != nil {
			l.Error(err)
		}
		os.Exit(0)
	}

	if *flagStart {
		if !isRoot() {
			l.Error("Permission Denied")
			os.Exit(-1)
		}

		if err := cmds.StartDatakit(); err != nil {
			fmt.Printf("Start DataKit failed: %s\n", err)
			os.Exit(-1)
		}

		fmt.Printf("Start DataKit OK") // TODO: 需说明 PID 是多少
		os.Exit(0)
	}

	if *flagStop {

		if !isRoot() {
			l.Error("Permission Denied")
			os.Exit(-1)
		}

		if err := cmds.StopDatakit(); err != nil {
			fmt.Printf("Stop DataKit failed: %s\n", err)
			os.Exit(-1)
		}

		fmt.Println("Stop DataKit OK")
		os.Exit(0)
	}

	if *flagRestart {

		if !isRoot() {
			l.Error("Permission Denied")
			os.Exit(-1)
		}

		if err := cmds.RestartDatakit(); err != nil {
			fmt.Printf("Restart DataKit failed: %s\n", err)
			os.Exit(-1)
		}

		fmt.Printf("Restart DataKit OK")
		os.Exit(0)
	}

	if *flagReload {

		if !isRoot() {
			l.Error("Permission Denied")
			os.Exit(-1)
		}

		if err := cmds.ReloadDatakit(*flagReloadPort); err != nil {
			fmt.Printf("Reload DataKit failed: %s\n", err)
			os.Exit(-1)
		}

		fmt.Printf("Reload DataKit OK")
		os.Exit(0)
	}
}

type datakitVerInfo struct {
	VersionString string `json:"version"`
	Commit        string `json:"commit"`
	ReleaseDate   string `json:"date_utc"`

	downloadURL        string `json:"-"`
	downloadURLTesting string `json:"-"`

	version *semver.Version
}

func (vi *datakitVerInfo) String() string {
	return fmt.Sprintf("datakit %s/%s", vi.VersionString, vi.Commit)
}

func (vi *datakitVerInfo) parse() error {
	verstr := strings.TrimPrefix(vi.VersionString, "v") // older version has prefix `v', this crash semver.Parse()
	v, err := semver.Parse(verstr)
	if err != nil {
		return err
	}
	vi.version = &v
	return nil
}

func getVersion(addr string) (*datakitVerInfo, error) {
	resp, err := nhttp.Get("http://" + path.Join(addr, "version"))
	if err != nil {
		return nil, err
	}

	defer resp.Body.Close()
	infobody, err := ioutil.ReadAll(resp.Body)
	if err != nil {
		return nil, err
	}

	var ver datakitVerInfo
	if err = json.Unmarshal(infobody, &ver); err != nil {
		return nil, err
	}

	if err := ver.parse(); err != nil {
		return nil, err
	}
	ver.downloadURL = fmt.Sprintf("https://%s/installer-%s-%s",
		addr, runtime.GOOS, runtime.GOARCH)
	if runtime.GOOS == "windows" {
		ver.downloadURL += ".exe"
	}
	return &ver, nil
}

func getOnlineVersions() (res map[string]*datakitVerInfo, err error) {

	nhttp.DefaultTransport.(*nhttp.Transport).TLSClientConfig = &tls.Config{InsecureSkipVerify: true}
	res = map[string]*datakitVerInfo{}

	onlineVer, err := getVersion("static.dataflux.cn/datakit")
	if err != nil {
		return nil, err
	}
	res["Online"] = onlineVer

	if *flagShowTestingVersions {
		testVer, err := getVersion("zhuyun-static-files-testing.oss-cn-hangzhou.aliyuncs.com/datakit")
		if err != nil {
			return nil, err
		}
		res["Testing"] = testVer
	}

	return
}

func getLocalVersion() (*datakitVerInfo, error) {
	v := &datakitVerInfo{VersionString: strings.TrimPrefix(git.Version, "v"), Commit: git.Commit, ReleaseDate: git.BuildAt}
	if err := v.parse(); err != nil {
		return nil, err
	}
	return v, nil
}

func isNewVersion(newVer, curver *datakitVerInfo, acceptRC bool) bool {

	if newVer.version.Compare(*curver.version) > 0 { // new version
		if len(newVer.version.Pre) == 0 {
			return true
		}

		if acceptRC {
			return true
		}
	}

	return false
}

func tryOTAUpdate(ver string) error {
	baseURL := "static.dataflux.cn/datakit"

	datakitUrl := "https://" + path.Join(baseURL,
		fmt.Sprintf("datakit-%s-%s-%s.tar.gz", runtime.GOOS, runtime.GOARCH, ver))

	dataUrl := "https://" + path.Join(baseURL, "data.tar.gz")

	l.Debugf("downloading %s to %s...", datakitUrl, datakit.InstallDir)
	if err := install.Download(datakitUrl, datakit.InstallDir, false, false); err != nil {
		return err
	}

	l.Debugf("downloading %s to %s...", dataUrl, datakit.InstallDir)
	if err := install.Download(dataUrl, datakit.InstallDir, false, false); err != nil {
		l.Errorf("download %s failed: %v, ignored", dataUrl, err)
	}

	svc, err := datakit.NewService()
	if err != nil {
		l.Errorf("new %s service failed: %s", runtime.GOOS, err.Error())
		return err
	}

	return install.UpgradeDatakit(svc)
}

func checkIsRuning() bool {
	var oidPid int64
	var name string
	var p *pr.Process

	pidFile := filepath.Join(datakit.InstallDir, PID_FILENAME)
	cont, err := ioutil.ReadFile(pidFile)

	//pid文件不存在
	if err != nil {
		return false
	}

	oidPid, err = strconv.ParseInt(string(cont), 10, 32)
	if err != nil {
		return false
	}

	p, _ = pr.NewProcess(int32(oidPid))
	name, _ = p.Name()

	if name == getBinName() {
		return true
	}
	return false
}

func getBinName() string {
	bin := "datakit"

	if runtime.GOOS == "windows" {
		bin += ".exe"
	}

	return bin
}

func savePid() {
	pid := os.Getpid()
	pidFile := filepath.Join(datakit.InstallDir, PID_FILENAME)

	err := ioutil.WriteFile(pidFile, []byte(fmt.Sprintf("%d", pid)), 0x666)
	if err != nil {
		l.Errorf("write %s %v", pidFile, err)
	}
}

func rmPidFile() {
	pidFile := filepath.Join(datakit.InstallDir, PID_FILENAME)

	<-datakit.Exit.Wait()

	err := os.Remove(pidFile)
	if err != nil {
		l.Errorf("remove %s %v", pidFile, err)
	}
}<|MERGE_RESOLUTION|>--- conflicted
+++ resolved
@@ -13,11 +13,8 @@
 	"path"
 	"path/filepath"
 	"runtime"
-<<<<<<< HEAD
 	"sort"
-=======
 	"strconv"
->>>>>>> 3045cc97
 	"strings"
 	"syscall"
 	"time"
