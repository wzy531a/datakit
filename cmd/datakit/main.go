--- conflicted
+++ resolved
@@ -13,11 +13,8 @@
 	"path"
 	"path/filepath"
 	"runtime"
-<<<<<<< HEAD
 	"sort"
-=======
 	"strconv"
->>>>>>> 19068de7
 	"strings"
 	"syscall"
 	"time"
