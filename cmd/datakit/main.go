package main

import (
	"crypto/tls"
	"encoding/json"
	"errors"
	"fmt"
	"io/ioutil"
	nhttp "net/http"
	"os"
	"os/signal"
	"os/user"
	"path"
	"path/filepath"
	"runtime"
<<<<<<< HEAD
	"sort"
=======
	"strconv"
>>>>>>> 2b283854
	"strings"
	"syscall"
	"time"

	"github.com/blang/semver/v4"
	pr "github.com/shirou/gopsutil/v3/process"
	flag "github.com/spf13/pflag"

	"gitlab.jiagouyun.com/cloudcare-tools/cliutils/logger"
	"gitlab.jiagouyun.com/cloudcare-tools/datakit"
	"gitlab.jiagouyun.com/cloudcare-tools/datakit/cmd/datakit/cmds"
	"gitlab.jiagouyun.com/cloudcare-tools/datakit/cmd/installer/install"
	"gitlab.jiagouyun.com/cloudcare-tools/datakit/config"
	"gitlab.jiagouyun.com/cloudcare-tools/datakit/git"
	"gitlab.jiagouyun.com/cloudcare-tools/datakit/http"
	"gitlab.jiagouyun.com/cloudcare-tools/datakit/io"
	"gitlab.jiagouyun.com/cloudcare-tools/datakit/plugins/inputs"
	_ "gitlab.jiagouyun.com/cloudcare-tools/datakit/plugins/inputs/all"
)

var (
	flagVersion = flag.BoolP("version", "v", false, `show version info`)
	flagDocker  = flag.Bool("docker", false, "run within docker")

	// tool-commands supported in datakit
	flagCmd      = flag.Bool("cmd", false, "run datakit under command line mode")
	flagPipeline = flag.String("pl", "", "pipeline script to test(name only, do not use file path)")
	flagText     = flag.String("txt", "", "text string for the pipeline or grok(json or raw text)")

	flagGrokq           = flag.Bool("grokq", false, "query groks interactively")
	flagMan             = flag.Bool("man", false, "read manuals of inputs")
	flagUpdate          = flag.Bool("update", false, "update datakit new version if available")
	flagAcceptRCVersion = flag.Bool("accept-rc-version", false, "during OTA, accept RC version if available")

	flagShowTestingVersions = flag.Bool("show-testing-version", false, "show testing versions on -version flag")

	flagInstallExternal = flag.String("install", "", "install external tool/software")
	flagStart           = flag.Bool("start", false, "start datakit")
	flagStop            = flag.Bool("stop", false, "stop datakit")
	flagRestart         = flag.Bool("restart", false, "restart datakit")
	flagReload          = flag.Bool("reload", false, "reload datakit")
	flagReloadPort      = flag.Int("reload-port", 9529, "datakit http server port")
	flagExportMan       = flag.String("export-manuals", "", "export all inputs and related manuals to specified path")
	flagIgnoreMans      = flag.String("ignore-manuals", "", "disable exporting specified manuals, i.e., --ignore-manuals nginx,redis,mem")

	flagShowCloudInfo = flag.String("show-cloud-info", "", "show current host's cloud info(aliyun/tencent/aws)")
)

var (
	l = logger.DefaultSLogger("main")

	ReleaseType = ""
)

const (
	PID_FILENAME = ".pid"
)

func main() {
	flag.CommandLine.MarkHidden("cmd") // deprecated

	flag.CommandLine.MarkHidden("install") // 1.1.6-rc1 再发布

	// un-documented options
	flag.CommandLine.MarkHidden("show-testing-version")

	flag.CommandLine.SortFlags = false
	flag.ErrHelp = errors.New("") // disable `pflag: help requested`

	flag.Parse()

	applyFlags()

	if !checkIsRuning() {
		savePid()
		go rmPidFile()
	} else {
		l.Warn("datakit is already running")
		os.Exit(0)
	}

	tryLoadConfig()

	// This may throw `Unix syslog delivery error` within docker, so we just
	// start the entry under docker.
	if *flagDocker {
		run()
	} else {
		datakit.Entry = run
		if err := datakit.StartService(); err != nil {
			l.Errorf("start service failed: %s", err.Error())
			return
		}
	}

	l.Info("datakit exited")
}

const (
	winUpgradeCmd = `Import-Module bitstransfer; ` +
		`start-bitstransfer -source %s -destination .dk-installer.exe; ` +
		`.dk-installer.exe -upgrade; ` +
		`rm .dk-installer.exe`
	unixUpgradeCmd = `sudo -- sh -c ` +
		`"curl %s -o dk-installer ` +
		`&& chmod +x ./dk-installer ` +
		`&& ./dk-installer -upgrade ` +
		`&& rm -rf ./dk-installer"`
)

func applyFlags() {

	if *flagVersion {
		fmt.Printf(`
       Version: %s
        Commit: %s
        Branch: %s
 Build At(UTC): %s
Golang Version: %s
      Uploader: %s
ReleasedInputs: %s
`, git.Version, git.Commit, git.Branch, git.BuildAt, git.Golang, git.Uploader, ReleaseType)
		vers, err := getOnlineVersions()
		if err != nil {
			fmt.Printf("Get online version failed: \n%s\n", err.Error())
			os.Exit(-1)
		}
		curver, err := getLocalVersion()
		if err != nil {
			fmt.Printf("Get local version failed: \n%s\n", err.Error())
			os.Exit(-1)
		}

		for k, v := range vers {

			if isNewVersion(v, curver, true) { // show version info, also show RC verison info
				fmt.Println("---------------------------------------------------")
				fmt.Printf("\n\n%s version available: %s, commit %s (release at %s)\n",
					k, v.version, v.Commit, v.ReleaseDate)
				switch runtime.GOOS {
				case "windows":
					cmdWin := fmt.Sprintf(winUpgradeCmd, v.downloadURL)
					fmt.Printf("\nUpgrade:\n\t%s\n\n", cmdWin)
				default:
					cmd := fmt.Sprintf(unixUpgradeCmd, v.downloadURL)
					fmt.Printf("\nUpgrade:\n\t%s\n\n", cmd)
				}
			}
		}

		os.Exit(0)
	}

	if *flagShowCloudInfo != "" {
		info, err := cmds.ShowCloudInfo(*flagShowCloudInfo)
		if err != nil {
			fmt.Printf("Get cloud info failed: %s\n", err.Error())
			os.Exit(-1)
		}

		keys := []string{}
		for k, _ := range info {
			keys = append(keys, k)
		}

		sort.Strings(keys)
		for _, k := range keys {
			fmt.Printf("\t% 24s: %v\n", k, info[k])
		}

		os.Exit(0)
	}

	if *flagUpdate {

		logger.SetGlobalRootLogger(datakit.OTALogFile, logger.DEBUG, logger.OPT_DEFAULT)
		l = logger.SLogger("ota")

		install.Init()

		l.Debugf("get online version...")
		vers, err := getOnlineVersions()
		if err != nil {
			l.Errorf("Get online version failed: \n%s\n", err.Error())
			os.Exit(0)
		}

		ver := vers["Online"]

		l.Debugf("online version: %v", ver)

		curver, err := getLocalVersion()
		if err != nil {
			l.Errorf("Get online version failed: \n%s\n", err.Error())
			os.Exit(-1)
		}

		if ver != nil && isNewVersion(ver, curver, *flagAcceptRCVersion) {
			l.Infof("New online version available: %s, commit %s (release at %s)",
				ver.version, ver.Commit, ver.ReleaseDate)
			if err := tryOTAUpdate(ver.VersionString); err != nil {
				l.Errorf("OTA failed: %s", err.Error())
				os.Exit(-1)
			}
			l.Infof("OTA success, new verison is %s", ver.VersionString)
		} else {
			l.Infof("OTA up to date(%s)", curver.VersionString)
		}

		os.Exit(0)
	}

	datakit.EnableUncheckInputs = (ReleaseType == "all")

	runDatakitWithCmd()

	if *flagDocker {
		datakit.Docker = true
	}
}

func dumpAllConfigSamples(fpath string) {

	if err := os.MkdirAll(fpath, os.ModePerm); err != nil {
		panic(err)
	}

	for k, v := range inputs.Inputs {
		sample := v().SampleConfig()
		if err := ioutil.WriteFile(filepath.Join(fpath, k+".conf"), []byte(sample), os.ModePerm); err != nil {
			panic(err)
		}
	}

}

func run() {

	l.Info("datakit start...")
	if err := runDatakitWithHTTPServer(); err != nil {
		return
	}

	l.Info("datakit start ok. Wait signal or service stop...")

	// NOTE:
	// Actually, the datakit process been managed by system service, no matter on
	// windows/UNIX, datakit should exit via `service-stop' operation, so the signal
	// branch should not reached, but for daily debugging(ctrl-c), we kept the signal
	// exit option.
	signals := make(chan os.Signal, datakit.CommonChanCap)
	signal.Notify(signals, os.Interrupt, syscall.SIGHUP, syscall.SIGTERM, syscall.SIGINT)
	select {
	case sig := <-signals:
		if sig == syscall.SIGHUP {
			// TODO: reload configures
		} else {
			l.Infof("get signal %v, wait & exit", sig)
			http.HttpStop()
			datakit.Quit()
		}

	case <-datakit.StopCh:
		l.Infof("service stopping")
		http.HttpStop()
		datakit.Quit()
	}

	l.Info("datakit exit.")
}

func tryLoadConfig() {
	datakit.MoveDeprecatedMainCfg()

	for {
		if err := config.LoadCfg(datakit.Cfg, datakit.MainConfPath); err != nil {
			l.Errorf("load config failed: %s", err)
			time.Sleep(time.Second)
		} else {
			break
		}
	}

	l = logger.SLogger("main")
}

func runDatakitWithHTTPServer() error {

	io.Start()

	if err := inputs.RunInputs(); err != nil {
		l.Error("error running inputs: %v", err)
		return err
	}

	http.Start(&http.Option{
		Bind:           datakit.Cfg.MainCfg.HTTPListen,
		GinLog:         datakit.Cfg.MainCfg.GinLog,
		GinReleaseMode: strings.ToLower(datakit.Cfg.MainCfg.LogLevel) != "debug",
		PProf:          datakit.Cfg.MainCfg.EnablePProf,
	})

	return nil
}

func isRoot() bool {
	u, err := user.Current()
	if err != nil {
		l.Errorf("get current user failed: %s", err.Error())
		return false
	}

	return u.Username == "root"
}

func runDatakitWithCmd() {
	if *flagCmd {
		l.Warn("--cmd parameter has been discarded")
	}

	if *flagPipeline != "" {
		cmds.PipelineDebugger(*flagPipeline, *flagText)
		os.Exit(0)
	}

	if *flagGrokq {
		cmds.Grokq()
		os.Exit(0)
	}

	if *flagMan {
		cmds.Man()
		os.Exit(0)
	}

	if *flagExportMan != "" {
		if err := cmds.ExportMan(*flagExportMan, *flagIgnoreMans); err != nil {
			l.Error(err)
		}
		os.Exit(0)
	}

	if *flagInstallExternal != "" {
		if err := cmds.InstallExternal(*flagInstallExternal); err != nil {
			l.Error(err)
		}
		os.Exit(0)
	}

	if *flagStart {
		if !isRoot() {
			l.Error("Permission Denied")
			os.Exit(-1)
		}

		if err := cmds.StartDatakit(); err != nil {
			fmt.Printf("Start DataKit failed: %s\n", err)
			os.Exit(-1)
		}

		fmt.Printf("Start DataKit OK") // TODO: 需说明 PID 是多少
		os.Exit(0)
	}

	if *flagStop {

		if !isRoot() {
			l.Error("Permission Denied")
			os.Exit(-1)
		}

		if err := cmds.StopDatakit(); err != nil {
			fmt.Printf("Stop DataKit failed: %s\n", err)
			os.Exit(-1)
		}

		fmt.Println("Stop DataKit OK")
		os.Exit(0)
	}

	if *flagRestart {

		if !isRoot() {
			l.Error("Permission Denied")
			os.Exit(-1)
		}

		if err := cmds.RestartDatakit(); err != nil {
			fmt.Printf("Restart DataKit failed: %s\n", err)
			os.Exit(-1)
		}

		fmt.Printf("Restart DataKit OK")
		os.Exit(0)
	}

	if *flagReload {

		if !isRoot() {
			l.Error("Permission Denied")
			os.Exit(-1)
		}

		if err := cmds.ReloadDatakit(*flagReloadPort); err != nil {
			fmt.Printf("Reload DataKit failed: %s\n", err)
			os.Exit(-1)
		}

		fmt.Printf("Reload DataKit OK")
		os.Exit(0)
	}
}

type datakitVerInfo struct {
	VersionString string `json:"version"`
	Commit        string `json:"commit"`
	ReleaseDate   string `json:"date_utc"`

	downloadURL        string `json:"-"`
	downloadURLTesting string `json:"-"`

	version *semver.Version
}

func (vi *datakitVerInfo) String() string {
	return fmt.Sprintf("datakit %s/%s", vi.VersionString, vi.Commit)
}

func (vi *datakitVerInfo) parse() error {
	verstr := strings.TrimPrefix(vi.VersionString, "v") // older version has prefix `v', this crash semver.Parse()
	v, err := semver.Parse(verstr)
	if err != nil {
		return err
	}
	vi.version = &v
	return nil
}

func getVersion(addr string) (*datakitVerInfo, error) {
	resp, err := nhttp.Get("http://" + path.Join(addr, "version"))
	if err != nil {
		return nil, err
	}

	defer resp.Body.Close()
	infobody, err := ioutil.ReadAll(resp.Body)
	if err != nil {
		return nil, err
	}

	var ver datakitVerInfo
	if err = json.Unmarshal(infobody, &ver); err != nil {
		return nil, err
	}

	if err := ver.parse(); err != nil {
		return nil, err
	}
	ver.downloadURL = fmt.Sprintf("https://%s/installer-%s-%s",
		addr, runtime.GOOS, runtime.GOARCH)
	if runtime.GOOS == "windows" {
		ver.downloadURL += ".exe"
	}
	return &ver, nil
}

func getOnlineVersions() (res map[string]*datakitVerInfo, err error) {

	nhttp.DefaultTransport.(*nhttp.Transport).TLSClientConfig = &tls.Config{InsecureSkipVerify: true}
	res = map[string]*datakitVerInfo{}

	onlineVer, err := getVersion("static.dataflux.cn/datakit")
	if err != nil {
		return nil, err
	}
	res["Online"] = onlineVer

	if *flagShowTestingVersions {
		testVer, err := getVersion("zhuyun-static-files-testing.oss-cn-hangzhou.aliyuncs.com/datakit")
		if err != nil {
			return nil, err
		}
		res["Testing"] = testVer
	}

	return
}

func getLocalVersion() (*datakitVerInfo, error) {
	v := &datakitVerInfo{VersionString: strings.TrimPrefix(git.Version, "v"), Commit: git.Commit, ReleaseDate: git.BuildAt}
	if err := v.parse(); err != nil {
		return nil, err
	}
	return v, nil
}

func isNewVersion(newVer, curver *datakitVerInfo, acceptRC bool) bool {

	if newVer.version.Compare(*curver.version) > 0 { // new version
		if len(newVer.version.Pre) == 0 {
			return true
		}

		if acceptRC {
			return true
		}
	}

	return false
}

func tryOTAUpdate(ver string) error {
	baseURL := "static.dataflux.cn/datakit"

	datakitUrl := "https://" + path.Join(baseURL,
		fmt.Sprintf("datakit-%s-%s-%s.tar.gz", runtime.GOOS, runtime.GOARCH, ver))

	dataUrl := "https://" + path.Join(baseURL, "data.tar.gz")

	l.Debugf("downloading %s to %s...", datakitUrl, datakit.InstallDir)
	if err := install.Download(datakitUrl, datakit.InstallDir, false, false); err != nil {
		return err
	}

	l.Debugf("downloading %s to %s...", dataUrl, datakit.InstallDir)
	if err := install.Download(dataUrl, datakit.InstallDir, false, false); err != nil {
		l.Errorf("download %s failed: %v, ignored", dataUrl, err)
	}

	svc, err := datakit.NewService()
	if err != nil {
		l.Errorf("new %s service failed: %s", runtime.GOOS, err.Error())
		return err
	}

	return install.UpgradeDatakit(svc)
}

func checkIsRuning() bool {
	var oidPid int64
	var name string
	var p *pr.Process

	pidFile := filepath.Join(datakit.InstallDir, PID_FILENAME)
	cont, err := ioutil.ReadFile(pidFile)

	//pid文件不存在
	if err != nil {
		return false
	}

	oidPid, err = strconv.ParseInt(string(cont), 10, 32)
	if err != nil {
		return false
	}

	p, _ = pr.NewProcess(int32(oidPid))
	name, _ = p.Name()

	if name == getBinName() {
		return true
	}
	return false
}

func getBinName() string {
	bin := "datakit"

	if runtime.GOOS == "windows" {
		bin += ".exe"
	}

	return bin
}

func savePid() {
	pid := os.Getpid()
	pidFile := filepath.Join(datakit.InstallDir, PID_FILENAME)

	err := ioutil.WriteFile(pidFile, []byte(fmt.Sprintf("%d", pid)), 0x666)
	if err != nil {
		l.Errorf("write %s %v", pidFile, err)
	}
}

func rmPidFile() {
	pidFile := filepath.Join(datakit.InstallDir, PID_FILENAME)

	<-datakit.Exit.Wait()

	err := os.Remove(pidFile)
	if err != nil {
		l.Errorf("remove %s %v", pidFile, err)
	}
}<|MERGE_RESOLUTION|>--- conflicted
+++ resolved
@@ -13,11 +13,8 @@
 	"path"
 	"path/filepath"
 	"runtime"
-<<<<<<< HEAD
 	"sort"
-=======
 	"strconv"
->>>>>>> 2b283854
 	"strings"
 	"syscall"
 	"time"
