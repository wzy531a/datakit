package main

import (
	"crypto/tls"
	"encoding/json"
	"errors"
	"fmt"
	"io/ioutil"
	nhttp "net/http"
	"os"
	"os/signal"
	"os/user"
	"path"
	"path/filepath"
	"runtime"
<<<<<<< HEAD
	"sort"
=======
	"strconv"
>>>>>>> b30a754e
	"strings"
	"syscall"
	"time"

	"github.com/blang/semver/v4"
	pr "github.com/shirou/gopsutil/v3/process"
	flag "github.com/spf13/pflag"

	"gitlab.jiagouyun.com/cloudcare-tools/cliutils/logger"
	"gitlab.jiagouyun.com/cloudcare-tools/datakit"
	"gitlab.jiagouyun.com/cloudcare-tools/datakit/cmd/datakit/cmds"
	"gitlab.jiagouyun.com/cloudcare-tools/datakit/cmd/installer/install"
	"gitlab.jiagouyun.com/cloudcare-tools/datakit/config"
	"gitlab.jiagouyun.com/cloudcare-tools/datakit/git"
	"gitlab.jiagouyun.com/cloudcare-tools/datakit/http"
	"gitlab.jiagouyun.com/cloudcare-tools/datakit/io"
	"gitlab.jiagouyun.com/cloudcare-tools/datakit/plugins/inputs"
	_ "gitlab.jiagouyun.com/cloudcare-tools/datakit/plugins/inputs/all"
)

var (
	flagVersion = flag.BoolP("version", "v", false, `show version info`)
	flagDocker  = flag.Bool("docker", false, "run within docker")

	// tool-commands supported in datakit
	flagCmd      = flag.Bool("cmd", false, "run datakit under command line mode")
	flagPipeline = flag.String("pl", "", "pipeline script to test(name only, do not use file path)")
	flagText     = flag.String("txt", "", "text string for the pipeline or grok(json or raw text)")

	flagGrokq           = flag.Bool("grokq", false, "query groks interactively")
	flagMan             = flag.Bool("man", false, "read manuals of inputs")
	flagUpdate          = flag.Bool("update", false, "update datakit new version if available")
	flagAcceptRCVersion = flag.Bool("accept-rc-version", false, "during OTA, accept RC version if available")

	flagShowTestingVersions = flag.Bool("show-testing-version", false, "show testing versions on -version flag")

	flagInstallExternal = flag.String("install", "", "install external tool/software")
	flagStart           = flag.Bool("start", false, "start datakit")
	flagStop            = flag.Bool("stop", false, "stop datakit")
	flagRestart         = flag.Bool("restart", false, "restart datakit")
	flagReload          = flag.Bool("reload", false, "reload datakit")
	flagReloadPort      = flag.Int("reload-port", 9529, "datakit http server port")
	flagExportMan       = flag.String("export-manuals", "", "export all inputs and related manuals to specified path")
	flagIgnoreMans      = flag.String("ignore-manuals", "", "disable exporting specified manuals, i.e., --ignore-manuals nginx,redis,mem")

	flagShowCloudInfo = flag.String("show-cloud-info", "", "show current host's cloud info(aliyun/tencent/aws)")
)

var (
	l = logger.DefaultSLogger("main")

	ReleaseType = ""
)

const (
	PID_FILENAME = ".pid"
)

func main() {
	flag.CommandLine.MarkHidden("cmd") // deprecated

	flag.CommandLine.MarkHidden("install") // 1.1.6-rc1 再发布

	// un-documented options
	flag.CommandLine.MarkHidden("show-testing-version")

	flag.CommandLine.SortFlags = false
	flag.ErrHelp = errors.New("") // disable `pflag: help requested`

	flag.Parse()

	applyFlags()

	if !checkIsRuning() {
		savePid()
		go rmPidFile()
	} else {
		l.Warn("datakit is already running")
		os.Exit(0)
	}

	tryLoadConfig()

	// This may throw `Unix syslog delivery error` within docker, so we just
	// start the entry under docker.
	if *flagDocker {
		run()
	} else {
		datakit.Entry = run
		if err := datakit.StartService(); err != nil {
			l.Errorf("start service failed: %s", err.Error())
			return
		}
	}

	l.Info("datakit exited")
}

const (
	winUpgradeCmd = `Import-Module bitstransfer; ` +
		`start-bitstransfer -source %s -destination .dk-installer.exe; ` +
		`.dk-installer.exe -upgrade; ` +
		`rm .dk-installer.exe`
	unixUpgradeCmd = `sudo -- sh -c ` +
		`"curl %s -o dk-installer ` +
		`&& chmod +x ./dk-installer ` +
		`&& ./dk-installer -upgrade ` +
		`&& rm -rf ./dk-installer"`
)

func applyFlags() {

	if *flagVersion {
		fmt.Printf(`
       Version: %s
        Commit: %s
        Branch: %s
 Build At(UTC): %s
Golang Version: %s
      Uploader: %s
ReleasedInputs: %s
`, git.Version, git.Commit, git.Branch, git.BuildAt, git.Golang, git.Uploader, ReleaseType)
		vers, err := getOnlineVersions()
		if err != nil {
			fmt.Printf("Get online version failed: \n%s\n", err.Error())
			os.Exit(-1)
		}
		curver, err := getLocalVersion()
		if err != nil {
			fmt.Printf("Get local version failed: \n%s\n", err.Error())
			os.Exit(-1)
		}

		for k, v := range vers {

			if isNewVersion(v, curver, true) { // show version info, also show RC verison info
				fmt.Println("---------------------------------------------------")
				fmt.Printf("\n\n%s version available: %s, commit %s (release at %s)\n",
					k, v.version, v.Commit, v.ReleaseDate)
				switch runtime.GOOS {
				case "windows":
					cmdWin := fmt.Sprintf(winUpgradeCmd, v.downloadURL)
					fmt.Printf("\nUpgrade:\n\t%s\n\n", cmdWin)
				default:
					cmd := fmt.Sprintf(unixUpgradeCmd, v.downloadURL)
					fmt.Printf("\nUpgrade:\n\t%s\n\n", cmd)
				}
			}
		}

		os.Exit(0)
	}

	if *flagShowCloudInfo != "" {
		info, err := cmds.ShowCloudInfo(*flagShowCloudInfo)
		if err != nil {
			fmt.Printf("Get cloud info failed: %s\n", err.Error())
			os.Exit(-1)
		}

		keys := []string{}
		for k, _ := range info {
			keys = append(keys, k)
		}

		sort.Strings(keys)
		for _, k := range keys {
			fmt.Printf("\t% 24s: %v\n", k, info[k])
		}

		os.Exit(0)
	}

	if *flagUpdate {

		logger.SetGlobalRootLogger(datakit.OTALogFile, logger.DEBUG, logger.OPT_DEFAULT)
		l = logger.SLogger("ota")

		install.Init()

		l.Debugf("get online version...")
		vers, err := getOnlineVersions()
		if err != nil {
			l.Errorf("Get online version failed: \n%s\n", err.Error())
			os.Exit(0)
		}

		ver := vers["Online"]

		l.Debugf("online version: %v", ver)

		curver, err := getLocalVersion()
		if err != nil {
			l.Errorf("Get online version failed: \n%s\n", err.Error())
			os.Exit(-1)
		}

		if ver != nil && isNewVersion(ver, curver, *flagAcceptRCVersion) {
			l.Infof("New online version available: %s, commit %s (release at %s)",
				ver.version, ver.Commit, ver.ReleaseDate)
			if err := tryOTAUpdate(ver.VersionString); err != nil {
				l.Errorf("OTA failed: %s", err.Error())
				os.Exit(-1)
			}
			l.Infof("OTA success, new verison is %s", ver.VersionString)
		} else {
			l.Infof("OTA up to date(%s)", curver.VersionString)
		}

		os.Exit(0)
	}

	datakit.EnableUncheckInputs = (ReleaseType == "all")

	runDatakitWithCmd()

	if *flagDocker {
		datakit.Docker = true
	}
}

func dumpAllConfigSamples(fpath string) {

	if err := os.MkdirAll(fpath, os.ModePerm); err != nil {
		panic(err)
	}

	for k, v := range inputs.Inputs {
		sample := v().SampleConfig()
		if err := ioutil.WriteFile(filepath.Join(fpath, k+".conf"), []byte(sample), os.ModePerm); err != nil {
			panic(err)
		}
	}

}

func run() {

	l.Info("datakit start...")
	if err := runDatakitWithHTTPServer(); err != nil {
		return
	}

	l.Info("datakit start ok. Wait signal or service stop...")

	// NOTE:
	// Actually, the datakit process been managed by system service, no matter on
	// windows/UNIX, datakit should exit via `service-stop' operation, so the signal
	// branch should not reached, but for daily debugging(ctrl-c), we kept the signal
	// exit option.
	signals := make(chan os.Signal, datakit.CommonChanCap)
	signal.Notify(signals, os.Interrupt, syscall.SIGHUP, syscall.SIGTERM, syscall.SIGINT)
	select {
	case sig := <-signals:
		if sig == syscall.SIGHUP {
			// TODO: reload configures
		} else {
			l.Infof("get signal %v, wait & exit", sig)
			http.HttpStop()
			datakit.Quit()
		}

	case <-datakit.StopCh:
		l.Infof("service stopping")
		http.HttpStop()
		datakit.Quit()
	}

	l.Info("datakit exit.")
}

func tryLoadConfig() {
	datakit.MoveDeprecatedMainCfg()

	for {
		if err := config.LoadCfg(datakit.Cfg, datakit.MainConfPath); err != nil {
			l.Errorf("load config failed: %s", err)
			time.Sleep(time.Second)
		} else {
			break
		}
	}

	l = logger.SLogger("main")
}

func runDatakitWithHTTPServer() error {

	io.Start()

	if err := inputs.RunInputs(); err != nil {
		l.Error("error running inputs: %v", err)
		return err
	}

	http.Start(&http.Option{
		Bind:           datakit.Cfg.MainCfg.HTTPListen,
		GinLog:         datakit.Cfg.MainCfg.GinLog,
		GinReleaseMode: strings.ToLower(datakit.Cfg.MainCfg.LogLevel) != "debug",
		PProf:          datakit.Cfg.MainCfg.EnablePProf,
	})

	return nil
}

func isRoot() bool {
	u, err := user.Current()
	if err != nil {
		l.Errorf("get current user failed: %s", err.Error())
		return false
	}

	return u.Username == "root"
}

func runDatakitWithCmd() {
	if *flagCmd {
		l.Warn("--cmd parameter has been discarded")
	}

	if *flagPipeline != "" {
		cmds.PipelineDebugger(*flagPipeline, *flagText)
		os.Exit(0)
	}

	if *flagGrokq {
		cmds.Grokq()
		os.Exit(0)
	}

	if *flagMan {
		cmds.Man()
		os.Exit(0)
	}

	if *flagExportMan != "" {
		if err := cmds.ExportMan(*flagExportMan, *flagIgnoreMans); err != nil {
			l.Error(err)
		}
		os.Exit(0)
	}

	if *flagInstallExternal != "" {
		if err := cmds.InstallExternal(*flagInstallExternal); err != nil {
			l.Error(err)
		}
		os.Exit(0)
	}

	if *flagStart {
		if !isRoot() {
			l.Error("Permission Denied")
			os.Exit(-1)
		}

		if err := cmds.StartDatakit(); err != nil {
			fmt.Printf("Start DataKit failed: %s\n", err)
			os.Exit(-1)
		}

		fmt.Printf("Start DataKit OK") // TODO: 需说明 PID 是多少
		os.Exit(0)
	}

	if *flagStop {

		if !isRoot() {
			l.Error("Permission Denied")
			os.Exit(-1)
		}

		if err := cmds.StopDatakit(); err != nil {
			fmt.Printf("Stop DataKit failed: %s\n", err)
			os.Exit(-1)
		}

		fmt.Println("Stop DataKit OK")
		os.Exit(0)
	}

	if *flagRestart {

		if !isRoot() {
			l.Error("Permission Denied")
			os.Exit(-1)
		}

		if err := cmds.RestartDatakit(); err != nil {
			fmt.Printf("Restart DataKit failed: %s\n", err)
			os.Exit(-1)
		}

		fmt.Printf("Restart DataKit OK")
		os.Exit(0)
	}

	if *flagReload {

		if !isRoot() {
			l.Error("Permission Denied")
			os.Exit(-1)
		}

		if err := cmds.ReloadDatakit(*flagReloadPort); err != nil {
			fmt.Printf("Reload DataKit failed: %s\n", err)
			os.Exit(-1)
		}

		fmt.Printf("Reload DataKit OK")
		os.Exit(0)
	}
}

type datakitVerInfo struct {
	VersionString string `json:"version"`
	Commit        string `json:"commit"`
	ReleaseDate   string `json:"date_utc"`

	downloadURL        string `json:"-"`
	downloadURLTesting string `json:"-"`

	version *semver.Version
}

func (vi *datakitVerInfo) String() string {
	return fmt.Sprintf("datakit %s/%s", vi.VersionString, vi.Commit)
}

func (vi *datakitVerInfo) parse() error {
	verstr := strings.TrimPrefix(vi.VersionString, "v") // older version has prefix `v', this crash semver.Parse()
	v, err := semver.Parse(verstr)
	if err != nil {
		return err
	}
	vi.version = &v
	return nil
}

func getVersion(addr string) (*datakitVerInfo, error) {
	resp, err := nhttp.Get("http://" + path.Join(addr, "version"))
	if err != nil {
		return nil, err
	}

	defer resp.Body.Close()
	infobody, err := ioutil.ReadAll(resp.Body)
	if err != nil {
		return nil, err
	}

	var ver datakitVerInfo
	if err = json.Unmarshal(infobody, &ver); err != nil {
		return nil, err
	}

	if err := ver.parse(); err != nil {
		return nil, err
	}
	ver.downloadURL = fmt.Sprintf("https://%s/installer-%s-%s",
		addr, runtime.GOOS, runtime.GOARCH)
	if runtime.GOOS == "windows" {
		ver.downloadURL += ".exe"
	}
	return &ver, nil
}

func getOnlineVersions() (res map[string]*datakitVerInfo, err error) {

	nhttp.DefaultTransport.(*nhttp.Transport).TLSClientConfig = &tls.Config{InsecureSkipVerify: true}
	res = map[string]*datakitVerInfo{}

	onlineVer, err := getVersion("static.dataflux.cn/datakit")
	if err != nil {
		return nil, err
	}
	res["Online"] = onlineVer

	if *flagShowTestingVersions {
		testVer, err := getVersion("zhuyun-static-files-testing.oss-cn-hangzhou.aliyuncs.com/datakit")
		if err != nil {
			return nil, err
		}
		res["Testing"] = testVer
	}

	return
}

func getLocalVersion() (*datakitVerInfo, error) {
	v := &datakitVerInfo{VersionString: strings.TrimPrefix(git.Version, "v"), Commit: git.Commit, ReleaseDate: git.BuildAt}
	if err := v.parse(); err != nil {
		return nil, err
	}
	return v, nil
}

func isNewVersion(newVer, curver *datakitVerInfo, acceptRC bool) bool {

	if newVer.version.Compare(*curver.version) > 0 { // new version
		if len(newVer.version.Pre) == 0 {
			return true
		}

		if acceptRC {
			return true
		}
	}

	return false
}

func tryOTAUpdate(ver string) error {
	baseURL := "static.dataflux.cn/datakit"

	datakitUrl := "https://" + path.Join(baseURL,
		fmt.Sprintf("datakit-%s-%s-%s.tar.gz", runtime.GOOS, runtime.GOARCH, ver))

	dataUrl := "https://" + path.Join(baseURL, "data.tar.gz")

	l.Debugf("downloading %s to %s...", datakitUrl, datakit.InstallDir)
	if err := install.Download(datakitUrl, datakit.InstallDir, false, false); err != nil {
		return err
	}

	l.Debugf("downloading %s to %s...", dataUrl, datakit.InstallDir)
	if err := install.Download(dataUrl, datakit.InstallDir, false, false); err != nil {
		l.Errorf("download %s failed: %v, ignored", dataUrl, err)
	}

	svc, err := datakit.NewService()
	if err != nil {
		l.Errorf("new %s service failed: %s", runtime.GOOS, err.Error())
		return err
	}

	return install.UpgradeDatakit(svc)
}

func checkIsRuning() bool {
	var oidPid int64
	var name string
	var p *pr.Process

	pidFile := filepath.Join(datakit.InstallDir, PID_FILENAME)
	cont, err := ioutil.ReadFile(pidFile)

	//pid文件不存在
	if err != nil {
		return false
	}

	oidPid, err = strconv.ParseInt(string(cont), 10, 32)
	if err != nil {
		return false
	}

	p, _ = pr.NewProcess(int32(oidPid))
	name, _ = p.Name()

	if name == getBinName() {
		return true
	}
	return false
}

func getBinName() string {
	bin := "datakit"

	if runtime.GOOS == "windows" {
		bin += ".exe"
	}

	return bin
}

func savePid() {
	pid := os.Getpid()
	pidFile := filepath.Join(datakit.InstallDir, PID_FILENAME)

	err := ioutil.WriteFile(pidFile, []byte(fmt.Sprintf("%d", pid)), 0x666)
	if err != nil {
		l.Errorf("write %s %v", pidFile, err)
	}
}

func rmPidFile() {
	pidFile := filepath.Join(datakit.InstallDir, PID_FILENAME)

	<-datakit.Exit.Wait()

	err := os.Remove(pidFile)
	if err != nil {
		l.Errorf("remove %s %v", pidFile, err)
	}
}<|MERGE_RESOLUTION|>--- conflicted
+++ resolved
@@ -13,11 +13,8 @@
 	"path"
 	"path/filepath"
 	"runtime"
-<<<<<<< HEAD
 	"sort"
-=======
 	"strconv"
->>>>>>> b30a754e
 	"strings"
 	"syscall"
 	"time"
