--- conflicted
+++ resolved
@@ -42,23 +42,12 @@
 	// deprecated
 	flagCmdDeprecated = flag.Bool("cmd", false, "run datakit under command line mode")
 
-<<<<<<< HEAD
 	////////////////////////////////////////////////////////////
 	// Commands
 	////////////////////////////////////////////////////////////
 	flagPipeline = flag.String("pl", "", "pipeline script to test(name only, do not use file path)")
+	flagGrokq    = flag.Bool("grokq", false, "query groks interactively")
 	flagText     = flag.String("txt", "", "text string for the pipeline or grok(json or raw text)")
-=======
-	flagGrokq = flag.Bool("grokq", false, "query groks interactively")
-	flagMan   = flag.Bool("man", false, "read manuals of inputs")
-	flagTODO  = flag.String("TODO", "TODO", "set TODO")
-
-	flagCheckUpdate     = flag.Bool("check-update", false, "check if new verison available")
-	flagAcceptRCVersion = flag.Bool("accept-rc-version", false, "during update, accept RC version if available")
-	flagUpdateLogFile   = flag.String("update-log", "", "update history log file")
->>>>>>> c02ec361
-
-	flagGrokq = flag.Bool("grokq", false, "query groks interactively")
 
 	// manuals related
 	flagMan               = flag.Bool("man", false, "read manuals of inputs")
@@ -66,6 +55,7 @@
 	flagIgnore            = flag.String("ignore", "", "disable list, i.e., --ignore nginx,redis,mem")
 	flagExportIntegration = flag.String("export-integration", "", "export all integrations")
 	flagManVersion        = flag.String("man-version", git.Version, "specify manuals version")
+	flagTODO              = flag.String("TODO", "TODO", "set TODO")
 
 	flagCheckUpdate         = flag.Bool("check-update", false, "check if new verison available")
 	flagAcceptRCVersion     = flag.Bool("accept-rc-version", false, "during update, accept RC version if available")
