package main

import (
	"crypto/tls"
	"encoding/json"
	"errors"
	"fmt"
	"io/ioutil"
	nhttp "net/http"
	"os"
	"os/signal"
	"os/user"
	"path"
	"path/filepath"
	"runtime"
<<<<<<< HEAD
	"sort"
=======
	"strconv"
>>>>>>> afe5a4b1
	"strings"
	"syscall"
	"time"

	"github.com/blang/semver/v4"
	pr "github.com/shirou/gopsutil/v3/process"
	flag "github.com/spf13/pflag"

	"gitlab.jiagouyun.com/cloudcare-tools/cliutils/logger"
	"gitlab.jiagouyun.com/cloudcare-tools/datakit"
	"gitlab.jiagouyun.com/cloudcare-tools/datakit/cmd/datakit/cmds"
	"gitlab.jiagouyun.com/cloudcare-tools/datakit/cmd/installer/install"
	"gitlab.jiagouyun.com/cloudcare-tools/datakit/config"
	"gitlab.jiagouyun.com/cloudcare-tools/datakit/git"
	"gitlab.jiagouyun.com/cloudcare-tools/datakit/http"
	"gitlab.jiagouyun.com/cloudcare-tools/datakit/io"
	"gitlab.jiagouyun.com/cloudcare-tools/datakit/plugins/inputs"
	_ "gitlab.jiagouyun.com/cloudcare-tools/datakit/plugins/inputs/all"
)

var (
	flagVersion = flag.BoolP("version", "v", false, `show version info`)
	flagDocker  = flag.Bool("docker", false, "run within docker")

	// tool-commands supported in datakit
	flagCmd      = flag.Bool("cmd", false, "run datakit under command line mode")
	flagPipeline = flag.String("pl", "", "pipeline script to test(name only, do not use file path)")
	flagText     = flag.String("txt", "", "text string for the pipeline or grok(json or raw text)")

	flagGrokq           = flag.Bool("grokq", false, "query groks interactively")
	flagMan             = flag.Bool("man", false, "read manuals of inputs")
	flagUpdate          = flag.Bool("update", false, "update datakit new version if available")
	flagAcceptRCVersion = flag.Bool("accept-rc-version", false, "during OTA, accept RC version if available")

	flagShowTestingVersions = flag.Bool("show-testing-version", false, "show testing versions on -version flag")

	flagInstallExternal = flag.String("install", "", "install external tool/software")
	flagStart           = flag.Bool("start", false, "start datakit")
	flagStop            = flag.Bool("stop", false, "stop datakit")
	flagRestart         = flag.Bool("restart", false, "restart datakit")
	flagReload          = flag.Bool("reload", false, "reload datakit")
	flagReloadPort      = flag.Int("reload-port", 9529, "datakit http server port")
	flagExportMan       = flag.String("export-manuals", "", "export all inputs and related manuals to specified path")
	flagIgnoreMans      = flag.String("ignore-manuals", "", "disable exporting specified manuals, i.e., --ignore-manuals nginx,redis,mem")

	flagShowCloudInfo = flag.String("show-cloud-info", "", "show current host's cloud info(aliyun/tencent/aws)")
)

var (
	l = logger.DefaultSLogger("main")

	ReleaseType = ""
)

const (
	PID_FILENAME = ".pid"
)

func main() {
	flag.CommandLine.MarkHidden("cmd") // deprecated

	flag.CommandLine.MarkHidden("install") // 1.1.6-rc1 再发布

	// un-documented options
	flag.CommandLine.MarkHidden("show-testing-version")

	flag.CommandLine.SortFlags = false
	flag.ErrHelp = errors.New("") // disable `pflag: help requested`

	flag.Parse()

	applyFlags()

	if !checkIsRuning() {
		savePid()
		go rmPidFile()
	} else {
		l.Warn("datakit is already running")
		os.Exit(0)
	}

	tryLoadConfig()

	// This may throw `Unix syslog delivery error` within docker, so we just
	// start the entry under docker.
	if *flagDocker {
		run()
	} else {
		datakit.Entry = run
		if err := datakit.StartService(); err != nil {
			l.Errorf("start service failed: %s", err.Error())
			return
		}
	}

	l.Info("datakit exited")
}

const (
	winUpgradeCmd = `Import-Module bitstransfer; ` +
		`start-bitstransfer -source %s -destination .dk-installer.exe; ` +
		`.dk-installer.exe -upgrade; ` +
		`rm .dk-installer.exe`
	unixUpgradeCmd = `sudo -- sh -c ` +
		`"curl %s -o dk-installer ` +
		`&& chmod +x ./dk-installer ` +
		`&& ./dk-installer -upgrade ` +
		`&& rm -rf ./dk-installer"`
)

func applyFlags() {

	if *flagVersion {
		fmt.Printf(`
       Version: %s
        Commit: %s
        Branch: %s
 Build At(UTC): %s
Golang Version: %s
      Uploader: %s
ReleasedInputs: %s
`, git.Version, git.Commit, git.Branch, git.BuildAt, git.Golang, git.Uploader, ReleaseType)
		vers, err := getOnlineVersions()
		if err != nil {
			fmt.Printf("Get online version failed: \n%s\n", err.Error())
			os.Exit(-1)
		}
		curver, err := getLocalVersion()
		if err != nil {
			fmt.Printf("Get local version failed: \n%s\n", err.Error())
			os.Exit(-1)
		}

		for k, v := range vers {

			if isNewVersion(v, curver, true) { // show version info, also show RC verison info
				fmt.Println("---------------------------------------------------")
				fmt.Printf("\n\n%s version available: %s, commit %s (release at %s)\n",
					k, v.version, v.Commit, v.ReleaseDate)
				switch runtime.GOOS {
				case "windows":
					cmdWin := fmt.Sprintf(winUpgradeCmd, v.downloadURL)
					fmt.Printf("\nUpgrade:\n\t%s\n\n", cmdWin)
				default:
					cmd := fmt.Sprintf(unixUpgradeCmd, v.downloadURL)
					fmt.Printf("\nUpgrade:\n\t%s\n\n", cmd)
				}
			}
		}

		os.Exit(0)
	}

	if *flagShowCloudInfo != "" {
		info, err := cmds.ShowCloudInfo(*flagShowCloudInfo)
		if err != nil {
			fmt.Printf("Get cloud info failed: %s\n", err.Error())
			os.Exit(-1)
		}

		keys := []string{}
		for k, _ := range info {
			keys = append(keys, k)
		}

		sort.Strings(keys)
		for _, k := range keys {
			fmt.Printf("\t% 24s: %v\n", k, info[k])
		}

		os.Exit(0)
	}

	if *flagUpdate {

		logger.SetGlobalRootLogger(datakit.OTALogFile, logger.DEBUG, logger.OPT_DEFAULT)
		l = logger.SLogger("ota")

		install.Init()

		l.Debugf("get online version...")
		vers, err := getOnlineVersions()
		if err != nil {
			l.Errorf("Get online version failed: \n%s\n", err.Error())
			os.Exit(0)
		}

		ver := vers["Online"]

		l.Debugf("online version: %v", ver)

		curver, err := getLocalVersion()
		if err != nil {
			l.Errorf("Get online version failed: \n%s\n", err.Error())
			os.Exit(-1)
		}

		if ver != nil && isNewVersion(ver, curver, *flagAcceptRCVersion) {
			l.Infof("New online version available: %s, commit %s (release at %s)",
				ver.version, ver.Commit, ver.ReleaseDate)
			if err := tryOTAUpdate(ver.VersionString); err != nil {
				l.Errorf("OTA failed: %s", err.Error())
				os.Exit(-1)
			}
			l.Infof("OTA success, new verison is %s", ver.VersionString)
		} else {
			l.Infof("OTA up to date(%s)", curver.VersionString)
		}

		os.Exit(0)
	}

	datakit.EnableUncheckInputs = (ReleaseType == "all")

	runDatakitWithCmd()

	if *flagDocker {
		datakit.Docker = true
	}
}

func dumpAllConfigSamples(fpath string) {

	if err := os.MkdirAll(fpath, os.ModePerm); err != nil {
		panic(err)
	}

	for k, v := range inputs.Inputs {
		sample := v().SampleConfig()
		if err := ioutil.WriteFile(filepath.Join(fpath, k+".conf"), []byte(sample), os.ModePerm); err != nil {
			panic(err)
		}
	}

}

func run() {

	l.Info("datakit start...")
	if err := runDatakitWithHTTPServer(); err != nil {
		return
	}

	l.Info("datakit start ok. Wait signal or service stop...")

	// NOTE:
	// Actually, the datakit process been managed by system service, no matter on
	// windows/UNIX, datakit should exit via `service-stop' operation, so the signal
	// branch should not reached, but for daily debugging(ctrl-c), we kept the signal
	// exit option.
	signals := make(chan os.Signal, datakit.CommonChanCap)
	signal.Notify(signals, os.Interrupt, syscall.SIGHUP, syscall.SIGTERM, syscall.SIGINT)
	select {
	case sig := <-signals:
		if sig == syscall.SIGHUP {
			// TODO: reload configures
		} else {
			l.Infof("get signal %v, wait & exit", sig)
			http.HttpStop()
			datakit.Quit()
		}

	case <-datakit.StopCh:
		l.Infof("service stopping")
		http.HttpStop()
		datakit.Quit()
	}

	l.Info("datakit exit.")
}

func tryLoadConfig() {
	datakit.MoveDeprecatedMainCfg()

	for {
		if err := config.LoadCfg(datakit.Cfg, datakit.MainConfPath); err != nil {
			l.Errorf("load config failed: %s", err)
			time.Sleep(time.Second)
		} else {
			break
		}
	}

	l = logger.SLogger("main")
}

func runDatakitWithHTTPServer() error {

	io.Start()

	if err := inputs.RunInputs(); err != nil {
		l.Error("error running inputs: %v", err)
		return err
	}

	http.Start(&http.Option{
		Bind:           datakit.Cfg.MainCfg.HTTPListen,
		GinLog:         datakit.Cfg.MainCfg.GinLog,
		GinReleaseMode: strings.ToLower(datakit.Cfg.MainCfg.LogLevel) != "debug",
		PProf:          datakit.Cfg.MainCfg.EnablePProf,
	})

	return nil
}

func isRoot() bool {
	u, err := user.Current()
	if err != nil {
		l.Errorf("get current user failed: %s", err.Error())
		return false
	}

	return u.Username == "root"
}

func runDatakitWithCmd() {
	if *flagCmd {
		l.Warn("--cmd parameter has been discarded")
	}

	if *flagPipeline != "" {
		cmds.PipelineDebugger(*flagPipeline, *flagText)
		os.Exit(0)
	}

	if *flagGrokq {
		cmds.Grokq()
		os.Exit(0)
	}

	if *flagMan {
		cmds.Man()
		os.Exit(0)
	}

	if *flagExportMan != "" {
		if err := cmds.ExportMan(*flagExportMan, *flagIgnoreMans); err != nil {
			l.Error(err)
		}
		os.Exit(0)
	}

	if *flagInstallExternal != "" {
		if err := cmds.InstallExternal(*flagInstallExternal); err != nil {
			l.Error(err)
		}
		os.Exit(0)
	}

	if *flagStart {
		if !isRoot() {
			l.Error("Permission Denied")
			os.Exit(-1)
		}

		if err := cmds.StartDatakit(); err != nil {
			fmt.Printf("Start DataKit failed: %s\n", err)
			os.Exit(-1)
		}

		fmt.Printf("Start DataKit OK") // TODO: 需说明 PID 是多少
		os.Exit(0)
	}

	if *flagStop {

		if !isRoot() {
			l.Error("Permission Denied")
			os.Exit(-1)
		}

		if err := cmds.StopDatakit(); err != nil {
			fmt.Printf("Stop DataKit failed: %s\n", err)
			os.Exit(-1)
		}

		fmt.Println("Stop DataKit OK")
		os.Exit(0)
	}

	if *flagRestart {

		if !isRoot() {
			l.Error("Permission Denied")
			os.Exit(-1)
		}

		if err := cmds.RestartDatakit(); err != nil {
			fmt.Printf("Restart DataKit failed: %s\n", err)
			os.Exit(-1)
		}

		fmt.Printf("Restart DataKit OK")
		os.Exit(0)
	}

	if *flagReload {

		if !isRoot() {
			l.Error("Permission Denied")
			os.Exit(-1)
		}

		if err := cmds.ReloadDatakit(*flagReloadPort); err != nil {
			fmt.Printf("Reload DataKit failed: %s\n", err)
			os.Exit(-1)
		}

		fmt.Printf("Reload DataKit OK")
		os.Exit(0)
	}
}

type datakitVerInfo struct {
	VersionString string `json:"version"`
	Commit        string `json:"commit"`
	ReleaseDate   string `json:"date_utc"`

	downloadURL        string `json:"-"`
	downloadURLTesting string `json:"-"`

	version *semver.Version
}

func (vi *datakitVerInfo) String() string {
	return fmt.Sprintf("datakit %s/%s", vi.VersionString, vi.Commit)
}

func (vi *datakitVerInfo) parse() error {
	verstr := strings.TrimPrefix(vi.VersionString, "v") // older version has prefix `v', this crash semver.Parse()
	v, err := semver.Parse(verstr)
	if err != nil {
		return err
	}
	vi.version = &v
	return nil
}

func getVersion(addr string) (*datakitVerInfo, error) {
	resp, err := nhttp.Get("http://" + path.Join(addr, "version"))
	if err != nil {
		return nil, err
	}

	defer resp.Body.Close()
	infobody, err := ioutil.ReadAll(resp.Body)
	if err != nil {
		return nil, err
	}

	var ver datakitVerInfo
	if err = json.Unmarshal(infobody, &ver); err != nil {
		return nil, err
	}

	if err := ver.parse(); err != nil {
		return nil, err
	}
	ver.downloadURL = fmt.Sprintf("https://%s/installer-%s-%s",
		addr, runtime.GOOS, runtime.GOARCH)
	if runtime.GOOS == "windows" {
		ver.downloadURL += ".exe"
	}
	return &ver, nil
}

func getOnlineVersions() (res map[string]*datakitVerInfo, err error) {

	nhttp.DefaultTransport.(*nhttp.Transport).TLSClientConfig = &tls.Config{InsecureSkipVerify: true}
	res = map[string]*datakitVerInfo{}

	onlineVer, err := getVersion("static.dataflux.cn/datakit")
	if err != nil {
		return nil, err
	}
	res["Online"] = onlineVer

	if *flagShowTestingVersions {
		testVer, err := getVersion("zhuyun-static-files-testing.oss-cn-hangzhou.aliyuncs.com/datakit")
		if err != nil {
			return nil, err
		}
		res["Testing"] = testVer
	}

	return
}

func getLocalVersion() (*datakitVerInfo, error) {
	v := &datakitVerInfo{VersionString: strings.TrimPrefix(git.Version, "v"), Commit: git.Commit, ReleaseDate: git.BuildAt}
	if err := v.parse(); err != nil {
		return nil, err
	}
	return v, nil
}

func isNewVersion(newVer, curver *datakitVerInfo, acceptRC bool) bool {

	if newVer.version.Compare(*curver.version) > 0 { // new version
		if len(newVer.version.Pre) == 0 {
			return true
		}

		if acceptRC {
			return true
		}
	}

	return false
}

func tryOTAUpdate(ver string) error {
	baseURL := "static.dataflux.cn/datakit"

	datakitUrl := "https://" + path.Join(baseURL,
		fmt.Sprintf("datakit-%s-%s-%s.tar.gz", runtime.GOOS, runtime.GOARCH, ver))

	dataUrl := "https://" + path.Join(baseURL, "data.tar.gz")

	l.Debugf("downloading %s to %s...", datakitUrl, datakit.InstallDir)
	if err := install.Download(datakitUrl, datakit.InstallDir, false, false); err != nil {
		return err
	}

	l.Debugf("downloading %s to %s...", dataUrl, datakit.InstallDir)
	if err := install.Download(dataUrl, datakit.InstallDir, false, false); err != nil {
		l.Errorf("download %s failed: %v, ignored", dataUrl, err)
	}

	svc, err := datakit.NewService()
	if err != nil {
		l.Errorf("new %s service failed: %s", runtime.GOOS, err.Error())
		return err
	}

	return install.UpgradeDatakit(svc)
}

func checkIsRuning() bool {
	var oidPid int64
	var name string
	var p *pr.Process

	pidFile := filepath.Join(datakit.InstallDir, PID_FILENAME)
	cont, err := ioutil.ReadFile(pidFile)

	//pid文件不存在
	if err != nil {
		return false
	}

	oidPid, err = strconv.ParseInt(string(cont), 10, 32)
	if err != nil {
		return false
	}

	p, _ = pr.NewProcess(int32(oidPid))
	name, _ = p.Name()

	if name == getBinName() {
		return true
	}
	return false
}

func getBinName() string {
	bin := "datakit"

	if runtime.GOOS == "windows" {
		bin += ".exe"
	}

	return bin
}

func savePid() {
	pid := os.Getpid()
	pidFile := filepath.Join(datakit.InstallDir, PID_FILENAME)

	err := ioutil.WriteFile(pidFile, []byte(fmt.Sprintf("%d", pid)), 0x666)
	if err != nil {
		l.Errorf("write %s %v", pidFile, err)
	}
}

func rmPidFile() {
	pidFile := filepath.Join(datakit.InstallDir, PID_FILENAME)

	<-datakit.Exit.Wait()

	err := os.Remove(pidFile)
	if err != nil {
		l.Errorf("remove %s %v", pidFile, err)
	}
}<|MERGE_RESOLUTION|>--- conflicted
+++ resolved
@@ -13,11 +13,8 @@
 	"path"
 	"path/filepath"
 	"runtime"
-<<<<<<< HEAD
 	"sort"
-=======
 	"strconv"
->>>>>>> afe5a4b1
 	"strings"
 	"syscall"
 	"time"
