package main

import (
	"crypto/tls"
	"encoding/json"
	"errors"
	"fmt"
	"io/ioutil"
	nhttp "net/http"
	"os"
	"os/signal"
	"os/user"
	"path"
	"path/filepath"
	"runtime"
<<<<<<< HEAD
	"sort"
=======
	"strconv"
>>>>>>> 669dd7b4
	"strings"
	"syscall"
	"time"

	"github.com/blang/semver/v4"
	pr "github.com/shirou/gopsutil/v3/process"
	flag "github.com/spf13/pflag"

	"gitlab.jiagouyun.com/cloudcare-tools/cliutils/logger"
	"gitlab.jiagouyun.com/cloudcare-tools/datakit"
	"gitlab.jiagouyun.com/cloudcare-tools/datakit/cmd/datakit/cmds"
	"gitlab.jiagouyun.com/cloudcare-tools/datakit/cmd/installer/install"
	"gitlab.jiagouyun.com/cloudcare-tools/datakit/config"
	"gitlab.jiagouyun.com/cloudcare-tools/datakit/git"
	"gitlab.jiagouyun.com/cloudcare-tools/datakit/http"
	"gitlab.jiagouyun.com/cloudcare-tools/datakit/io"
	"gitlab.jiagouyun.com/cloudcare-tools/datakit/plugins/inputs"
	_ "gitlab.jiagouyun.com/cloudcare-tools/datakit/plugins/inputs/all"
)

var (
	flagVersion = flag.BoolP("version", "v", false, `show version info`)
	flagDocker  = flag.Bool("docker", false, "run within docker")

	// tool-commands supported in datakit
	flagCmd      = flag.Bool("cmd", false, "run datakit under command line mode")
	flagPipeline = flag.String("pl", "", "pipeline script to test(name only, do not use file path)")
	flagText     = flag.String("txt", "", "text string for the pipeline or grok(json or raw text)")

	flagGrokq           = flag.Bool("grokq", false, "query groks interactively")
	flagMan             = flag.Bool("man", false, "read manuals of inputs")
	flagUpdate          = flag.Bool("update", false, "update datakit new version if available")
	flagAcceptRCVersion = flag.Bool("accept-rc-version", false, "during OTA, accept RC version if available")

	flagShowTestingVersions = flag.Bool("show-testing-version", false, "show testing versions on -version flag")

	flagInstallExternal = flag.String("install", "", "install external tool/software")
	flagStart           = flag.Bool("start", false, "start datakit")
	flagStop            = flag.Bool("stop", false, "stop datakit")
	flagRestart         = flag.Bool("restart", false, "restart datakit")
	flagReload          = flag.Bool("reload", false, "reload datakit")
	flagReloadPort      = flag.Int("reload-port", 9529, "datakit http server port")
	flagExportMan       = flag.String("export-manuals", "", "export all inputs and related manuals to specified path")
	flagIgnoreMans      = flag.String("ignore-manuals", "", "disable exporting specified manuals, i.e., --ignore-manuals nginx,redis,mem")

	flagShowCloudInfo = flag.String("show-cloud-info", "", "show current host's cloud info(aliyun/tencent/aws)")
)

var (
	l = logger.DefaultSLogger("main")

	ReleaseType = ""
)

const (
	PID_FILENAME = ".pid"
)

func main() {
	flag.CommandLine.MarkHidden("cmd") // deprecated

	flag.CommandLine.MarkHidden("install") // 1.1.6-rc1 再发布

	// un-documented options
	flag.CommandLine.MarkHidden("show-testing-version")

	flag.CommandLine.SortFlags = false
	flag.ErrHelp = errors.New("") // disable `pflag: help requested`

	flag.Parse()

	applyFlags()

	if !checkIsRuning() {
		savePid()
		go rmPidFile()
	} else {
		l.Warn("datakit is already running")
		os.Exit(0)
	}

	tryLoadConfig()

	// This may throw `Unix syslog delivery error` within docker, so we just
	// start the entry under docker.
	if *flagDocker {
		run()
	} else {
		datakit.Entry = run
		if err := datakit.StartService(); err != nil {
			l.Errorf("start service failed: %s", err.Error())
			return
		}
	}

	l.Info("datakit exited")
}

const (
	winUpgradeCmd = `Import-Module bitstransfer; ` +
		`start-bitstransfer -source %s -destination .dk-installer.exe; ` +
		`.dk-installer.exe -upgrade; ` +
		`rm .dk-installer.exe`
	unixUpgradeCmd = `sudo -- sh -c ` +
		`"curl %s -o dk-installer ` +
		`&& chmod +x ./dk-installer ` +
		`&& ./dk-installer -upgrade ` +
		`&& rm -rf ./dk-installer"`
)

func applyFlags() {

	if *flagVersion {
		fmt.Printf(`
       Version: %s
        Commit: %s
        Branch: %s
 Build At(UTC): %s
Golang Version: %s
      Uploader: %s
ReleasedInputs: %s
`, git.Version, git.Commit, git.Branch, git.BuildAt, git.Golang, git.Uploader, ReleaseType)
		vers, err := getOnlineVersions()
		if err != nil {
			fmt.Printf("Get online version failed: \n%s\n", err.Error())
			os.Exit(-1)
		}
		curver, err := getLocalVersion()
		if err != nil {
			fmt.Printf("Get local version failed: \n%s\n", err.Error())
			os.Exit(-1)
		}

		for k, v := range vers {

			if isNewVersion(v, curver, true) { // show version info, also show RC verison info
				fmt.Println("---------------------------------------------------")
				fmt.Printf("\n\n%s version available: %s, commit %s (release at %s)\n",
					k, v.version, v.Commit, v.ReleaseDate)
				switch runtime.GOOS {
				case "windows":
					cmdWin := fmt.Sprintf(winUpgradeCmd, v.downloadURL)
					fmt.Printf("\nUpgrade:\n\t%s\n\n", cmdWin)
				default:
					cmd := fmt.Sprintf(unixUpgradeCmd, v.downloadURL)
					fmt.Printf("\nUpgrade:\n\t%s\n\n", cmd)
				}
			}
		}

		os.Exit(0)
	}

	if *flagShowCloudInfo != "" {
		info, err := cmds.ShowCloudInfo(*flagShowCloudInfo)
		if err != nil {
			fmt.Printf("Get cloud info failed: %s\n", err.Error())
			os.Exit(-1)
		}

		keys := []string{}
		for k, _ := range info {
			keys = append(keys, k)
		}

		sort.Strings(keys)
		for _, k := range keys {
			fmt.Printf("\t% 24s: %v\n", k, info[k])
		}

		os.Exit(0)
	}

	if *flagUpdate {

		logger.SetGlobalRootLogger(datakit.OTALogFile, logger.DEBUG, logger.OPT_DEFAULT)
		l = logger.SLogger("ota")

		install.Init()

		l.Debugf("get online version...")
		vers, err := getOnlineVersions()
		if err != nil {
			l.Errorf("Get online version failed: \n%s\n", err.Error())
			os.Exit(0)
		}

		ver := vers["Online"]

		l.Debugf("online version: %v", ver)

		curver, err := getLocalVersion()
		if err != nil {
			l.Errorf("Get online version failed: \n%s\n", err.Error())
			os.Exit(-1)
		}

		if ver != nil && isNewVersion(ver, curver, *flagAcceptRCVersion) {
			l.Infof("New online version available: %s, commit %s (release at %s)",
				ver.version, ver.Commit, ver.ReleaseDate)
			if err := tryOTAUpdate(ver.VersionString); err != nil {
				l.Errorf("OTA failed: %s", err.Error())
				os.Exit(-1)
			}
			l.Infof("OTA success, new verison is %s", ver.VersionString)
		} else {
			l.Infof("OTA up to date(%s)", curver.VersionString)
		}

		os.Exit(0)
	}

	datakit.EnableUncheckInputs = (ReleaseType == "all")

	runDatakitWithCmd()

	if *flagDocker {
		datakit.Docker = true
	}
}

func dumpAllConfigSamples(fpath string) {

	if err := os.MkdirAll(fpath, os.ModePerm); err != nil {
		panic(err)
	}

	for k, v := range inputs.Inputs {
		sample := v().SampleConfig()
		if err := ioutil.WriteFile(filepath.Join(fpath, k+".conf"), []byte(sample), os.ModePerm); err != nil {
			panic(err)
		}
	}

}

func run() {

	l.Info("datakit start...")
	if err := runDatakitWithHTTPServer(); err != nil {
		return
	}

	l.Info("datakit start ok. Wait signal or service stop...")

	// NOTE:
	// Actually, the datakit process been managed by system service, no matter on
	// windows/UNIX, datakit should exit via `service-stop' operation, so the signal
	// branch should not reached, but for daily debugging(ctrl-c), we kept the signal
	// exit option.
	signals := make(chan os.Signal, datakit.CommonChanCap)
	signal.Notify(signals, os.Interrupt, syscall.SIGHUP, syscall.SIGTERM, syscall.SIGINT)
	select {
	case sig := <-signals:
		if sig == syscall.SIGHUP {
			// TODO: reload configures
		} else {
			l.Infof("get signal %v, wait & exit", sig)
			http.HttpStop()
			datakit.Quit()
		}

	case <-datakit.StopCh:
		l.Infof("service stopping")
		http.HttpStop()
		datakit.Quit()
	}

	l.Info("datakit exit.")
}

func tryLoadConfig() {
	datakit.MoveDeprecatedMainCfg()

	for {
		if err := config.LoadCfg(datakit.Cfg, datakit.MainConfPath); err != nil {
			l.Errorf("load config failed: %s", err)
			time.Sleep(time.Second)
		} else {
			break
		}
	}

	l = logger.SLogger("main")
}

func runDatakitWithHTTPServer() error {

	io.Start()

	if err := inputs.RunInputs(); err != nil {
		l.Error("error running inputs: %v", err)
		return err
	}

	http.Start(&http.Option{
		Bind:           datakit.Cfg.MainCfg.HTTPListen,
		GinLog:         datakit.Cfg.MainCfg.GinLog,
		GinReleaseMode: strings.ToLower(datakit.Cfg.MainCfg.LogLevel) != "debug",
		PProf:          datakit.Cfg.MainCfg.EnablePProf,
	})

	return nil
}

func isRoot() bool {
	u, err := user.Current()
	if err != nil {
		l.Errorf("get current user failed: %s", err.Error())
		return false
	}

	return u.Username == "root"
}

func runDatakitWithCmd() {
	if *flagCmd {
		l.Warn("--cmd parameter has been discarded")
	}

	if *flagPipeline != "" {
		cmds.PipelineDebugger(*flagPipeline, *flagText)
		os.Exit(0)
	}

	if *flagGrokq {
		cmds.Grokq()
		os.Exit(0)
	}

	if *flagMan {
		cmds.Man()
		os.Exit(0)
	}

	if *flagExportMan != "" {
		if err := cmds.ExportMan(*flagExportMan, *flagIgnoreMans); err != nil {
			l.Error(err)
		}
		os.Exit(0)
	}

	if *flagInstallExternal != "" {
		if err := cmds.InstallExternal(*flagInstallExternal); err != nil {
			l.Error(err)
		}
		os.Exit(0)
	}

	if *flagStart {
		if !isRoot() {
			l.Error("Permission Denied")
			os.Exit(-1)
		}

		if err := cmds.StartDatakit(); err != nil {
			fmt.Printf("Start DataKit failed: %s\n", err)
			os.Exit(-1)
		}

		fmt.Printf("Start DataKit OK") // TODO: 需说明 PID 是多少
		os.Exit(0)
	}

	if *flagStop {

		if !isRoot() {
			l.Error("Permission Denied")
			os.Exit(-1)
		}

		if err := cmds.StopDatakit(); err != nil {
			fmt.Printf("Stop DataKit failed: %s\n", err)
			os.Exit(-1)
		}

		fmt.Println("Stop DataKit OK")
		os.Exit(0)
	}

	if *flagRestart {

		if !isRoot() {
			l.Error("Permission Denied")
			os.Exit(-1)
		}

		if err := cmds.RestartDatakit(); err != nil {
			fmt.Printf("Restart DataKit failed: %s\n", err)
			os.Exit(-1)
		}

		fmt.Printf("Restart DataKit OK")
		os.Exit(0)
	}

	if *flagReload {

		if !isRoot() {
			l.Error("Permission Denied")
			os.Exit(-1)
		}

		if err := cmds.ReloadDatakit(*flagReloadPort); err != nil {
			fmt.Printf("Reload DataKit failed: %s\n", err)
			os.Exit(-1)
		}

		fmt.Printf("Reload DataKit OK")
		os.Exit(0)
	}
}

type datakitVerInfo struct {
	VersionString string `json:"version"`
	Commit        string `json:"commit"`
	ReleaseDate   string `json:"date_utc"`

	downloadURL        string `json:"-"`
	downloadURLTesting string `json:"-"`

	version *semver.Version
}

func (vi *datakitVerInfo) String() string {
	return fmt.Sprintf("datakit %s/%s", vi.VersionString, vi.Commit)
}

func (vi *datakitVerInfo) parse() error {
	verstr := strings.TrimPrefix(vi.VersionString, "v") // older version has prefix `v', this crash semver.Parse()
	v, err := semver.Parse(verstr)
	if err != nil {
		return err
	}
	vi.version = &v
	return nil
}

func getVersion(addr string) (*datakitVerInfo, error) {
	resp, err := nhttp.Get("http://" + path.Join(addr, "version"))
	if err != nil {
		return nil, err
	}

	defer resp.Body.Close()
	infobody, err := ioutil.ReadAll(resp.Body)
	if err != nil {
		return nil, err
	}

	var ver datakitVerInfo
	if err = json.Unmarshal(infobody, &ver); err != nil {
		return nil, err
	}

	if err := ver.parse(); err != nil {
		return nil, err
	}
	ver.downloadURL = fmt.Sprintf("https://%s/installer-%s-%s",
		addr, runtime.GOOS, runtime.GOARCH)
	if runtime.GOOS == "windows" {
		ver.downloadURL += ".exe"
	}
	return &ver, nil
}

func getOnlineVersions() (res map[string]*datakitVerInfo, err error) {

	nhttp.DefaultTransport.(*nhttp.Transport).TLSClientConfig = &tls.Config{InsecureSkipVerify: true}
	res = map[string]*datakitVerInfo{}

	onlineVer, err := getVersion("static.dataflux.cn/datakit")
	if err != nil {
		return nil, err
	}
	res["Online"] = onlineVer

	if *flagShowTestingVersions {
		testVer, err := getVersion("zhuyun-static-files-testing.oss-cn-hangzhou.aliyuncs.com/datakit")
		if err != nil {
			return nil, err
		}
		res["Testing"] = testVer
	}

	return
}

func getLocalVersion() (*datakitVerInfo, error) {
	v := &datakitVerInfo{VersionString: strings.TrimPrefix(git.Version, "v"), Commit: git.Commit, ReleaseDate: git.BuildAt}
	if err := v.parse(); err != nil {
		return nil, err
	}
	return v, nil
}

func isNewVersion(newVer, curver *datakitVerInfo, acceptRC bool) bool {

	if newVer.version.Compare(*curver.version) > 0 { // new version
		if len(newVer.version.Pre) == 0 {
			return true
		}

		if acceptRC {
			return true
		}
	}

	return false
}

func tryOTAUpdate(ver string) error {
	baseURL := "static.dataflux.cn/datakit"

	datakitUrl := "https://" + path.Join(baseURL,
		fmt.Sprintf("datakit-%s-%s-%s.tar.gz", runtime.GOOS, runtime.GOARCH, ver))

	dataUrl := "https://" + path.Join(baseURL, "data.tar.gz")

	l.Debugf("downloading %s to %s...", datakitUrl, datakit.InstallDir)
	if err := install.Download(datakitUrl, datakit.InstallDir, false, false); err != nil {
		return err
	}

	l.Debugf("downloading %s to %s...", dataUrl, datakit.InstallDir)
	if err := install.Download(dataUrl, datakit.InstallDir, false, false); err != nil {
		l.Errorf("download %s failed: %v, ignored", dataUrl, err)
	}

	svc, err := datakit.NewService()
	if err != nil {
		l.Errorf("new %s service failed: %s", runtime.GOOS, err.Error())
		return err
	}

	return install.UpgradeDatakit(svc)
}

func checkIsRuning() bool {
	var oidPid int64
	var name string
	var p *pr.Process

	pidFile := filepath.Join(datakit.InstallDir, PID_FILENAME)
	cont, err := ioutil.ReadFile(pidFile)

	//pid文件不存在
	if err != nil {
		return false
	}

	oidPid, err = strconv.ParseInt(string(cont), 10, 32)
	if err != nil {
		return false
	}

	p, _ = pr.NewProcess(int32(oidPid))
	name, _ = p.Name()

	if name == getBinName() {
		return true
	}
	return false
}

func getBinName() string {
	bin := "datakit"

	if runtime.GOOS == "windows" {
		bin += ".exe"
	}

	return bin
}

func savePid() {
	pid := os.Getpid()
	pidFile := filepath.Join(datakit.InstallDir, PID_FILENAME)

	err := ioutil.WriteFile(pidFile, []byte(fmt.Sprintf("%d", pid)), 0x666)
	if err != nil {
		l.Errorf("write %s %v", pidFile, err)
	}
}

func rmPidFile() {
	pidFile := filepath.Join(datakit.InstallDir, PID_FILENAME)

	<-datakit.Exit.Wait()

	err := os.Remove(pidFile)
	if err != nil {
		l.Errorf("remove %s %v", pidFile, err)
	}
}<|MERGE_RESOLUTION|>--- conflicted
+++ resolved
@@ -13,11 +13,8 @@
 	"path"
 	"path/filepath"
 	"runtime"
-<<<<<<< HEAD
 	"sort"
-=======
 	"strconv"
->>>>>>> 669dd7b4
 	"strings"
 	"syscall"
 	"time"
