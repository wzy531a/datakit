--- conflicted
+++ resolved
@@ -13,10 +13,7 @@
 package unix
 
 import (
-<<<<<<< HEAD
-=======
 	"runtime"
->>>>>>> f21d792f
 	"syscall"
 	"unsafe"
 )
