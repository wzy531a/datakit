--- conflicted
+++ resolved
@@ -13,10 +13,7 @@
 package unix
 
 import (
-<<<<<<< HEAD
-=======
 	"runtime"
->>>>>>> 7457c6bf
 	"syscall"
 	"unsafe"
 )
