--- conflicted
+++ resolved
@@ -13,10 +13,7 @@
 package unix
 
 import (
-<<<<<<< HEAD
-=======
 	"runtime"
->>>>>>> 76e7a236
 	"syscall"
 	"unsafe"
 )
