--- conflicted
+++ resolved
@@ -13,10 +13,7 @@
 package unix
 
 import (
-<<<<<<< HEAD
-=======
 	"runtime"
->>>>>>> c6bae860
 	"syscall"
 	"unsafe"
 )
