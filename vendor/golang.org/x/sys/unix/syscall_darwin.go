// Copyright 2009,2010 The Go Authors. All rights reserved.
// Use of this source code is governed by a BSD-style
// license that can be found in the LICENSE file.

// Darwin system calls.
// This file is compiled as ordinary Go code,
// but it is also input to mksyscall,
// which parses the //sys lines and generates system call stubs.
// Note that sometimes we use a lowercase //sys name and wrap
// it in our own nicer implementation, either here or in
// syscall_bsd.go or syscall_unix.go.

package unix

import (
<<<<<<< HEAD
=======
	"runtime"
>>>>>>> bb416e85
	"syscall"
	"unsafe"
)

// SockaddrDatalink implements the Sockaddr interface for AF_LINK type sockets.
type SockaddrDatalink struct {
	Len    uint8
	Family uint8
	Index  uint16
	Type   uint8
	Nlen   uint8
	Alen   uint8
	Slen   uint8
	Data   [12]int8
	raw    RawSockaddrDatalink
}

// Some external packages rely on SYS___SYSCTL being defined to implement their
// own sysctl wrappers. Provide it here, even though direct syscalls are no
// longer supported on darwin.
const SYS___SYSCTL = 202

// Translate "kern.hostname" to []_C_int{0,1,2,3}.
func nametomib(name string) (mib []_C_int, err error) {
	const siz = unsafe.Sizeof(mib[0])

	// NOTE(rsc): It seems strange to set the buffer to have
	// size CTL_MAXNAME+2 but use only CTL_MAXNAME
	// as the size. I don't know why the +2 is here, but the
	// kernel uses +2 for its own implementation of this function.
	// I am scared that if we don't include the +2 here, the kernel
	// will silently write 2 words farther than we specify
	// and we'll get memory corruption.
	var buf [CTL_MAXNAME + 2]_C_int
	n := uintptr(CTL_MAXNAME) * siz

	p := (*byte)(unsafe.Pointer(&buf[0]))
	bytes, err := ByteSliceFromString(name)
	if err != nil {
		return nil, err
	}

	// Magic sysctl: "setting" 0.3 to a string name
	// lets you read back the array of integers form.
	if err = sysctl([]_C_int{0, 3}, p, &n, &bytes[0], uintptr(len(name))); err != nil {
		return nil, err
	}
	return buf[0 : n/siz], nil
}

func direntIno(buf []byte) (uint64, bool) {
	return readInt(buf, unsafe.Offsetof(Dirent{}.Ino), unsafe.Sizeof(Dirent{}.Ino))
}

func direntReclen(buf []byte) (uint64, bool) {
	return readInt(buf, unsafe.Offsetof(Dirent{}.Reclen), unsafe.Sizeof(Dirent{}.Reclen))
}

func direntNamlen(buf []byte) (uint64, bool) {
	return readInt(buf, unsafe.Offsetof(Dirent{}.Namlen), unsafe.Sizeof(Dirent{}.Namlen))
}

func PtraceAttach(pid int) (err error) { return ptrace(PT_ATTACH, pid, 0, 0) }
func PtraceDetach(pid int) (err error) { return ptrace(PT_DETACH, pid, 0, 0) }

type attrList struct {
	bitmapCount uint16
	_           uint16
	CommonAttr  uint32
	VolAttr     uint32
	DirAttr     uint32
	FileAttr    uint32
	Forkattr    uint32
}

//sysnb pipe() (r int, w int, err error)

func Pipe(p []int) (err error) {
	if len(p) != 2 {
		return EINVAL
	}
	p[0], p[1], err = pipe()
	return
}

func Getfsstat(buf []Statfs_t, flags int) (n int, err error) {
	var _p0 unsafe.Pointer
	var bufsize uintptr
	if len(buf) > 0 {
		_p0 = unsafe.Pointer(&buf[0])
		bufsize = unsafe.Sizeof(Statfs_t{}) * uintptr(len(buf))
	}
	return getfsstat(_p0, bufsize, flags)
}

func xattrPointer(dest []byte) *byte {
	// It's only when dest is set to NULL that the OS X implementations of
	// getxattr() and listxattr() return the current sizes of the named attributes.
	// An empty byte array is not sufficient. To maintain the same behaviour as the
	// linux implementation, we wrap around the system calls and pass in NULL when
	// dest is empty.
	var destp *byte
	if len(dest) > 0 {
		destp = &dest[0]
	}
	return destp
}

//sys	getxattr(path string, attr string, dest *byte, size int, position uint32, options int) (sz int, err error)

func Getxattr(path string, attr string, dest []byte) (sz int, err error) {
	return getxattr(path, attr, xattrPointer(dest), len(dest), 0, 0)
}

func Lgetxattr(link string, attr string, dest []byte) (sz int, err error) {
	return getxattr(link, attr, xattrPointer(dest), len(dest), 0, XATTR_NOFOLLOW)
}

//sys	fgetxattr(fd int, attr string, dest *byte, size int, position uint32, options int) (sz int, err error)

func Fgetxattr(fd int, attr string, dest []byte) (sz int, err error) {
	return fgetxattr(fd, attr, xattrPointer(dest), len(dest), 0, 0)
}

//sys	setxattr(path string, attr string, data *byte, size int, position uint32, options int) (err error)

func Setxattr(path string, attr string, data []byte, flags int) (err error) {
	// The parameters for the OS X implementation vary slightly compared to the
	// linux system call, specifically the position parameter:
	//
	//  linux:
	//      int setxattr(
	//          const char *path,
	//          const char *name,
	//          const void *value,
	//          size_t size,
	//          int flags
	//      );
	//
	//  darwin:
	//      int setxattr(
	//          const char *path,
	//          const char *name,
	//          void *value,
	//          size_t size,
	//          u_int32_t position,
	//          int options
	//      );
	//
	// position specifies the offset within the extended attribute. In the
	// current implementation, only the resource fork extended attribute makes
	// use of this argument. For all others, position is reserved. We simply
	// default to setting it to zero.
	return setxattr(path, attr, xattrPointer(data), len(data), 0, flags)
}

func Lsetxattr(link string, attr string, data []byte, flags int) (err error) {
	return setxattr(link, attr, xattrPointer(data), len(data), 0, flags|XATTR_NOFOLLOW)
}

//sys	fsetxattr(fd int, attr string, data *byte, size int, position uint32, options int) (err error)

func Fsetxattr(fd int, attr string, data []byte, flags int) (err error) {
	return fsetxattr(fd, attr, xattrPointer(data), len(data), 0, 0)
}

//sys	removexattr(path string, attr string, options int) (err error)

func Removexattr(path string, attr string) (err error) {
	// We wrap around and explicitly zero out the options provided to the OS X
	// implementation of removexattr, we do so for interoperability with the
	// linux variant.
	return removexattr(path, attr, 0)
}

func Lremovexattr(link string, attr string) (err error) {
	return removexattr(link, attr, XATTR_NOFOLLOW)
}

//sys	fremovexattr(fd int, attr string, options int) (err error)

func Fremovexattr(fd int, attr string) (err error) {
	return fremovexattr(fd, attr, 0)
}

//sys	listxattr(path string, dest *byte, size int, options int) (sz int, err error)

func Listxattr(path string, dest []byte) (sz int, err error) {
	return listxattr(path, xattrPointer(dest), len(dest), 0)
}

func Llistxattr(link string, dest []byte) (sz int, err error) {
	return listxattr(link, xattrPointer(dest), len(dest), XATTR_NOFOLLOW)
}

//sys	flistxattr(fd int, dest *byte, size int, options int) (sz int, err error)

func Flistxattr(fd int, dest []byte) (sz int, err error) {
	return flistxattr(fd, xattrPointer(dest), len(dest), 0)
}

func setattrlistTimes(path string, times []Timespec, flags int) error {
	_p0, err := BytePtrFromString(path)
	if err != nil {
		return err
	}

	var attrList attrList
	attrList.bitmapCount = ATTR_BIT_MAP_COUNT
	attrList.CommonAttr = ATTR_CMN_MODTIME | ATTR_CMN_ACCTIME

	// order is mtime, atime: the opposite of Chtimes
	attributes := [2]Timespec{times[1], times[0]}
	options := 0
	if flags&AT_SYMLINK_NOFOLLOW != 0 {
		options |= FSOPT_NOFOLLOW
	}
	return setattrlist(
		_p0,
		unsafe.Pointer(&attrList),
		unsafe.Pointer(&attributes),
		unsafe.Sizeof(attributes),
		options)
}

//sys setattrlist(path *byte, list unsafe.Pointer, buf unsafe.Pointer, size uintptr, options int) (err error)

func utimensat(dirfd int, path string, times *[2]Timespec, flags int) error {
	// Darwin doesn't support SYS_UTIMENSAT
	return ENOSYS
}

/*
 * Wrapped
 */

//sys	fcntl(fd int, cmd int, arg int) (val int, err error)

//sys	kill(pid int, signum int, posix int) (err error)

func Kill(pid int, signum syscall.Signal) (err error) { return kill(pid, int(signum), 1) }

//sys	ioctl(fd int, req uint, arg uintptr) (err error)

func IoctlCtlInfo(fd int, ctlInfo *CtlInfo) error {
	err := ioctl(fd, CTLIOCGINFO, uintptr(unsafe.Pointer(ctlInfo)))
	runtime.KeepAlive(ctlInfo)
	return err
}

//sys   sysctl(mib []_C_int, old *byte, oldlen *uintptr, new *byte, newlen uintptr) (err error) = SYS_SYSCTL

func Uname(uname *Utsname) error {
	mib := []_C_int{CTL_KERN, KERN_OSTYPE}
	n := unsafe.Sizeof(uname.Sysname)
	if err := sysctl(mib, &uname.Sysname[0], &n, nil, 0); err != nil {
		return err
	}

	mib = []_C_int{CTL_KERN, KERN_HOSTNAME}
	n = unsafe.Sizeof(uname.Nodename)
	if err := sysctl(mib, &uname.Nodename[0], &n, nil, 0); err != nil {
		return err
	}

	mib = []_C_int{CTL_KERN, KERN_OSRELEASE}
	n = unsafe.Sizeof(uname.Release)
	if err := sysctl(mib, &uname.Release[0], &n, nil, 0); err != nil {
		return err
	}

	mib = []_C_int{CTL_KERN, KERN_VERSION}
	n = unsafe.Sizeof(uname.Version)
	if err := sysctl(mib, &uname.Version[0], &n, nil, 0); err != nil {
		return err
	}

	// The version might have newlines or tabs in it, convert them to
	// spaces.
	for i, b := range uname.Version {
		if b == '\n' || b == '\t' {
			if i == len(uname.Version)-1 {
				uname.Version[i] = 0
			} else {
				uname.Version[i] = ' '
			}
		}
	}

	mib = []_C_int{CTL_HW, HW_MACHINE}
	n = unsafe.Sizeof(uname.Machine)
	if err := sysctl(mib, &uname.Machine[0], &n, nil, 0); err != nil {
		return err
	}

	return nil
}

func Sendfile(outfd int, infd int, offset *int64, count int) (written int, err error) {
	if raceenabled {
		raceReleaseMerge(unsafe.Pointer(&ioSync))
	}
	var length = int64(count)
	err = sendfile(infd, outfd, *offset, &length, nil, 0)
	written = int(length)
	return
}

//sys	sendfile(infd int, outfd int, offset int64, len *int64, hdtr unsafe.Pointer, flags int) (err error)

/*
 * Exposed directly
 */
//sys	Access(path string, mode uint32) (err error)
//sys	Adjtime(delta *Timeval, olddelta *Timeval) (err error)
//sys	Chdir(path string) (err error)
//sys	Chflags(path string, flags int) (err error)
//sys	Chmod(path string, mode uint32) (err error)
//sys	Chown(path string, uid int, gid int) (err error)
//sys	Chroot(path string) (err error)
//sys	ClockGettime(clockid int32, time *Timespec) (err error)
//sys	Close(fd int) (err error)
//sys	Clonefile(src string, dst string, flags int) (err error)
//sys	Clonefileat(srcDirfd int, src string, dstDirfd int, dst string, flags int) (err error)
//sys	Dup(fd int) (nfd int, err error)
//sys	Dup2(from int, to int) (err error)
//sys	Exchangedata(path1 string, path2 string, options int) (err error)
//sys	Exit(code int)
//sys	Faccessat(dirfd int, path string, mode uint32, flags int) (err error)
//sys	Fchdir(fd int) (err error)
//sys	Fchflags(fd int, flags int) (err error)
//sys	Fchmod(fd int, mode uint32) (err error)
//sys	Fchmodat(dirfd int, path string, mode uint32, flags int) (err error)
//sys	Fchown(fd int, uid int, gid int) (err error)
//sys	Fchownat(dirfd int, path string, uid int, gid int, flags int) (err error)
//sys	Fclonefileat(srcDirfd int, dstDirfd int, dst string, flags int) (err error)
//sys	Flock(fd int, how int) (err error)
//sys	Fpathconf(fd int, name int) (val int, err error)
//sys	Fsync(fd int) (err error)
//sys	Ftruncate(fd int, length int64) (err error)
//sys	Getcwd(buf []byte) (n int, err error)
//sys	Getdtablesize() (size int)
//sysnb	Getegid() (egid int)
//sysnb	Geteuid() (uid int)
//sysnb	Getgid() (gid int)
//sysnb	Getpgid(pid int) (pgid int, err error)
//sysnb	Getpgrp() (pgrp int)
//sysnb	Getpid() (pid int)
//sysnb	Getppid() (ppid int)
//sys	Getpriority(which int, who int) (prio int, err error)
//sysnb	Getrlimit(which int, lim *Rlimit) (err error)
//sysnb	Getrusage(who int, rusage *Rusage) (err error)
//sysnb	Getsid(pid int) (sid int, err error)
//sysnb	Gettimeofday(tp *Timeval) (err error)
//sysnb	Getuid() (uid int)
//sysnb	Issetugid() (tainted bool)
//sys	Kqueue() (fd int, err error)
//sys	Lchown(path string, uid int, gid int) (err error)
//sys	Link(path string, link string) (err error)
//sys	Linkat(pathfd int, path string, linkfd int, link string, flags int) (err error)
//sys	Listen(s int, backlog int) (err error)
//sys	Mkdir(path string, mode uint32) (err error)
//sys	Mkdirat(dirfd int, path string, mode uint32) (err error)
//sys	Mkfifo(path string, mode uint32) (err error)
//sys	Mknod(path string, mode uint32, dev int) (err error)
//sys	Open(path string, mode int, perm uint32) (fd int, err error)
//sys	Openat(dirfd int, path string, mode int, perm uint32) (fd int, err error)
//sys	Pathconf(path string, name int) (val int, err error)
//sys	Pread(fd int, p []byte, offset int64) (n int, err error)
//sys	Pwrite(fd int, p []byte, offset int64) (n int, err error)
//sys	read(fd int, p []byte) (n int, err error)
//sys	Readlink(path string, buf []byte) (n int, err error)
//sys	Readlinkat(dirfd int, path string, buf []byte) (n int, err error)
//sys	Rename(from string, to string) (err error)
//sys	Renameat(fromfd int, from string, tofd int, to string) (err error)
//sys	Revoke(path string) (err error)
//sys	Rmdir(path string) (err error)
//sys	Seek(fd int, offset int64, whence int) (newoffset int64, err error) = SYS_LSEEK
//sys	Select(nfd int, r *FdSet, w *FdSet, e *FdSet, timeout *Timeval) (n int, err error)
//sys	Setegid(egid int) (err error)
//sysnb	Seteuid(euid int) (err error)
//sysnb	Setgid(gid int) (err error)
//sys	Setlogin(name string) (err error)
//sysnb	Setpgid(pid int, pgid int) (err error)
//sys	Setpriority(which int, who int, prio int) (err error)
//sys	Setprivexec(flag int) (err error)
//sysnb	Setregid(rgid int, egid int) (err error)
//sysnb	Setreuid(ruid int, euid int) (err error)
//sysnb	Setrlimit(which int, lim *Rlimit) (err error)
//sysnb	Setsid() (pid int, err error)
//sysnb	Settimeofday(tp *Timeval) (err error)
//sysnb	Setuid(uid int) (err error)
//sys	Symlink(path string, link string) (err error)
//sys	Symlinkat(oldpath string, newdirfd int, newpath string) (err error)
//sys	Sync() (err error)
//sys	Truncate(path string, length int64) (err error)
//sys	Umask(newmask int) (oldmask int)
//sys	Undelete(path string) (err error)
//sys	Unlink(path string) (err error)
//sys	Unlinkat(dirfd int, path string, flags int) (err error)
//sys	Unmount(path string, flags int) (err error)
//sys	write(fd int, p []byte) (n int, err error)
//sys   mmap(addr uintptr, length uintptr, prot int, flag int, fd int, pos int64) (ret uintptr, err error)
//sys   munmap(addr uintptr, length uintptr) (err error)
//sys	readlen(fd int, buf *byte, nbuf int) (n int, err error) = SYS_READ
//sys	writelen(fd int, buf *byte, nbuf int) (n int, err error) = SYS_WRITE

/*
 * Unimplemented
 */
// Profil
// Sigaction
// Sigprocmask
// Getlogin
// Sigpending
// Sigaltstack
// Ioctl
// Reboot
// Execve
// Vfork
// Sbrk
// Sstk
// Ovadvise
// Mincore
// Setitimer
// Swapon
// Select
// Sigsuspend
// Readv
// Writev
// Nfssvc
// Getfh
// Quotactl
// Mount
// Csops
// Waitid
// Add_profil
// Kdebug_trace
// Sigreturn
// Atsocket
// Kqueue_from_portset_np
// Kqueue_portset
// Getattrlist
// Setattrlist
// Getdirentriesattr
// Searchfs
// Delete
// Copyfile
// Watchevent
// Waitevent
// Modwatch
// Fsctl
// Initgroups
// Posix_spawn
// Nfsclnt
// Fhopen
// Minherit
// Semsys
// Msgsys
// Shmsys
// Semctl
// Semget
// Semop
// Msgctl
// Msgget
// Msgsnd
// Msgrcv
// Shmat
// Shmctl
// Shmdt
// Shmget
// Shm_open
// Shm_unlink
// Sem_open
// Sem_close
// Sem_unlink
// Sem_wait
// Sem_trywait
// Sem_post
// Sem_getvalue
// Sem_init
// Sem_destroy
// Open_extended
// Umask_extended
// Stat_extended
// Lstat_extended
// Fstat_extended
// Chmod_extended
// Fchmod_extended
// Access_extended
// Settid
// Gettid
// Setsgroups
// Getsgroups
// Setwgroups
// Getwgroups
// Mkfifo_extended
// Mkdir_extended
// Identitysvc
// Shared_region_check_np
// Shared_region_map_np
// __pthread_mutex_destroy
// __pthread_mutex_init
// __pthread_mutex_lock
// __pthread_mutex_trylock
// __pthread_mutex_unlock
// __pthread_cond_init
// __pthread_cond_destroy
// __pthread_cond_broadcast
// __pthread_cond_signal
// Setsid_with_pid
// __pthread_cond_timedwait
// Aio_fsync
// Aio_return
// Aio_suspend
// Aio_cancel
// Aio_error
// Aio_read
// Aio_write
// Lio_listio
// __pthread_cond_wait
// Iopolicysys
// __pthread_kill
// __pthread_sigmask
// __sigwait
// __disable_threadsignal
// __pthread_markcancel
// __pthread_canceled
// __semwait_signal
// Proc_info
// sendfile
// Stat64_extended
// Lstat64_extended
// Fstat64_extended
// __pthread_chdir
// __pthread_fchdir
// Audit
// Auditon
// Getauid
// Setauid
// Getaudit
// Setaudit
// Getaudit_addr
// Setaudit_addr
// Auditctl
// Bsdthread_create
// Bsdthread_terminate
// Stack_snapshot
// Bsdthread_register
// Workq_open
// Workq_ops
// __mac_execve
// __mac_syscall
// __mac_get_file
// __mac_set_file
// __mac_get_link
// __mac_set_link
// __mac_get_proc
// __mac_set_proc
// __mac_get_fd
// __mac_set_fd
// __mac_get_pid
// __mac_get_lcid
// __mac_get_lctx
// __mac_set_lctx
// Setlcid
// Read_nocancel
// Write_nocancel
// Open_nocancel
// Close_nocancel
// Wait4_nocancel
// Recvmsg_nocancel
// Sendmsg_nocancel
// Recvfrom_nocancel
// Accept_nocancel
// Fcntl_nocancel
// Select_nocancel
// Fsync_nocancel
// Connect_nocancel
// Sigsuspend_nocancel
// Readv_nocancel
// Writev_nocancel
// Sendto_nocancel
// Pread_nocancel
// Pwrite_nocancel
// Waitid_nocancel
// Poll_nocancel
// Msgsnd_nocancel
// Msgrcv_nocancel
// Sem_wait_nocancel
// Aio_suspend_nocancel
// __sigwait_nocancel
// __semwait_signal_nocancel
// __mac_mount
// __mac_get_mount
// __mac_getfsstat<|MERGE_RESOLUTION|>--- conflicted
+++ resolved
@@ -13,10 +13,7 @@
 package unix
 
 import (
-<<<<<<< HEAD
-=======
 	"runtime"
->>>>>>> bb416e85
 	"syscall"
 	"unsafe"
 )
