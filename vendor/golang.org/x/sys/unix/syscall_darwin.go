// Copyright 2009,2010 The Go Authors. All rights reserved.
// Use of this source code is governed by a BSD-style
// license that can be found in the LICENSE file.

// Darwin system calls.
// This file is compiled as ordinary Go code,
// but it is also input to mksyscall,
// which parses the //sys lines and generates system call stubs.
// Note that sometimes we use a lowercase //sys name and wrap
// it in our own nicer implementation, either here or in
// syscall_bsd.go or syscall_unix.go.

package unix

import (
<<<<<<< HEAD
=======
	"runtime"
>>>>>>> 815b40b9
	"syscall"
	"unsafe"
)

// SockaddrDatalink implements the Sockaddr interface for AF_LINK type sockets.
type SockaddrDatalink struct {
	Len    uint8
	Family uint8
	Index  uint16
	Type   uint8
	Nlen   uint8
	Alen   uint8
	Slen   uint8
	Data   [12]int8
	raw    RawSockaddrDatalink
}

// Some external packages rely on SYS___SYSCTL being defined to implement their
// own sysctl wrappers. Provide it here, even though direct syscalls are no
// longer supported on darwin.
const SYS___SYSCTL = 202

// Translate "kern.hostname" to []_C_int{0,1,2,3}.
func nametomib(name string) (mib []_C_int, err error) {
	const siz = unsafe.Sizeof(mib[0])

	// NOTE(rsc): It seems strange to set the buffer to have
	// size CTL_MAXNAME+2 but use only CTL_MAXNAME
	// as the size. I don't know why the +2 is here, but the
	// kernel uses +2 for its own implementation of this function.
	// I am scared that if we don't include the +2 here, the kernel
	// will silently write 2 words farther than we specify
	// and we'll get memory corruption.
	var buf [CTL_MAXNAME + 2]_C_int
	n := uintptr(CTL_MAXNAME) * siz

	p := (*byte)(unsafe.Pointer(&buf[0]))
	bytes, err := ByteSliceFromString(name)
	if err != nil {
		return nil, err
	}

	// Magic sysctl: "setting" 0.3 to a string name
	// lets you read back the array of integers form.
	if err = sysctl([]_C_int{0, 3}, p, &n, &bytes[0], uintptr(len(name))); err != nil {
		return nil, err
	}
	return buf[0 : n/siz], nil
}

func direntIno(buf []byte) (uint64, bool) {
	return readInt(buf, unsafe.Offsetof(Dirent{}.Ino), unsafe.Sizeof(Dirent{}.Ino))
}

func direntReclen(buf []byte) (uint64, bool) {
	return readInt(buf, unsafe.Offsetof(Dirent{}.Reclen), unsafe.Sizeof(Dirent{}.Reclen))
}

func direntNamlen(buf []byte) (uint64, bool) {
	return readInt(buf, unsafe.Offsetof(Dirent{}.Namlen), unsafe.Sizeof(Dirent{}.Namlen))
}

func PtraceAttach(pid int) (err error) { return ptrace(PT_ATTACH, pid, 0, 0) }
func PtraceDetach(pid int) (err error) { return ptrace(PT_DETACH, pid, 0, 0) }

type attrList struct {
	bitmapCount uint16
	_           uint16
	CommonAttr  uint32
	VolAttr     uint32
	DirAttr     uint32
	FileAttr    uint32
	Forkattr    uint32
}

//sysnb pipe() (r int, w int, err error)

func Pipe(p []int) (err error) {
	if len(p) != 2 {
		return EINVAL
	}
	p[0], p[1], err = pipe()
	return
}

func Getfsstat(buf []Statfs_t, flags int) (n int, err error) {
	var _p0 unsafe.Pointer
	var bufsize uintptr
	if len(buf) > 0 {
		_p0 = unsafe.Pointer(&buf[0])
		bufsize = unsafe.Sizeof(Statfs_t{}) * uintptr(len(buf))
	}
	return getfsstat(_p0, bufsize, flags)
}

func xattrPointer(dest []byte) *byte {
	// It's only when dest is set to NULL that the OS X implementations of
	// getxattr() and listxattr() return the current sizes of the named attributes.
	// An empty byte array is not sufficient. To maintain the same behaviour as the
	// linux implementation, we wrap around the system calls and pass in NULL when
	// dest is empty.
	var destp *byte
	if len(dest) > 0 {
		destp = &dest[0]
	}
	return destp
}

//sys	getxattr(path string, attr string, dest *byte, size int, position uint32, options int) (sz int, err error)

func Getxattr(path string, attr string, dest []byte) (sz int, err error) {
	return getxattr(path, attr, xattrPointer(dest), len(dest), 0, 0)
}

func Lgetxattr(link string, attr string, dest []byte) (sz int, err error) {
	return getxattr(link, attr, xattrPointer(dest), len(dest), 0, XATTR_NOFOLLOW)
}

//sys	fgetxattr(fd int, attr string, dest *byte, size int, position uint32, options int) (sz int, err error)

func Fgetxattr(fd int, attr string, dest []byte) (sz int, err error) {
	return fgetxattr(fd, attr, xattrPointer(dest), len(dest), 0, 0)
}

//sys	setxattr(path string, attr string, data *byte, size int, position uint32, options int) (err error)

func Setxattr(path string, attr string, data []byte, flags int) (err error) {
	// The parameters for the OS X implementation vary slightly compared to the
	// linux system call, specifically the position parameter:
	//
	//  linux:
	//      int setxattr(
	//          const char *path,
	//          const char *name,
	//          const void *value,
	//          size_t size,
	//          int flags
	//      );
	//
	//  darwin:
	//      int setxattr(
	//          const char *path,
	//          const char *name,
	//          void *value,
	//          size_t size,
	//          u_int32_t position,
	//          int options
	//      );
	//
	// position specifies the offset within the extended attribute. In the
	// current implementation, only the resource fork extended attribute makes
	// use of this argument. For all others, position is reserved. We simply
	// default to setting it to zero.
	return setxattr(path, attr, xattrPointer(data), len(data), 0, flags)
}

func Lsetxattr(link string, attr string, data []byte, flags int) (err error) {
	return setxattr(link, attr, xattrPointer(data), len(data), 0, flags|XATTR_NOFOLLOW)
}

//sys	fsetxattr(fd int, attr string, data *byte, size int, position uint32, options int) (err error)

func Fsetxattr(fd int, attr string, data []byte, flags int) (err error) {
	return fsetxattr(fd, attr, xattrPointer(data), len(data), 0, 0)
}

//sys	removexattr(path string, attr string, options int) (err error)

func Removexattr(path string, attr string) (err error) {
	// We wrap around and explicitly zero out the options provided to the OS X
	// implementation of removexattr, we do so for interoperability with the
	// linux variant.
	return removexattr(path, attr, 0)
}

func Lremovexattr(link string, attr string) (err error) {
	return removexattr(link, attr, XATTR_NOFOLLOW)
}

//sys	fremovexattr(fd int, attr string, options int) (err error)

func Fremovexattr(fd int, attr string) (err error) {
	return fremovexattr(fd, attr, 0)
}

//sys	listxattr(path string, dest *byte, size int, options int) (sz int, err error)

func Listxattr(path string, dest []byte) (sz int, err error) {
	return listxattr(path, xattrPointer(dest), len(dest), 0)
}

func Llistxattr(link string, dest []byte) (sz int, err error) {
	return listxattr(link, xattrPointer(dest), len(dest), XATTR_NOFOLLOW)
}

//sys	flistxattr(fd int, dest *byte, size int, options int) (sz int, err error)

func Flistxattr(fd int, dest []byte) (sz int, err error) {
	return flistxattr(fd, xattrPointer(dest), len(dest), 0)
}

func setattrlistTimes(path string, times []Timespec, flags int) error {
	_p0, err := BytePtrFromString(path)
	if err != nil {
		return err
	}

	var attrList attrList
	attrList.bitmapCount = ATTR_BIT_MAP_COUNT
	attrList.CommonAttr = ATTR_CMN_MODTIME | ATTR_CMN_ACCTIME

	// order is mtime, atime: the opposite of Chtimes
	attributes := [2]Timespec{times[1], times[0]}
	options := 0
	if flags&AT_SYMLINK_NOFOLLOW != 0 {
		options |= FSOPT_NOFOLLOW
	}
	return setattrlist(
		_p0,
		unsafe.Pointer(&attrList),
		unsafe.Pointer(&attributes),
		unsafe.Sizeof(attributes),
		options)
}

//sys setattrlist(path *byte, list unsafe.Pointer, buf unsafe.Pointer, size uintptr, options int) (err error)

func utimensat(dirfd int, path string, times *[2]Timespec, flags int) error {
	// Darwin doesn't support SYS_UTIMENSAT
	return ENOSYS
}

/*
 * Wrapped
 */

//sys	fcntl(fd int, cmd int, arg int) (val int, err error)

//sys	kill(pid int, signum int, posix int) (err error)

func Kill(pid int, signum syscall.Signal) (err error) { return kill(pid, int(signum), 1) }

//sys	ioctl(fd int, req uint, arg uintptr) (err error)

func IoctlCtlInfo(fd int, ctlInfo *CtlInfo) error {
	err := ioctl(fd, CTLIOCGINFO, uintptr(unsafe.Pointer(ctlInfo)))
	runtime.KeepAlive(ctlInfo)
	return err
}

//sys   sysctl(mib []_C_int, old *byte, oldlen *uintptr, new *byte, newlen uintptr) (err error) = SYS_SYSCTL

func Uname(uname *Utsname) error {
	mib := []_C_int{CTL_KERN, KERN_OSTYPE}
	n := unsafe.Sizeof(uname.Sysname)
	if err := sysctl(mib, &uname.Sysname[0], &n, nil, 0); err != nil {
		return err
	}

	mib = []_C_int{CTL_KERN, KERN_HOSTNAME}
	n = unsafe.Sizeof(uname.Nodename)
	if err := sysctl(mib, &uname.Nodename[0], &n, nil, 0); err != nil {
		return err
	}

	mib = []_C_int{CTL_KERN, KERN_OSRELEASE}
	n = unsafe.Sizeof(uname.Release)
	if err := sysctl(mib, &uname.Release[0], &n, nil, 0); err != nil {
		return err
	}

	mib = []_C_int{CTL_KERN, KERN_VERSION}
	n = unsafe.Sizeof(uname.Version)
	if err := sysctl(mib, &uname.Version[0], &n, nil, 0); err != nil {
		return err
	}

	// The version might have newlines or tabs in it, convert them to
	// spaces.
	for i, b := range uname.Version {
		if b == '\n' || b == '\t' {
			if i == len(uname.Version)-1 {
				uname.Version[i] = 0
			} else {
				uname.Version[i] = ' '
			}
		}
	}

	mib = []_C_int{CTL_HW, HW_MACHINE}
	n = unsafe.Sizeof(uname.Machine)
	if err := sysctl(mib, &uname.Machine[0], &n, nil, 0); err != nil {
		return err
	}

	return nil
}

func Sendfile(outfd int, infd int, offset *int64, count int) (written int, err error) {
	if raceenabled {
		raceReleaseMerge(unsafe.Pointer(&ioSync))
	}
	var length = int64(count)
	err = sendfile(infd, outfd, *offset, &length, nil, 0)
	written = int(length)
	return
}

//sys	sendfile(infd int, outfd int, offset int64, len *int64, hdtr unsafe.Pointer, flags int) (err error)

/*
 * Exposed directly
 */
//sys	Access(path string, mode uint32) (err error)
//sys	Adjtime(delta *Timeval, olddelta *Timeval) (err error)
//sys	Chdir(path string) (err error)
//sys	Chflags(path string, flags int) (err error)
//sys	Chmod(path string, mode uint32) (err error)
//sys	Chown(path string, uid int, gid int) (err error)
//sys	Chroot(path string) (err error)
//sys	ClockGettime(clockid int32, time *Timespec) (err error)
//sys	Close(fd int) (err error)
//sys	Clonefile(src string, dst string, flags int) (err error)
//sys	Clonefileat(srcDirfd int, src string, dstDirfd int, dst string, flags int) (err error)
//sys	Dup(fd int) (nfd int, err error)
//sys	Dup2(from int, to int) (err error)
//sys	Exchangedata(path1 string, path2 string, options int) (err error)
//sys	Exit(code int)
//sys	Faccessat(dirfd int, path string, mode uint32, flags int) (err error)
//sys	Fchdir(fd int) (err error)
//sys	Fchflags(fd int, flags int) (err error)
//sys	Fchmod(fd int, mode uint32) (err error)
//sys	Fchmodat(dirfd int, path string, mode uint32, flags int) (err error)
//sys	Fchown(fd int, uid int, gid int) (err error)
//sys	Fchownat(dirfd int, path string, uid int, gid int, flags int) (err error)
//sys	Fclonefileat(srcDirfd int, dstDirfd int, dst string, flags int) (err error)
//sys	Flock(fd int, how int) (err error)
//sys	Fpathconf(fd int, name int) (val int, err error)
//sys	Fsync(fd int) (err error)
//sys	Ftruncate(fd int, length int64) (err error)
//sys	Getcwd(buf []byte) (n int, err error)
//sys	Getdtablesize() (size int)
//sysnb	Getegid() (egid int)
//sysnb	Geteuid() (uid int)
//sysnb	Getgid() (gid int)
//sysnb	Getpgid(pid int) (pgid int, err error)
//sysnb	Getpgrp() (pgrp int)
//sysnb	Getpid() (pid int)
//sysnb	Getppid() (ppid int)
//sys	Getpriority(which int, who int) (prio int, err error)
//sysnb	Getrlimit(which int, lim *Rlimit) (err error)
//sysnb	Getrusage(who int, rusage *Rusage) (err error)
//sysnb	Getsid(pid int) (sid int, err error)
//sysnb	Gettimeofday(tp *Timeval) (err error)
//sysnb	Getuid() (uid int)
//sysnb	Issetugid() (tainted bool)
//sys	Kqueue() (fd int, err error)
//sys	Lchown(path string, uid int, gid int) (err error)
//sys	Link(path string, link string) (err error)
//sys	Linkat(pathfd int, path string, linkfd int, link string, flags int) (err error)
//sys	Listen(s int, backlog int) (err error)
//sys	Mkdir(path string, mode uint32) (err error)
//sys	Mkdirat(dirfd int, path string, mode uint32) (err error)
//sys	Mkfifo(path string, mode uint32) (err error)
//sys	Mknod(path string, mode uint32, dev int) (err error)
//sys	Open(path string, mode int, perm uint32) (fd int, err error)
//sys	Openat(dirfd int, path string, mode int, perm uint32) (fd int, err error)
//sys	Pathconf(path string, name int) (val int, err error)
//sys	Pread(fd int, p []byte, offset int64) (n int, err error)
//sys	Pwrite(fd int, p []byte, offset int64) (n int, err error)
//sys	read(fd int, p []byte) (n int, err error)
//sys	Readlink(path string, buf []byte) (n int, err error)
//sys	Readlinkat(dirfd int, path string, buf []byte) (n int, err error)
//sys	Rename(from string, to string) (err error)
//sys	Renameat(fromfd int, from string, tofd int, to string) (err error)
//sys	Revoke(path string) (err error)
//sys	Rmdir(path string) (err error)
//sys	Seek(fd int, offset int64, whence int) (newoffset int64, err error) = SYS_LSEEK
//sys	Select(nfd int, r *FdSet, w *FdSet, e *FdSet, timeout *Timeval) (n int, err error)
//sys	Setegid(egid int) (err error)
//sysnb	Seteuid(euid int) (err error)
//sysnb	Setgid(gid int) (err error)
//sys	Setlogin(name string) (err error)
//sysnb	Setpgid(pid int, pgid int) (err error)
//sys	Setpriority(which int, who int, prio int) (err error)
//sys	Setprivexec(flag int) (err error)
//sysnb	Setregid(rgid int, egid int) (err error)
//sysnb	Setreuid(ruid int, euid int) (err error)
//sysnb	Setrlimit(which int, lim *Rlimit) (err error)
//sysnb	Setsid() (pid int, err error)
//sysnb	Settimeofday(tp *Timeval) (err error)
//sysnb	Setuid(uid int) (err error)
//sys	Symlink(path string, link string) (err error)
//sys	Symlinkat(oldpath string, newdirfd int, newpath string) (err error)
//sys	Sync() (err error)
//sys	Truncate(path string, length int64) (err error)
//sys	Umask(newmask int) (oldmask int)
//sys	Undelete(path string) (err error)
//sys	Unlink(path string) (err error)
//sys	Unlinkat(dirfd int, path string, flags int) (err error)
//sys	Unmount(path string, flags int) (err error)
//sys	write(fd int, p []byte) (n int, err error)
//sys   mmap(addr uintptr, length uintptr, prot int, flag int, fd int, pos int64) (ret uintptr, err error)
//sys   munmap(addr uintptr, length uintptr) (err error)
//sys	readlen(fd int, buf *byte, nbuf int) (n int, err error) = SYS_READ
//sys	writelen(fd int, buf *byte, nbuf int) (n int, err error) = SYS_WRITE

/*
 * Unimplemented
 */
// Profil
// Sigaction
// Sigprocmask
// Getlogin
// Sigpending
// Sigaltstack
// Ioctl
// Reboot
// Execve
// Vfork
// Sbrk
// Sstk
// Ovadvise
// Mincore
// Setitimer
// Swapon
// Select
// Sigsuspend
// Readv
// Writev
// Nfssvc
// Getfh
// Quotactl
// Mount
// Csops
// Waitid
// Add_profil
// Kdebug_trace
// Sigreturn
// Atsocket
// Kqueue_from_portset_np
// Kqueue_portset
// Getattrlist
// Setattrlist
// Getdirentriesattr
// Searchfs
// Delete
// Copyfile
// Watchevent
// Waitevent
// Modwatch
// Fsctl
// Initgroups
// Posix_spawn
// Nfsclnt
// Fhopen
// Minherit
// Semsys
// Msgsys
// Shmsys
// Semctl
// Semget
// Semop
// Msgctl
// Msgget
// Msgsnd
// Msgrcv
// Shmat
// Shmctl
// Shmdt
// Shmget
// Shm_open
// Shm_unlink
// Sem_open
// Sem_close
// Sem_unlink
// Sem_wait
// Sem_trywait
// Sem_post
// Sem_getvalue
// Sem_init
// Sem_destroy
// Open_extended
// Umask_extended
// Stat_extended
// Lstat_extended
// Fstat_extended
// Chmod_extended
// Fchmod_extended
// Access_extended
// Settid
// Gettid
// Setsgroups
// Getsgroups
// Setwgroups
// Getwgroups
// Mkfifo_extended
// Mkdir_extended
// Identitysvc
// Shared_region_check_np
// Shared_region_map_np
// __pthread_mutex_destroy
// __pthread_mutex_init
// __pthread_mutex_lock
// __pthread_mutex_trylock
// __pthread_mutex_unlock
// __pthread_cond_init
// __pthread_cond_destroy
// __pthread_cond_broadcast
// __pthread_cond_signal
// Setsid_with_pid
// __pthread_cond_timedwait
// Aio_fsync
// Aio_return
// Aio_suspend
// Aio_cancel
// Aio_error
// Aio_read
// Aio_write
// Lio_listio
// __pthread_cond_wait
// Iopolicysys
// __pthread_kill
// __pthread_sigmask
// __sigwait
// __disable_threadsignal
// __pthread_markcancel
// __pthread_canceled
// __semwait_signal
// Proc_info
// sendfile
// Stat64_extended
// Lstat64_extended
// Fstat64_extended
// __pthread_chdir
// __pthread_fchdir
// Audit
// Auditon
// Getauid
// Setauid
// Getaudit
// Setaudit
// Getaudit_addr
// Setaudit_addr
// Auditctl
// Bsdthread_create
// Bsdthread_terminate
// Stack_snapshot
// Bsdthread_register
// Workq_open
// Workq_ops
// __mac_execve
// __mac_syscall
// __mac_get_file
// __mac_set_file
// __mac_get_link
// __mac_set_link
// __mac_get_proc
// __mac_set_proc
// __mac_get_fd
// __mac_set_fd
// __mac_get_pid
// __mac_get_lcid
// __mac_get_lctx
// __mac_set_lctx
// Setlcid
// Read_nocancel
// Write_nocancel
// Open_nocancel
// Close_nocancel
// Wait4_nocancel
// Recvmsg_nocancel
// Sendmsg_nocancel
// Recvfrom_nocancel
// Accept_nocancel
// Fcntl_nocancel
// Select_nocancel
// Fsync_nocancel
// Connect_nocancel
// Sigsuspend_nocancel
// Readv_nocancel
// Writev_nocancel
// Sendto_nocancel
// Pread_nocancel
// Pwrite_nocancel
// Waitid_nocancel
// Poll_nocancel
// Msgsnd_nocancel
// Msgrcv_nocancel
// Sem_wait_nocancel
// Aio_suspend_nocancel
// __sigwait_nocancel
// __semwait_signal_nocancel
// __mac_mount
// __mac_get_mount
// __mac_getfsstat<|MERGE_RESOLUTION|>--- conflicted
+++ resolved
@@ -13,10 +13,7 @@
 package unix
 
 import (
-<<<<<<< HEAD
-=======
 	"runtime"
->>>>>>> 815b40b9
 	"syscall"
 	"unsafe"
 )
