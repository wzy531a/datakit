// Copyright 2019 The Go Authors. All rights reserved.
// Use of this source code is governed by a BSD-style
// license that can be found in the LICENSE file.

package cpu

import "runtime"

const cacheLineSize = 64

func initOptions() {
	options = []option{
		{Name: "fp", Feature: &ARM64.HasFP},
		{Name: "asimd", Feature: &ARM64.HasASIMD},
		{Name: "evstrm", Feature: &ARM64.HasEVTSTRM},
		{Name: "aes", Feature: &ARM64.HasAES},
		{Name: "fphp", Feature: &ARM64.HasFPHP},
		{Name: "jscvt", Feature: &ARM64.HasJSCVT},
		{Name: "lrcpc", Feature: &ARM64.HasLRCPC},
		{Name: "pmull", Feature: &ARM64.HasPMULL},
		{Name: "sha1", Feature: &ARM64.HasSHA1},
		{Name: "sha2", Feature: &ARM64.HasSHA2},
		{Name: "sha3", Feature: &ARM64.HasSHA3},
		{Name: "sha512", Feature: &ARM64.HasSHA512},
		{Name: "sm3", Feature: &ARM64.HasSM3},
		{Name: "sm4", Feature: &ARM64.HasSM4},
		{Name: "sve", Feature: &ARM64.HasSVE},
		{Name: "crc32", Feature: &ARM64.HasCRC32},
		{Name: "atomics", Feature: &ARM64.HasATOMICS},
		{Name: "asimdhp", Feature: &ARM64.HasASIMDHP},
		{Name: "cpuid", Feature: &ARM64.HasCPUID},
		{Name: "asimrdm", Feature: &ARM64.HasASIMDRDM},
		{Name: "fcma", Feature: &ARM64.HasFCMA},
		{Name: "dcpop", Feature: &ARM64.HasDCPOP},
		{Name: "asimddp", Feature: &ARM64.HasASIMDDP},
		{Name: "asimdfhm", Feature: &ARM64.HasASIMDFHM},
	}
}

func archInit() {
	switch runtime.GOOS {
<<<<<<< HEAD
	case "android", "darwin", "ios", "netbsd":
		// Android and iOS don't seem to allow reading these registers.
		//
		// NetBSD:
		// ID_AA64ISAR0_EL1 is a privileged register and cannot be read from EL0.
		// It can be read via sysctl(3). Example for future implementers:
		// https://nxr.netbsd.org/xref/src/usr.sbin/cpuctl/arch/aarch64.c
		//
		// Fake the minimal features expected by
		// TestARM64minimalFeatures.
		ARM64.HasASIMD = true
		ARM64.HasFP = true
	case "linux":
=======
	case "freebsd":
		readARM64Registers()
	case "linux", "netbsd":
>>>>>>> 5c24f87a
		doinit()
	default:
		// Most platforms don't seem to allow reading these registers.
		//
		// OpenBSD:
		// See https://golang.org/issue/31746
		setMinimalFeatures()
	}
}

// setMinimalFeatures fakes the minimal ARM64 features expected by
// TestARM64minimalFeatures.
func setMinimalFeatures() {
	ARM64.HasASIMD = true
	ARM64.HasFP = true
}

func readARM64Registers() {
	Initialized = true

	parseARM64SystemRegisters(getisar0(), getisar1(), getpfr0())
}

func parseARM64SystemRegisters(isar0, isar1, pfr0 uint64) {
	// ID_AA64ISAR0_EL1
	switch extractBits(isar0, 4, 7) {
	case 1:
		ARM64.HasAES = true
	case 2:
		ARM64.HasAES = true
		ARM64.HasPMULL = true
	}

	switch extractBits(isar0, 8, 11) {
	case 1:
		ARM64.HasSHA1 = true
	}

	switch extractBits(isar0, 12, 15) {
	case 1:
		ARM64.HasSHA2 = true
	case 2:
		ARM64.HasSHA2 = true
		ARM64.HasSHA512 = true
	}

	switch extractBits(isar0, 16, 19) {
	case 1:
		ARM64.HasCRC32 = true
	}

	switch extractBits(isar0, 20, 23) {
	case 2:
		ARM64.HasATOMICS = true
	}

	switch extractBits(isar0, 28, 31) {
	case 1:
		ARM64.HasASIMDRDM = true
	}

	switch extractBits(isar0, 32, 35) {
	case 1:
		ARM64.HasSHA3 = true
	}

	switch extractBits(isar0, 36, 39) {
	case 1:
		ARM64.HasSM3 = true
	}

	switch extractBits(isar0, 40, 43) {
	case 1:
		ARM64.HasSM4 = true
	}

	switch extractBits(isar0, 44, 47) {
	case 1:
		ARM64.HasASIMDDP = true
	}

	// ID_AA64ISAR1_EL1
	switch extractBits(isar1, 0, 3) {
	case 1:
		ARM64.HasDCPOP = true
	}

	switch extractBits(isar1, 12, 15) {
	case 1:
		ARM64.HasJSCVT = true
	}

	switch extractBits(isar1, 16, 19) {
	case 1:
		ARM64.HasFCMA = true
	}

	switch extractBits(isar1, 20, 23) {
	case 1:
		ARM64.HasLRCPC = true
	}

	// ID_AA64PFR0_EL1
	switch extractBits(pfr0, 16, 19) {
	case 0:
		ARM64.HasFP = true
	case 1:
		ARM64.HasFP = true
		ARM64.HasFPHP = true
	}

	switch extractBits(pfr0, 20, 23) {
	case 0:
		ARM64.HasASIMD = true
	case 1:
		ARM64.HasASIMD = true
		ARM64.HasASIMDHP = true
	}

	switch extractBits(pfr0, 32, 35) {
	case 1:
		ARM64.HasSVE = true
	}
}

func extractBits(data uint64, start, end uint) uint {
	return (uint)(data>>start) & ((1 << (end - start + 1)) - 1)
}<|MERGE_RESOLUTION|>--- conflicted
+++ resolved
@@ -39,25 +39,9 @@
 
 func archInit() {
 	switch runtime.GOOS {
-<<<<<<< HEAD
-	case "android", "darwin", "ios", "netbsd":
-		// Android and iOS don't seem to allow reading these registers.
-		//
-		// NetBSD:
-		// ID_AA64ISAR0_EL1 is a privileged register and cannot be read from EL0.
-		// It can be read via sysctl(3). Example for future implementers:
-		// https://nxr.netbsd.org/xref/src/usr.sbin/cpuctl/arch/aarch64.c
-		//
-		// Fake the minimal features expected by
-		// TestARM64minimalFeatures.
-		ARM64.HasASIMD = true
-		ARM64.HasFP = true
-	case "linux":
-=======
 	case "freebsd":
 		readARM64Registers()
 	case "linux", "netbsd":
->>>>>>> 5c24f87a
 		doinit()
 	default:
 		// Most platforms don't seem to allow reading these registers.
