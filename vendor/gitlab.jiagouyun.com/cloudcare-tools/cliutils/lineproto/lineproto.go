package lineproto

import (
	"bytes"
	"fmt"
	"math"
	"reflect"
	"strings"
	"time"

	"github.com/influxdata/influxdb1-client/models"
	influxdb "github.com/influxdata/influxdb1-client/v2"
)

type Option struct {
	Time      time.Time
	Precision string
	ExtraTags map[string]string

	DisabledTagKeys   []string
	DisabledFieldKeys []string

	Strict             bool
<<<<<<< HEAD
	IsMetric           bool
=======
	EnablePointInKey   bool
>>>>>>> 0062ed52
	Callback           func(models.Point) (models.Point, error)
	MaxTags, MaxFields int
}

var (
	DefaultOption = &Option{
		Strict:    true,
		Precision: "n",
		MaxTags:   256,
		MaxFields: 1024,
		Time:      time.Now().UTC(),
	}
)

func (opt *Option) checkField(f string) error {
	for _, x := range opt.DisabledFieldKeys {
		if f == x {
			return fmt.Errorf("field key `%s' disabled", f)
		}
	}
	return nil
}

func (opt *Option) checkTag(t string) error {
	for _, x := range opt.DisabledTagKeys {
		if t == x {
			return fmt.Errorf("tag key `%s' disabled", t)
		}
	}
	return nil
}

func ParsePoints(data []byte, opt *Option) ([]*influxdb.Point, error) {
	if len(data) == 0 {
		return nil, fmt.Errorf("empty data")
	}

	if opt == nil {
		opt = DefaultOption
	}

	if opt.MaxFields <= 0 {
		opt.MaxFields = 1024
	}

	if opt.MaxTags <= 0 {
		opt.MaxTags = 256
	}

	points, err := models.ParsePointsWithPrecision(data, opt.Time, opt.Precision)
	if err != nil {
		return nil, err
	}

	res := []*influxdb.Point{}
	for _, point := range points {
		if opt.ExtraTags != nil {
			for k, v := range opt.ExtraTags {
				if !point.HasTag([]byte(k)) {
					point.AddTag(k, v)
				}
			}
		}

		if opt.Callback != nil {
			newPoint, err := opt.Callback(point)
			if err != nil {
				return nil, err
			}
			point = newPoint
		}

		if point == nil {
			return nil, fmt.Errorf("line point is empty")
		}

		if err := checkPoint(point, opt); err != nil {
			return nil, err
		}

		res = append(res, influxdb.NewPointFrom(point))
	}

	return res, nil
}

func MakeLineProtoPoint(name string,
	tags map[string]string,
	fields map[string]interface{},
	opt *Option) (*influxdb.Point, error) {

	if opt == nil {
		opt = DefaultOption
	}

	// add extra tags
	if opt.ExtraTags != nil {
		if tags == nil {
			tags = opt.ExtraTags
		} else {
			for k, v := range opt.ExtraTags {
				if _, ok := tags[k]; !ok { // NOTE: do-not-override exist tag
					tags[k] = v
				}
			}
		}
	}

	if opt.MaxTags <= 0 {
		opt.MaxTags = 256
	}
	if opt.MaxFields <= 0 {
		opt.MaxFields = 1024
	}

	if len(tags) > opt.MaxTags {
		return nil, fmt.Errorf("exceed max tag count(%d), got %d tags", opt.MaxTags, len(tags))
	}

	if len(fields) > opt.MaxFields {
		return nil, fmt.Errorf("exceed max field count(%d), got %d fields", opt.MaxFields, len(fields))
	}

	if err := checkTags(tags, opt); err != nil {
		return nil, err
	}

	for k, v := range fields {
		if x, err := checkField(k, v, opt); err != nil {
			return nil, err
		} else {
			if x == nil {
				delete(fields, k)
			} else {
				fields[k] = x
			}
		}
	}

	if err := checkTagFieldSameKey(tags, fields); err != nil {
		return nil, err
	}

	if opt.Time.IsZero() {
		return influxdb.NewPoint(name, tags, fields, time.Now().UTC())
	} else {
		return influxdb.NewPoint(name, tags, fields, opt.Time)
	}
}

func checkPoint(p models.Point, opt *Option) error {
	// check if same key in tags and fields
	fs, err := p.Fields()
	if err != nil {
		return err
	}

	if len(fs) > opt.MaxFields {
		return fmt.Errorf("exceed max field count(%d), got %d tags", opt.MaxFields, len(fs))
	}

	for k, _ := range fs {
		if p.HasTag([]byte(k)) {
			return fmt.Errorf("same key `%s' in tag and field", k)
		}

		// enable `.' in time serial metric
<<<<<<< HEAD
		if strings.Contains(k, ".") && !opt.IsMetric {
			return fmt.Errorf("invalid field key `%s': found `.', isMetric: %v", k, opt.IsMetric)
=======
		if strings.Contains(k, ".") && !opt.EnablePointInKey {
			return fmt.Errorf("invalid field key `%s': found `.'", k)
>>>>>>> 0062ed52
		}

		if err := opt.checkField(k); err != nil {
			return err
		}
	}

	// check if dup keys in fields
	fi := p.FieldIterator()
	fcnt := 0
	for fi.Next() {
		fcnt++
	}

	if fcnt != len(fs) {
		return fmt.Errorf("unmached field count, expect %d, got %d", fcnt, len(fs))
	}

	// add more point checking here...
	tags := p.Tags()
	if len(tags) > opt.MaxTags {
		return fmt.Errorf("exceed max tag count(%d), got %d tags", opt.MaxTags, len(tags))
	}

	for _, t := range tags {
<<<<<<< HEAD
		if bytes.IndexByte(t.Key, byte('.')) != -1 && !opt.IsMetric {
=======
		if bytes.IndexByte(t.Key, byte('.')) != -1 && !opt.EnablePointInKey {
>>>>>>> 0062ed52
			return fmt.Errorf("invalid tag key `%s': found `.'", string(t.Key))
		}

		if err := opt.checkTag(string(t.Key)); err != nil {
			return err
		}
	}

	return nil
}

func checkTagFieldSameKey(tags map[string]string, fields map[string]interface{}) error {
	if tags == nil || fields == nil {
		return nil
	}

	for k, _ := range tags {
		if _, ok := fields[k]; ok {
			return fmt.Errorf("same key `%s' in tag and field", k)
		}
	}

	return nil
}

func trimSuffixAll(s, sfx string) string {
	var x string
	for {
		x = strings.TrimSuffix(s, sfx)
		if x == s {
			break
		}
		s = x
	}
	return x
}

func checkField(k string, v interface{}, opt *Option) (interface{}, error) {
<<<<<<< HEAD
	if strings.Contains(k, ".") && !opt.IsMetric {
=======
	if strings.Contains(k, ".") && !opt.EnablePointInKey {
>>>>>>> 0062ed52
		return nil, fmt.Errorf("invalid field key `%s': found `.'", k)
	}

	if err := opt.checkField(k); err != nil {
		return nil, err
	}

	switch x := v.(type) {
	case uint64:
		if x > uint64(math.MaxInt64) {
			if opt.Strict {
				return nil, fmt.Errorf("too large int field: key=%s, value=%d(> %d)",
					k, x, uint64(math.MaxInt64))
			}

			return nil, nil // drop the field
		} else {
			// Force convert uint64 to int64: to disable line proto like
			//    `abc,tag=1 f1=32u`
			// expected is:
			//    `abc,tag=1 f1=32i`
			return int64(x), nil
		}

	case int, int8, int16, int32, int64,
		uint, uint8, uint16, uint32,
		bool, string, float32, float64:
		return v, nil

	default:
		if opt.Strict {
			if v == nil {
				return nil, fmt.Errorf("invalid field %s, value is nil", k)
			} else {
				return nil, fmt.Errorf("invalid field type: %s", reflect.TypeOf(v).String())
			}
		}

		return nil, nil
	}
}

func checkTags(tags map[string]string, opt *Option) error {
	for k, v := range tags {
		// check tag key
		if strings.HasSuffix(k, `\`) || strings.Contains(k, "\n") {
			if !opt.Strict {
				delete(tags, k)
				k = adjustKV(k)
				tags[k] = v
			} else {
				return fmt.Errorf("invalid tag key `%s'", k)
			}
		}

		// check tag value
		if strings.HasSuffix(v, `\`) || strings.Contains(v, "\n") {
			if !opt.Strict {
				tags[k] = adjustKV(v)
			} else {
				return fmt.Errorf("invalid tag value `%s'", v)
			}
		}

		// not recoverable if `.' exists!
<<<<<<< HEAD
		if strings.Contains(k, ".") && !opt.IsMetric {
=======
		if strings.Contains(k, ".") && !opt.EnablePointInKey {
>>>>>>> 0062ed52
			return fmt.Errorf("invalid tag key `%s': found `.'", k)
		}

		if err := opt.checkTag(k); err != nil {
			return err
		}
	}

	return nil
}

// Remove all `\` suffix on key/val
// Replace all `\n` with ` `
func adjustKV(x string) string {
	if strings.HasSuffix(x, `\`) {
		x = trimSuffixAll(x, `\`)
	}

	if strings.Contains(x, "\n") {
		x = strings.ReplaceAll(x, "\n", " ")
	}

	return x
}<|MERGE_RESOLUTION|>--- conflicted
+++ resolved
@@ -21,11 +21,7 @@
 	DisabledFieldKeys []string
 
 	Strict             bool
-<<<<<<< HEAD
-	IsMetric           bool
-=======
 	EnablePointInKey   bool
->>>>>>> 0062ed52
 	Callback           func(models.Point) (models.Point, error)
 	MaxTags, MaxFields int
 }
@@ -193,13 +189,8 @@
 		}
 
 		// enable `.' in time serial metric
-<<<<<<< HEAD
-		if strings.Contains(k, ".") && !opt.IsMetric {
-			return fmt.Errorf("invalid field key `%s': found `.', isMetric: %v", k, opt.IsMetric)
-=======
 		if strings.Contains(k, ".") && !opt.EnablePointInKey {
 			return fmt.Errorf("invalid field key `%s': found `.'", k)
->>>>>>> 0062ed52
 		}
 
 		if err := opt.checkField(k); err != nil {
@@ -225,11 +216,7 @@
 	}
 
 	for _, t := range tags {
-<<<<<<< HEAD
-		if bytes.IndexByte(t.Key, byte('.')) != -1 && !opt.IsMetric {
-=======
 		if bytes.IndexByte(t.Key, byte('.')) != -1 && !opt.EnablePointInKey {
->>>>>>> 0062ed52
 			return fmt.Errorf("invalid tag key `%s': found `.'", string(t.Key))
 		}
 
@@ -268,11 +255,7 @@
 }
 
 func checkField(k string, v interface{}, opt *Option) (interface{}, error) {
-<<<<<<< HEAD
-	if strings.Contains(k, ".") && !opt.IsMetric {
-=======
 	if strings.Contains(k, ".") && !opt.EnablePointInKey {
->>>>>>> 0062ed52
 		return nil, fmt.Errorf("invalid field key `%s': found `.'", k)
 	}
 
@@ -338,11 +321,7 @@
 		}
 
 		// not recoverable if `.' exists!
-<<<<<<< HEAD
-		if strings.Contains(k, ".") && !opt.IsMetric {
-=======
 		if strings.Contains(k, ".") && !opt.EnablePointInKey {
->>>>>>> 0062ed52
 			return fmt.Errorf("invalid tag key `%s': found `.'", k)
 		}
 
