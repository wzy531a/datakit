#!/bin/bash

# Install waque:
#		$ npm i -g waque
#		$ waque login # 此处会弹出浏览器，确认雨雀登陆

##################
# colors
##################
RED="\033[31m"
GREEN="\033[32m"
YELLOW="\033[33m"
CLR="\033[0m"

rm -rf .docs
mkdir -p .docs
cp man/summary.md .docs/

latest_tag=$(git tag -l | sort -nr | head -n 1)
current_branch=$(git rev-parse --abbrev-ref HEAD)

man_version=$1

if [ -z $man_version ]; then
  printf "${YELLOW}[E] manual version missing, use current tag %s as version${CLR}\n" $latest_tag
  man_version="${latest_tag}"
fi

waque_yml="yuque.yml"

case $current_branch in
"yuque") ;;
  # pass

*)
  waque_yml="yuque_testing.yml"
  printf "${GREEN}[I] current branch is %s, use %s ${CLR}\n" $current_branch $waque_yml
  ;;
esac

os=
if [[ "$OSTYPE" == "darwin"* ]]; then
  os="darwin"
else
  os="linux"
fi

LOGGER_PATH=nul dist/datakit-${os}-amd64/datakit \
<<<<<<< HEAD
  --ignore demo,logfwdserver \
  --export-manuals .docs \
  --man-version "${man_version}" \
  --TODO "-" &&
  waque upload .docs/*.md -c "${waque_yml}" &&
  printf "${GREEN}----------------------${CLR}\n" &&
  printf "${GREEN}[I] upload manuals ok (using %s).${CLR}\n" ${waque_yml}
=======
	--ignore demo \
	--cmd-log stdout \
	--export-manuals .docs \
	--man-version "${man_version}" \
	--TODO "-" && \
	waque upload .docs/*.md -c "${waque_yml}" && \
	printf "${GREEN}----------------------${CLR}\n" && \
	printf "${GREEN}[I] upload manuals ok (using %s).${CLR}\n" ${waque_yml}
>>>>>>> fa080b52
<|MERGE_RESOLUTION|>--- conflicted
+++ resolved
@@ -46,15 +46,6 @@
 fi
 
 LOGGER_PATH=nul dist/datakit-${os}-amd64/datakit \
-<<<<<<< HEAD
-  --ignore demo,logfwdserver \
-  --export-manuals .docs \
-  --man-version "${man_version}" \
-  --TODO "-" &&
-  waque upload .docs/*.md -c "${waque_yml}" &&
-  printf "${GREEN}----------------------${CLR}\n" &&
-  printf "${GREEN}[I] upload manuals ok (using %s).${CLR}\n" ${waque_yml}
-=======
 	--ignore demo \
 	--cmd-log stdout \
 	--export-manuals .docs \
@@ -62,5 +53,4 @@
 	--TODO "-" && \
 	waque upload .docs/*.md -c "${waque_yml}" && \
 	printf "${GREEN}----------------------${CLR}\n" && \
-	printf "${GREEN}[I] upload manuals ok (using %s).${CLR}\n" ${waque_yml}
->>>>>>> fa080b52
+	printf "${GREEN}[I] upload manuals ok (using %s).${CLR}\n" ${waque_yml}