--- conflicted
+++ resolved
@@ -31,10 +31,7 @@
 		"datatypes":                "man/manuals/datatypes.md",
 		"dataway":                  "man/manuals/dataway.md",
 		"ddtrace-java":             "man/manuals/ddtrace-java.md",
-<<<<<<< HEAD
-=======
 		"ddtrace-python":           "man/manuals/ddtrace-python.md",
->>>>>>> 2e00315e
 		"development":              "man/manuals/development.md",
 		"election":                 "man/manuals/election.md",
 		"kubernetes-prom":          "man/manuals/kubernetes-prom.md",
