// Package man manages all datakit documents
package man

import (
	"bytes"
	"fmt"

	// nolint:typecheck
	"strings"
	"text/template"

	"github.com/gobuffalo/packr/v2"
	"gitlab.jiagouyun.com/cloudcare-tools/cliutils/logger"
	"gitlab.jiagouyun.com/cloudcare-tools/datakit"
	"gitlab.jiagouyun.com/cloudcare-tools/datakit/git"
	"gitlab.jiagouyun.com/cloudcare-tools/datakit/pipeline/funcs"
	"gitlab.jiagouyun.com/cloudcare-tools/datakit/plugins/inputs"
)

var (
	ManualBox = packr.New("manuals", "./manuals")
	OtherDocs = map[string]interface{}{
		// value not used, just document the markdown relative path
		// all manuals under man/manuals/
		"apis":                     "man/manuals/apis.md",
		"changelog":                "man/manuals/changelog.md",
		"datakit-arch":             "man/manuals/datakit-arch.md",
		"datakit-batch-deploy":     "man/manuals/datakit-batch-deploy.md",
		"datakit-conf-how-to":      "man/manuals/datakit-conf-how-to.md",
		"datakit-daemonset-deploy": "man/manuals/datakit-daemonset-deploy.md",
		"datakit-dql-how-to":       "man/manuals/datakit-dql-how-to.md",
		"datakit-how-to":           "man/manuals/datakit-how-to.md", // deprecated
		"datakit-install":          "man/manuals/datakit-install.md",
<<<<<<< HEAD
=======
		"datakit-logging":          "man/manuals/datakit-logging.md",
>>>>>>> 11f20226
		"datakit-monitor":          "man/manuals/datakit-monitor.md",
		"datakit-offline-install":  "man/manuals/datakit-offline-install.md",
		"datakit-on-public":        "man/manuals/datakit-on-public.md",
		"datakit-pl-how-to":        "man/manuals/datakit-pl-how-to.md",
		"datakit-service-how-to":   "man/manuals/datakit-service-how-to.md",
		"datakit-tools-how-to":     "man/manuals/datakit-tools-how-to.md",
<<<<<<< HEAD
		"datakit-tracing-struct":   "man/manuals/datakit-tracing-struct.md",
		"datakit-tracing":          "man/manuals/datakit-tracing.md",
=======
		"datakit-tracing":          "man/manuals/datakit-tracing.md",
		"datakit-tracing-struct":   "man/manuals/datakit-tracing-struct.md",
>>>>>>> 11f20226
		"datakit-update":           "man/manuals/datakit-update.md",
		"datatypes":                "man/manuals/datatypes.md",
		"dataway":                  "man/manuals/dataway.md",
		"dca":                      "man/manuals/dca.md",
		"ddtrace-go":               "man/manuals/ddtrace-go.md",
		"ddtrace-java":             "man/manuals/ddtrace-java.md",
		"ddtrace-python":           "man/manuals/ddtrace-python.md",
		"development":              "man/manuals/development.md",
		"dialtesting_json":         "man/manuals/dialtesting_json.md",
		"election":                 "man/manuals/election.md",
		"k8s-config-how-to":        "man/manuals/k8s-config-how-to.md",
		"kubernetes-prom":          "man/manuals/kubernetes-prom.md",
		"kubernetes-x":             "man/manuals/kubernetes-x.md",
		"logfwd":                   "man/manuals/logfwd.md",
<<<<<<< HEAD
		"logging_socket":           "man/manuals/logging_socket.md",
		"logging-pipeline-bench":   "man/manuals/logging-pipeline-bench.md",
=======
		"logging-pipeline-bench":   "man/manuals/logging-pipeline-bench.md",
		"logging_socket":           "man/manuals/logging_socket.md",
>>>>>>> 11f20226
		"pipeline":                 "man/manuals/pipeline.md",
		"prometheus":               "man/manuals/prometheus.md",
		"rum":                      "man/manuals/rum.md",
		"sec-checker":              "man/manuals/sec-checker.md",
		"telegraf":                 "man/manuals/telegraf.md",
		"why-no-data":              "man/manuals/why-no-data.md",
	}
	l = logger.DefaultSLogger("man")
)

type Params struct {
	InputName      string
	Catalog        string
	InputSample    string
	Version        string
	ReleaseDate    string
	Measurements   []*inputs.MeasurementInfo
	CSS            string
	AvailableArchs string
	PipelineFuncs  string
}

func Get(name string) (string, error) {
	return ManualBox.FindString(name + ".md")
}

type Option struct {
	WithCSS                       bool
	IgnoreMissing                 bool
	DisableMonofontOnTagFieldName bool
	ManVersion                    string
}

func BuildMarkdownManual(name string, opt *Option) ([]byte, error) {
	var p *Params

	css := MarkdownCSS
	ver := datakit.Version

	if !opt.WithCSS {
		css = ""
	}

	if opt.ManVersion != "" {
		ver = opt.ManVersion
	}

	if opt.DisableMonofontOnTagFieldName {
		inputs.MonofontOnTagFieldName = false
	}

	if _, ok := OtherDocs[name]; ok {
		p = &Params{
			Version:     ver,
			ReleaseDate: git.BuildAt,
			CSS:         css,
		}
		// Add pipeline functions doc.
		if name == "pipeline" {
			sb := strings.Builder{}
			for _, v := range funcs.PipelineFunctionDocs {
				sb.WriteString(v.Doc)
			}
			p.PipelineFuncs = sb.String()
		}
	} else {
		c, ok := inputs.Inputs[name]
		if !ok {
			return nil, fmt.Errorf("input %s not found", name)
		}

		input := c()
		switch i := input.(type) {
		case inputs.InputV2:
			sampleMeasurements := i.SampleMeasurement()
			p = &Params{
				InputName:      name,
				InputSample:    i.SampleConfig(),
				Catalog:        i.Catalog(),
				Version:        ver,
				ReleaseDate:    git.BuildAt,
				CSS:            css,
				AvailableArchs: strings.Join(i.AvailableArchs(), ","),
			}
			for _, m := range sampleMeasurements {
				p.Measurements = append(p.Measurements, m.Info())
			}

		default:
			l.Warnf("incomplete input: %s", name)

			return nil, nil
		}
	}

	md, err := Get(name)
	if err != nil {
		if !opt.IgnoreMissing {
			return nil, err
		} else {
			l.Warn(err)
			return nil, nil
		}
	}
	temp, err := template.New(name).Parse(md)
	if err != nil {
		return nil, err
	}

	var buf bytes.Buffer
	if err := temp.Execute(&buf, p); err != nil {
		return nil, err
	}
	return buf.Bytes(), nil
}<|MERGE_RESOLUTION|>--- conflicted
+++ resolved
@@ -31,23 +31,15 @@
 		"datakit-dql-how-to":       "man/manuals/datakit-dql-how-to.md",
 		"datakit-how-to":           "man/manuals/datakit-how-to.md", // deprecated
 		"datakit-install":          "man/manuals/datakit-install.md",
-<<<<<<< HEAD
-=======
 		"datakit-logging":          "man/manuals/datakit-logging.md",
->>>>>>> 11f20226
 		"datakit-monitor":          "man/manuals/datakit-monitor.md",
 		"datakit-offline-install":  "man/manuals/datakit-offline-install.md",
 		"datakit-on-public":        "man/manuals/datakit-on-public.md",
 		"datakit-pl-how-to":        "man/manuals/datakit-pl-how-to.md",
 		"datakit-service-how-to":   "man/manuals/datakit-service-how-to.md",
 		"datakit-tools-how-to":     "man/manuals/datakit-tools-how-to.md",
-<<<<<<< HEAD
 		"datakit-tracing-struct":   "man/manuals/datakit-tracing-struct.md",
 		"datakit-tracing":          "man/manuals/datakit-tracing.md",
-=======
-		"datakit-tracing":          "man/manuals/datakit-tracing.md",
-		"datakit-tracing-struct":   "man/manuals/datakit-tracing-struct.md",
->>>>>>> 11f20226
 		"datakit-update":           "man/manuals/datakit-update.md",
 		"datatypes":                "man/manuals/datatypes.md",
 		"dataway":                  "man/manuals/dataway.md",
@@ -62,13 +54,8 @@
 		"kubernetes-prom":          "man/manuals/kubernetes-prom.md",
 		"kubernetes-x":             "man/manuals/kubernetes-x.md",
 		"logfwd":                   "man/manuals/logfwd.md",
-<<<<<<< HEAD
 		"logging_socket":           "man/manuals/logging_socket.md",
 		"logging-pipeline-bench":   "man/manuals/logging-pipeline-bench.md",
-=======
-		"logging-pipeline-bench":   "man/manuals/logging-pipeline-bench.md",
-		"logging_socket":           "man/manuals/logging_socket.md",
->>>>>>> 11f20226
 		"pipeline":                 "man/manuals/pipeline.md",
 		"prometheus":               "man/manuals/prometheus.md",
 		"rum":                      "man/manuals/rum.md",
