--- conflicted
+++ resolved
@@ -57,12 +57,9 @@
 		"why-no-data":             "man/manuals/why-no-data.md",
 		"dca":                     "man/manuals/dca.md",
 		"dialtesting_json":        "man/manuals/dialtesting_json.md",
-<<<<<<< HEAD
-=======
 		"datakit-monitor":         "man/manuals/datakit-monitor.md",
 		"logging_socket":          "man/manuals/logging_socket.md",
 		"logfwd":                  "man/manuals/logfwd.md",
->>>>>>> 1f646983
 	}
 	l = logger.DefaultSLogger("man")
 )
