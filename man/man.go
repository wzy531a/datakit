// Package man manages all datakit documents
package man

import (
	"bytes"
	"fmt"

	// nolint:typecheck
	"strings"
	"text/template"

	"github.com/gobuffalo/packr/v2"
	"gitlab.jiagouyun.com/cloudcare-tools/cliutils/logger"
	"gitlab.jiagouyun.com/cloudcare-tools/datakit"
	"gitlab.jiagouyun.com/cloudcare-tools/datakit/git"
	"gitlab.jiagouyun.com/cloudcare-tools/datakit/pipeline/funcs"
	"gitlab.jiagouyun.com/cloudcare-tools/datakit/plugins/inputs"
)

var (
	ManualBox = packr.New("manuals", "./manuals")
	OtherDocs = map[string]interface{}{
		// value not used, just document the markdown relative path
		// all manuals under man/manuals/
		"apis":                     "man/manuals/apis.md",
		"changelog":                "man/manuals/changelog.md",
		"datakit-arch":             "man/manuals/datakit-arch.md",
		"datakit-batch-deploy":     "man/manuals/datakit-batch-deploy.md",
		"datakit-conf-how-to":      "man/manuals/datakit-conf-how-to.md",
		"datakit-daemonset-deploy": "man/manuals/datakit-daemonset-deploy.md",
		"datakit-dql-how-to":       "man/manuals/datakit-dql-how-to.md",
		"datakit-how-to":           "man/manuals/datakit-how-to.md", // deprecated
		"datakit-install":          "man/manuals/datakit-install.md",
		"datakit-logging":          "man/manuals/datakit-logging.md",
		"datakit-monitor":          "man/manuals/datakit-monitor.md",
		"datakit-offline-install":  "man/manuals/datakit-offline-install.md",
		"datakit-on-public":        "man/manuals/datakit-on-public.md",
		"datakit-pl-how-to":        "man/manuals/datakit-pl-how-to.md",
		"datakit-service-how-to":   "man/manuals/datakit-service-how-to.md",
		"datakit-tools-how-to":     "man/manuals/datakit-tools-how-to.md",
		"datakit-tracing-struct":   "man/manuals/datakit-tracing-struct.md",
		"datakit-tracing":          "man/manuals/datakit-tracing.md",
		"datakit-update":           "man/manuals/datakit-update.md",
		"datatypes":                "man/manuals/datatypes.md",
		"dataway":                  "man/manuals/dataway.md",
		"dca":                      "man/manuals/dca.md",
		"ddtrace-golang":           "man/manuals/ddtrace-golang.md",
		"ddtrace-java":             "man/manuals/ddtrace-java.md",
		"ddtrace-python":           "man/manuals/ddtrace-python.md",
		"development":              "man/manuals/development.md",
		"dialtesting_json":         "man/manuals/dialtesting_json.md",
		"election":                 "man/manuals/election.md",
		"k8s-config-how-to":        "man/manuals/k8s-config-how-to.md",
		"kubernetes-prom":          "man/manuals/kubernetes-prom.md",
		"kubernetes-x":             "man/manuals/kubernetes-x.md",
		"logfwd":                   "man/manuals/logfwd.md",
		"logging_socket":           "man/manuals/logging_socket.md",
		"logging-pipeline-bench":   "man/manuals/logging-pipeline-bench.md",
		"pipeline":                 "man/manuals/pipeline.md",
		"prometheus":               "man/manuals/prometheus.md",
		"rum":                      "man/manuals/rum.md",
		"sec-checker":              "man/manuals/sec-checker.md",
		"telegraf":                 "man/manuals/telegraf.md",
		"why-no-data":              "man/manuals/why-no-data.md",
<<<<<<< HEAD
=======
		"opentelemetry-go":         "man/manuals/opentelemetry-go.md",
		"opentelemetry-java":       "man/manuals/opentelemetry-java.md",
>>>>>>> 122c6ec0
	}
	l = logger.DefaultSLogger("man")
)

type Params struct {
	InputName      string
	Catalog        string
	InputSample    string
	Version        string
	ReleaseDate    string
	Measurements   []*inputs.MeasurementInfo
	CSS            string
	AvailableArchs string
	PipelineFuncs  string
}

func Get(name string) (string, error) {
	return ManualBox.FindString(name + ".md")
}

type Option struct {
	WithCSS                       bool
	IgnoreMissing                 bool
	DisableMonofontOnTagFieldName bool
	ManVersion                    string
}

func BuildMarkdownManual(name string, opt *Option) ([]byte, error) {
	var p *Params

	css := MarkdownCSS
	ver := datakit.Version

	if !opt.WithCSS {
		css = ""
	}

	if opt.ManVersion != "" {
		ver = opt.ManVersion
	}

	if opt.DisableMonofontOnTagFieldName {
		inputs.MonofontOnTagFieldName = false
	}

	if _, ok := OtherDocs[name]; ok {
		p = &Params{
			Version:     ver,
			ReleaseDate: git.BuildAt,
			CSS:         css,
		}
		// Add pipeline functions doc.
		if name == "pipeline" {
			sb := strings.Builder{}
			for _, v := range funcs.PipelineFunctionDocs {
				sb.WriteString(v.Doc)
			}
			p.PipelineFuncs = sb.String()
		}
	} else {
		c, ok := inputs.Inputs[name]
		if !ok {
			return nil, fmt.Errorf("input %s not found", name)
		}

		input := c()
		switch i := input.(type) {
		case inputs.InputV2:
			sampleMeasurements := i.SampleMeasurement()
			p = &Params{
				InputName:      name,
				InputSample:    i.SampleConfig(),
				Catalog:        i.Catalog(),
				Version:        ver,
				ReleaseDate:    git.BuildAt,
				CSS:            css,
				AvailableArchs: strings.Join(i.AvailableArchs(), ","),
			}
			for _, m := range sampleMeasurements {
				p.Measurements = append(p.Measurements, m.Info())
			}

		default:
			l.Warnf("incomplete input: %s", name)

			return nil, nil
		}
	}

	md, err := Get(name)
	if err != nil {
		if !opt.IgnoreMissing {
			return nil, err
		} else {
			l.Warn(err)
			return nil, nil
		}
	}
	temp, err := template.New(name).Parse(md)
	if err != nil {
		return nil, err
	}

	var buf bytes.Buffer
	if err := temp.Execute(&buf, p); err != nil {
		return nil, err
	}
	return buf.Bytes(), nil
}<|MERGE_RESOLUTION|>--- conflicted
+++ resolved
@@ -62,11 +62,8 @@
 		"sec-checker":              "man/manuals/sec-checker.md",
 		"telegraf":                 "man/manuals/telegraf.md",
 		"why-no-data":              "man/manuals/why-no-data.md",
-<<<<<<< HEAD
-=======
 		"opentelemetry-go":         "man/manuals/opentelemetry-go.md",
 		"opentelemetry-java":       "man/manuals/opentelemetry-java.md",
->>>>>>> 122c6ec0
 	}
 	l = logger.DefaultSLogger("man")
 )
