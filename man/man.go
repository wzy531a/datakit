--- conflicted
+++ resolved
@@ -30,25 +30,18 @@
 		"datakit-update":           "man/manuals/datakit-update.md",
 		"datatypes":                "man/manuals/datatypes.md",
 		"dataway":                  "man/manuals/dataway.md",
+		"ddtrace-java":             "man/manuals/ddtrace-java.md",
+		"development":              "man/manuals/development.md",
 		"election":                 "man/manuals/election.md",
+		"kubernetes":               "man/manuals/kubernetes.md",
+		"kubernetes-prom":          "man/manuals/kubernetes-prom.md",
+		"kubernetes-x":             "man/manuals/kubernetes-x.md",
 		"pipeline":                 "man/manuals/pipeline.md",
 		"prometheus":               "man/manuals/prometheus.md",
+		"rum":                      "man/manuals/rum.md",
 		"sec-checker":              "man/manuals/sec-checker.md",
 		"telegraf":                 "man/manuals/telegraf.md",
-		"rum":                      "man/manuals/rum.md",
-		"ddtrace-java":             "man/manuals/ddtrace-java.md",
-<<<<<<< HEAD
-		"kubernetes-x":             "man/manuals/kubernetes-x.md",
-		"kubernetes-prom":          "man/manuals/kubernetes-prom.md",
 		"why-no-data":              "man/manuals/why-no-data.md",
-		"development":              "man/manuals/development.md",
-=======
-		// "kube-state-metrics":       "man/manuals/kube-state-metrics.md",
-		"kubernetes":      "man/manuals/kubernetes.md",
-		"kubernetes-prom": "man/manuals/kubernetes-prom.md",
-		"why-no-data":     "man/manuals/why-no-data.md",
-		"development":     "man/manuals/development.md",
->>>>>>> 78a4ade8
 	}
 	l = logger.DefaultSLogger("man")
 )
