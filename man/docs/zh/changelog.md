# 更新日志
---

<!--
[:octicons-tag-24: Version-1.4.6](changelog.md#cl-1.4.6) · [:octicons-beaker-24: Experimental](index.md#experimental)
[:fontawesome-solid-flag-checkered:](index.md#legends "支持选举")

    ```toml
    {{ CodeBlock .InputSample 4 }}
    ```

# 外链的添加方式
[some text](http://external-host.com){:target="_blank"}

## x.x.x(YY/MM/DD) {#cl-x.x.x}

本次发布属于迭代发布，主要有如下更新：

### 新加功能 {#cl-x.x.x-new}
### 问题修复 {#cl-x.x.x-fix}
### 功能优化 {#cl-x.x.x-opt}
### 兼容调整 {#cl-x.x.x-brk}

branch changelog

- 由于一些编译限制，拨测采集器不再支持在 Windows 上运行
- 重构 sinker 实现，仅仅保留 Dataway 上的 Sinker 功能，同时将 datakit.conf 中 sinker 顶级配置挪到 dataway 配置字段下面（升级过程中会平滑修改掉）
- Datakit 自身指标支持 Prometheus 指标体系，通过 curl 其 /metrics API 即可获取 Datakit 自身各种指标

-->

## 1.6.1(2023/04/27) {#cl-1.6.1}

本次发布属于 Hotfix 发布，修复如下问题：

<<<<<<< HEAD
- 老版本升级上来可能导致黑名单不生效
- [Prom](prom.md) 采集 `info` 类数据问题
=======
- 老版本升级上来可能导致黑名单不生效(#1603)
- [Prom](prom.md) 采集 `info` 类数据问题(#1544)
- 修复 Dataway Sinker 模块可能导致的数据丢失问题(#1606)
>>>>>>> 05fb9fc3

---

## 1.6.0(2023/04/20) {#cl-1.6.0}

本次发布属于迭代发布，主要有如下更新：

### 新加功能 {#cl-1.6.0-new}

- 新增 [Pinpoint](pinpoint.md) API 接入(#973)

### 功能优化 {#cl-1.6.0-opt}

- 优化 Windows 安装脚本和升级脚本输出方式，便于在终端直接黏贴复制(#1557)
- 优化 Datakit 自身文档构建流程(#1578)
- 优化 OpenTelemetry 字段处理(#1514)
- [Prom](prom.md) 采集器支持采集 `info` 类型的 label 并将其追加到所有关联指标上（默认开启）(#1544)
- 在 [system 采集器](system.md)中，新增 CPU 和内存占用百分比指标(#1565)
- Datakit 在发送的数据中，增加数据点数标记（`X-Points`），便于中心相关指标构建(#1410)
    - 另外优化了 Datakit HTTP 的 `User-Agent` 标记，改为 `datakit-<os>-<arch>/<version>` 这种形态
- [KafkaMQ](kafkamq.md)：
    - 支持处理 Jaeger 数据(#1526)
    - 优化 SkyWalking 数据的处理流程(#1530)
    - 新增第三方 RUM 接入功能(#1581)
- [SkyWalking](skywalking.md) 新增 HTTP 接入功能(#1533)
- 增加如下集成测试：
    - [Apache](apache.md)(#1553)
    - [JVM](jvm.md)(#1559)
    - [Memcached](memcached.md)(#1552)
    - [MongoDB](mongodb.md)(#1525)
    - [RabbitMQ](rabbitmq.md)(#1560)
    - [Statsd](statsd.md)(#1562)
    - [Tomcat](tomcat.md)(#1566)
    - [etcd](etcd.md)(#1434)

### 问题修复 {#cl-1.6.0-fix}

- 修复 [JSON 格式](apis.md#api-json-example)写入数据时无法识别时间精度的问题(#1567)
- 修复拨测采集器不工作的问题(#1582)
- 修复 eBPF 在欧拉系统上验证器问题(#1568)
- 修复 RUM sourcemap 段错误问题(#1458)
<!-- - 修复进程对象采集器可能导致高 CPU 问题，默认情况下关闭了部分高消耗字段（listen 端口）的采集(#1543) -->

### 兼容调整 {#cl-1.6.0-brk}

- 移除老的命令行风格，比如，原来的 `datakit --version` 将不再生效，须以 `datakit version` 代之。详见[各种命令的用法](datakit-tools-how-to.md)

---

## 1.5.10(2023/04/13) {#cl-1.5.10}

本次发布属于紧急发布，主要有如下更新：

### 新加功能 {#cl-1.5.10-new}

- 支持自动发现并采集 [Pod 上的 Prometheus 指标](kubernetes-prom.md#auto-discovery-metrics-with-prometheus)(#1564)
- Pipeline 新增聚合类函数(#1554)
    - [agg_create()](../developers/pipeline.md#fn-agg-create)
    - [agg_metric()](../developers/pipeline.md#fn-agg-metric)

### 功能优化 {#cl-1.5.10-opt}

- 优化了 Pipeline 执行性能，大约有 30% 左右性能提升
- 优化日志采集中历史位置记录操作(#1550)

---

## 1.5.9(2023/04/06) {#cl-1.5.9}
本次发布属于迭代发布，主要有如下更新：

### 新加功能 {#cl-1.5.9-new}

- 新增[伺服服务](datakit-update.md#remote)，用来管理 Datakit 升级(#1441)
- 新增[故障排查功能](datakit-tools-how-to.md#bug-report)(#1377)

### 问题修复 {#cl-1.5.9-fix}

- 修复 datakit 自身 CPU 指标获取，保持 monitor 和 `top` 命令获取到的 CPU 同步(#1547)
- 修复 RUM 采集器 panic 错误(#1548)

### 功能优化 {#cl-1.5.9-opt}

- 优化升级功能，避免 *datakit.conf* 文件被破坏(#1449)
- 优化 [cgroup 配置](datakit-conf.md#enable-cgroup)，移除 CPU 最小值限制(#1538)
- 优化 *self* 采集器，我们能选择是否开启该采集器，同时对其采集性能做了一些优化(#1386)
- 由于有了新的故障排查手段，简化了现有 monitor 展示(#1505)
- [Prom 采集器](prom.md)允许增加 *instance tag*，以保持跟原生 Prometheus 体系一致(#1517)
- [DCA](dca.md) 增加 Kubernetes 部署方式(#1522)
- 优化日志采集的磁盘缓存性能(#1487)
- 优化 Datakit 自身指标体系，暴露更多 [Prometheus 指标](apis.md#api-metrics)(#1492)
- 优化 [/v1/write](apis.md#api-v1-write)(#1523)
- 优化安装过程中 token 出错提示(#1541)
- monitor 支持自动从 *datakit.conf* 中获取连接地址(#1547)
- 取消 eBPF 对内核版本的强制检查，尽量支持更多的内核版本(#1542)
- [Kafka 订阅采集](kafkamq.md)支持多行 json 功能(#1549)
- 新增一大批集成测试(#1479/#1460/#1436/#1428/#1407)
- 优化 IO 模块的配置，新增上传 worker 数配置字段(#1536)
    - [Kubernetes](datakit-daemonset-deploy.md#env-io)
    - [datakit.conf](datakit-conf.md#io-tuning)

### 兼容调整 {#cl-1.5.9-brk}

- 本次移除了大部分 Sinker 功能，只保留了 [Dataway 上的 Sinker 功能](datakit-sink-dataway.md)(#1444)。同时 sinker 的[主机安装配置](datakit-install.md#env-sink)以及 [Kubernetes 安装配置](datakit-daemonset-deploy.md#env-sinker)都做了调整，其中的配置方式也跟之前不同，请大家升级的时候，注意调整
- 老版本的[发送失败磁盘缓存](datakit-conf.md#io-disk-cache)由于性能问题，我们替换了实现方式。新的实现方式，其缓存的二进制格式不再兼容，如果升级的话，老的数据将不被识别。建议先**手动删除老的缓存数据**（老数据可能会影响新版本磁盘缓存），然后再升级新版本的 Datakit。尽管如此，新版本的磁盘缓存，仍然是一个实验性功能，请谨慎使用
- Datakit 自身指标体系做了更新，原有 DCA 获取到的指标将有一定的缺失，但不影响 DCA 本身功能的运行

---

## 1.5.8(2023/03/24) {#cl-1.5.8}
本次发布属于迭代发布，主要是一些问题修复和功能完善。

### 问题修复 {#cl-1.5.8-fix}

- 修复容器日志采集可能丢失的问题(#1520)
- Datakit 启动后自动创建 Pythond 目录(#1484)
- 移除 [hostdir](hostdir.md) 采集器单例限制(#1498)
- 修复一个 eBPF 数值构造的问题(#1509)
- 修复 Datakit monitor 参数识别问题(#1506)

### 功能优化 {#cl-1.5.8-opt}

- 补全 Jenkins 采集器内存有关的指标(#1489)
- 完善 [cgroup v2](datakit-conf.md#enable-cgroup) 支持(#1494)
- Kubernetes 安装时增加环境变量（`ENV_CLUSTER_K8S_NAME`）来配置 cluster 名称(#1504)
- Pipeline
    - [`kv_split()`](../developers/pipeline.md#fn-kv_split) 函数增加强制保护措施，避免数据膨胀(#1510)
    - 关于 JSON 的处理，优化了 [`json()`](../developers/pipeline.md#fn-json) 和 [`delete()`](../developers/pipeline.md#fn-delete) 删除 key 的功能。
- 其它工程上的优化(#1500)

### 文档调整 {#cl-1.5.8-doc}

- 增加 Kubernetes 全离线安装[文档](datakit-offline-install.md#k8s-offline)(#1480)
- 完善 statsd 以及 ddtrace-java 有关的文档(#1481/#1507)
- 补充 TDEngine 有关的文档(#1486)
- 移除 disk 采集器文档中的过时字段描述(#1488)
- 完善 Oracle 采集器文档(#1519)

## 1.5.7(2023/03/09) {#cl-1.5.7}

本次发布属于迭代发布，主要有如下更新：

### 新加功能 {#cl-1.5.7-new}

- Pipeline
    - `json` 函数增加 [key 删除](../developers/pipeline.md#fn-json) 功能(#1465)
    - 增加函数 [`kv_split()`](../developers/pipeline.md#fn-kv_split)(#1414)
    - 增加[时间函数](../developers/pipeline.md#fn-datetime)(#1411)
- 增加 [IPv6 支持](datakit-conf.md#config-http-server)(#1454)
- diskio 支持 [io wait 扩展指标](diskio.md#extend)(#1472)
- 容器采集支持 [Docker 和 Containerd 共存](container.md#requrements)(#1401)
- 整合 [Datakit Operator 配置文档](datakit-operator.md)(#1482)

### 问题修复 {#cl-1.5.7-fix}

- 修复 Pipeline Bugs(#1476/#1469/#1471/#1466)
- 修复 datakit.yaml 缺少 request 导致的容器 pending(#1470)
- 修复云同步过程中反复探测问题(#1443)
- 修复日志磁盘缓存的编码错误(#1474)

### 功能优化 {#cl-1.5.7-opt}

- 优化 Point Checker(#1478)
- 优化 Pipeline [`replace()`](../developers/pipeline.md#fn-replace.md) 性能(#1477)
- 优化 Windows 下 Datakit 安装流程(#1404)
- 优化 [confd](confd.md) 配置处理流程(#1402)
- 添加 [Filebeat](beats_output.md) 集成测试能力(#1459)
- 添加 [Nginx](nginx.md) 集成测试能力(#1399)
- 重构 [otel agent](opentelemetry.md)(#1409)
- 重构 [Datakit Monitor 信息](datakit-monitor.md#specify-module)(#1261)

---

## 1.5.6(2023/02/23) {#cl-1.5.6}

本次发布属于迭代发布，主要有如下更新：

### 新加功能 {#cl-1.5.6-new}

- 命令行增加[解析行协议功能](datakit-tools-how-to.md#parse-lp)(#1412)
- Datakit yaml 和 helm 支持资源 limit 配置(#1416)
- Datakit yaml 和 helm 支持 CRD 部署(#1415)
- 添加 SQLServer 集成测试(#1406)
- RUM 支持 [resource CDN 标注](rum.md#cdn-resolve)(#1384)

### 问题修复 {#cl-1.5.6-fix}

- 修复 RUM 请求返回 5xx 问题(#1412)
- 修复日志采集路径错误问题(#1447)
- 修复 K8s Pod(`restarts`) 字段问题(#1446)
- 修复 DataKit filter 模块崩溃问题(#1422)
- 修复 Point 构建中 tag key 命名问题(#1413#1408)
- 修复 Datakit Monitor 字符集问题(#1405)
- 修复 OTEL tag 覆盖问题(#1396)
- 修复 public API 白名单问题(#1467)

### 功能优化 {#cl-1.5.6-opt}

- 优化拨测中无效任务的处理(#1421)
- 优化 Windows 下安装提示(#1404)
- 优化 Windows 中 Powershell 安装脚本模板(#1403)
- 优化 K8s 中 Pod/ReplicaSet/Deployment 的关联方法(#1368)
- 重构 point 数据结构及功能(#1400)
- Datakit 自带 [eBPF](ebpf.md) 采集器二进制安装(#1448)
- 安装程序地址改成 CDN 地址，优化下载问题(#1457)

### 兼容调整 {#cl-1.5.6-brk}

- 由于内置了 eBPF 采集器，移除多余命令 `datakit install --datakit-ebpf`(#1400)

---

## 1.5.5(2023/02/09) {#cl-1.5.5}

本次发布属于迭代发布，主要有如下更新：

### 新加功能 {#cl-1.5.5-new}

- Datakit 主机安装可自定义默认采集器开启(#1392)
- 提供 OTEL 的错误追踪(#1309)
- 提供 RUM Session 回放能力(#1283)

### 问题修复 {#cl-1.5.5-fix}

- 修复日志堆积问题(#1394)
- 修复 conf.d 重复启动采集器问题(#1385)
- 修复 OTEL 数据关联问题(#1364)
- 修复 OTEL 采集数据字段覆盖问题(#1383)
- 修复 Nginx Host 识别错误(#1379)
- 修复拨测超时(#1378)
- 修复云厂商实例识别(#1382)

### 功能优化 {#cl-1.5.5-opt}

- Datakit pyroscope profiling 多程序语言识别(#1374)
- 优化 CPU,Disk,eBPF,Net 等中英文文档(#1375)
- 优化 elasticsearch, postgresql, dialtesting 等英文文档(#1373)
- 优化 DCA,Profiling 文档(#1371#1372)
- 优化日志采集流程(#1366)
- [iploc yaml](datakit-tools-how-to.md) 配置方法文档支持(#1370)

---

## 1.5.4(2023/01/13) {#cl-1.5.4}

本次发布属于迭代发布，主要有如下更新：

### 新加功能 {#cl-1.5.4-new}

- [confd 增加 Nacos 后端](confd.md)(#1315#1327)
- 日志采集器添加 LocalCache 特性(#1326)
- 支持 [C/C++ Profiling](profile-cpp.md)(#1320)
- RUM Session Replay 文件上报(#1283)
- WEB DCA 支持远程更新 config(#1284)

### 问题修复 {#cl-1.5.4-fix}

- 修复 K8S 采集失败数据丢失(#1362)
- 修复 K8S Host 字段错误(#1351)
- 修复 K8S Metrics Server 超时(#1353)
- 修复 Containerd 环境下 annotation 配置问题(#1352)
- 修复 Datakit 重新加载过程中采集器崩溃(#1359)
- 修复 Golang Profiler 函数执行时间计算错误(#1335)
- 修复 Datakit Monitor 字符集问题(#1321)
- 修复 async-profiler 服务现实问题(#1290)
- 修复 Redis 采集器 slowlog 问题(#1360)

### 功能优化 {#cl-1.5.4-opt}

- 优化 SQL 数据资源占用较高问题(#1358)
- 优化 Datakit Monitor(#1222)

---

## 1.5.3(2022/12/29) {#cl-1.5.3}

本次发布属于迭代发布，主要有如下更新：

### 新加功能 {#cl-1.5.3-new}

- Prometheus 采集器支持通过 Unix Socket 采集数据(#1317)
- 允许[非 root 用户运行 DataKit](datakit-install.md#common-envs)(#1153)

### 问题修复 {#cl-1.5.3-fix}

- 修复 netstat 采集器链接数问题(#1276/#1336)
- 修复 Go profiler 差值问题(#1328)
- 修复 Datakit 重启超时问题(#1297)
- 修复 Kafka 订阅消息被截断问题(#1338)
- 修复 Pipeline `drop()` 函数无效问题(#1343)

### 功能优化 {#cl-1.5.3-opt}

- 优化 eBPF 中 httpflow 协议判定(#1318)
- 优化 Windows 下 Datakit 安装升级命令(#1316)
- 优化 Pythond 使用封装(#1304)
- Pipeline 提供更详细的操作报错信息(#1262)
- Pipeline reftable 提供基于 SQLite 的本地化存储实现(#1158)
- 优化 SQLServer 时间线问题(#1345)

---

## 1.5.2(2022/12/15) {#cl-1.5.2}

本次发布属于迭代发布，主要有如下更新：

### 新加功能 {#cl-1.5.2-new}

- 新增 [Golang Profiling](profile-go.md) 接入(#1265)

### 问题修复 {#cl-1.5.2-fix}

- logfwd 修复不采集问题(#1288)
- 修复 cgroup 不生效问题(#1293)
- 修复 DataKit 服务操作超时问题(#1297)
- 修复 SQLServer 采集可能卡死的问题(#1289)

### 功能优化 {#cl-1.5.2-opt}

- logfwd 支持通过 `LOGFWD_TARGET_CONTAINER_IMAGE` 来支持 image 字段注入(#1299)
- trace 采集器：
    - 优化 error-stack/error-message 格式问题(#1307)
    - SkyWalking 兼容性调整，支持 8.X 全序列(#1296)
- eBPF httpflow 增加 `pid/process_name` 字段(#1218/#1124)，优化内核版本支持(#1277)
- datakit.yaml 有调整，建议更新新的 yaml(#1253)
- GPU 显卡采集支持远程模式(#1312)
- 其它细节优化(#1311/#1260/#1301/#1291/#1298/#1305)

### 兼容调整 {#cl-1.5.2-brk}

- 移除 `datakit --man` 命令

---

## 1.5.1(2022/12/01) {#cl-1.5.1}

本次发布属于迭代发布，主要有如下更新：

### 新加功能 {#cl-1.5.1-new}

- 新增 Python Profiling 接入(#1146)
- Pythond 新增自定义事件上报功能(#1174)
- netstat 支持特定端口的指标采集(#1276)

### 问题修复 {#cl-1.5.1-fix}

- 修复 API write 接口 JSON 写入的时间戳精度问题(#1264)
- 修复 Windows GPU 数据采集问题(#1268)
- 其它问题修复(#1273/#1278/#1279/#1285/#1281/#1282)

### 功能优化 {#cl-1.5.1-opt}

- 优化 Redis 采集器 CPU 使用率采集，增加了新的指标字段(#1263)
- 优化 logfwd 采集器配置(#1280)
- 补全主机对象的字段采集，增加网络、磁盘等相关字段(#1252)

---

## 1.5.0(2022/11/17) {#cl-1.5.0}

本次发布属于迭代发布，主要有如下更新：

### 新加功能 {#cl-1.5.0-new}

- 新增 [SNMP 采集器](snmp.md)(#1068)
- 新增 [IPMI 采集器](ipmi.md)(#1085)

### 问题修复 {#cl-1.5.0-fix}

- 修复 Git 管理配置文件模式下启动未预期采集器问题(#1250)
- 修复 Jaeger 链路采集 TraceID 问题(#1251)
- 修复极端情况下容器采集器存在的内存泄露问题(#1256)
- 修复 Windows 下代理安装问题(#1244)
- 其它修复(#1259)

### 功能优化 {#cl-1.5.0-opt}

- 新增批量注入 [DDTrace-Java 工具](../developers/ddtrace-attach.md)(#786)
- [最新 DDTrace-Java SDK](../developers/ddtrace-guance.md) 增强了 SQL 脱敏功能(#789)
- 远程 Pipeline 优化（以下两个功能，要求 Studio 升级到 2022/11/17 以后的版本）：
    - Pipeline 支持来源映射关系配置，便于实现 Pipeline 和数据源之间的批量配置(#1211)
    - Pipeline 提供了函数分类信息，便于远程 Pipeline 编写(#1150)
- 优化 [Kafka 消息订阅](kafkamq.md)，不再局限于获取 SkyWalking 相关的数据，同时支持限速、多版本覆盖、采样以及负载均衡等设定(#1212)
- 通过提供额外配置参数（`ENV_INPUT_CONTAINER_LOGGING_SEARCH_INTERVAL`），缓解短生命周期 Pod 日志采集问题(#1255)
- 纯容器环境下，支持[通过 label 方式](container-log.md#logging-with-annotation-or-label)配置容器内日志采集(#1187)
- [SQLServer 采集器](sqlserver.md)增加更多指标集采集(#1216)
- 新增 Pipeline 函数(#1220/#1224)
    - [sample()](../developers/pipeline.md#fn-sample)：采样函数
    - [b64enc()](../developers/pipeline.md#fn-b64enc)：Base64 编码函数
    - [b64dec()](../developers/pipeline.md#fn-b64dec)：Base64 解码函数
    - [append()](../developers/pipeline.md#fn-append)：列表追加函数
    - [url_parse()](../developers/pipeline.md#fn-url-parse)：HTTP URL 解析函数

- 各种文档完善(#1242/#1238/#1247)

## 1.4.20(2022/11/03) {#cl-1.4.20}

本次发布属于迭代发布，主要有如下更新：

### 新加功能 {#cl-1.4.20-new}

- 完善 Prometheus 生态兼容，增加 [ServiceMonitor 和 PodMonitor 采集识别](kubernetes-prometheus-operator-crd.md)(#1130)
- 增加基于 async-profiler 的 [Java Profiling 接入](profile-java-async-profiler.md)(#1240)

### 问题修复 {#cl-1.4.20-fix}

- 修复 Prom 采集器日志错乱问题(#1226)
- 修复 DDTrace trace-id 转换溢出问题，该问题可能导致 trace/span 丢失(#1235)
- 修复 ElasticSearch 采集器采集中断问题(#1236)
- 修复 Git 模式下采集器仍然会多开的问题(#1241)

### 功能优化 {#cl-1.4.20-opt}

- eBPF 采集增加 [interval 参数](ebpf.md#config)，便于调节采集的数据量(#1106)
- 所有远程采集器默认以其采集地址作为 `host` 字段的取值，避免远程采集时可能误解 `host` 字段的取值(#1120)
- DDTrace 采集到的 APM 数据，能自动提取 error 相关的字段，便于中心做更好的 APM 错误追踪(#1161)
- MySQL 采集器增加额外字段（`Com_commit/Com_rollback`）采集(#1206)
- 优化 GPU 采集器以适配更多显卡厂商(#1232)
- 其它完善(#1204/#1231/#1233)

---

## 1.4.19(2022/10/20) {#cl-1.4.19}

本次发布属于迭代发布，主要有如下更新：

### 新加功能 {#cl-1.4.19-new}

- DataKit 采集器配置和 Pipeline 支持[通过 etcd/Consul 等配置中心](confd.md)来同步(#1090)

### 问题修复 {#cl-1.4.19-fix}

- 修复 Windows Event 采集不到数据的问题(#1200)
- 修复 prom 调试器不工作的问题(#1192)

### 功能优化 {#cl-1.4.19-opt}

- Prometheus Remote Write 优化
    - 采集支持通过正则过滤 tag(#1197)
    - 支持通过正则过滤指标集名称(#1196)

- Pipeline 优化(#1188)
    - 优化 [grok()](../developers/pipeline.md#fn-grok) 等函数，使得其可以用在 `if/else` 语句中，以判定操作是否生效
    - 增加 [match()](../developers/pipeline.md#fn-match) 函数
    - 增加 [cidr()](../developers/pipeline.md#fn-cidr) 函数(#733)
    <!-- - Pipeline 函数增加分类支持，便于用户在 Studio 页面上更快速定位操作函数(#1150) -->

- 进程采集器增加打开的文件列表详情字段(#1173)
- 完善外部接入类数据（T/R/L）的磁盘缓存和队列处理(#971)
- Monitor 上增加用量超支提示：在 monitor 底部，如果当前空间用量超支，会有红色文字 `Beyond Usage` 提示(#1025)
- 优化日志采集 position 功能，在容器环境下会将该文件外挂到宿主机，避免 DataKit 重启后丢失原有 position 记录(#1203)
- 优化稀疏日志场景下采集延迟问题(#1202)


### 兼容调整 {#cl-1.4.19-brk}

由于更换了日志采集的 position 存储（存储位置和存储格式都换了），更新本版本后，原有 position 将失效。新升级本版本后，升级间隙产生的日志将不被采集，请慎重。

---

## 1.4.18(2022/10/13) {#cl-1.4.18}

本次发布属于 Hotfix 发布，主要有如下更新：

- 修复 Docker 日志 16k 截断问题(#1185)
- 修复自动多行情况下日志被吞噬、导致容器重启后无日志采集的问题(#1162)
- 优化 eBPF DNS 数据采集，自动追加 Kubernetes 相关的 tag，同时预聚合部分数据，减少采集的数据量(#1186)
- 支持从 Kafka 中订阅基于 SkyWalking 的日志数据(#1155)
- 优化主机对象采集字段(#1171)
- 其它一些细节优化(#1159/#1177/#1160)

---

## 1.4.17(2022/10/8) {#cl-1.4.17}

本次发布属于迭代发布，主要有如下更新。

### 新功能 {#cl-1.4.17-new-features}

- 新增 [promtail 采集器](promtail.md)(#644)
- 新增 [NVIDIA GPU 指标采集器](nvidia_smi.md)(#1005)
- 支持发现（需手动开启） Kubernetes 集群中带有 Prometheus Service 的服务，并对之实施 Prometheus 指标采集(#1123)
- 支持从 Kafka 中订阅基于 SkyWalking 的指标、日志、Trace 类数据，并将其分别以对应的数据类型上传到观测云(#1127)

### 问题修复 {#cl-1.4.17-fix}

- 修复 logging socket 采集器奔溃问题(#1129)
- 修复 Redis 采集问题(#1134)
- 修复 MySQL 采集器采集 PolarDB 时因报错中断采集的问题(#1147)
- 修复 git 模式下，部分默认开启的采集器不工作的问题(#1154)
- 修复 Kafka 指标集缺失问题(#1170)
- 修复拨测采集器数据上传错误问题(#1175)
- 修复 statsd 采集器日志问题(#1164)

### 优化 {#cl-1.4.17-opt}

- 替换部分可能导致漏洞的三方库(#1100)
- DataKit API 返回中新增特殊的 HTTP header 避免 CORB 问题(#1136)

- 网络拨测
    - 针对 TCP/HTTP 增加 IP 字段(#1108)
    - 调整部分字段的单位(#1113)

- 调整远程 Pipeline 调试 API(#1128)
- 增加采集器[单例运行控制](datakit-input-conf.md#input-singleton)(#1109)
- IO 模块中，日志类数据（除指标外均为日志类数据）上报均改成阻塞模式(#1121)
- 优化安装/升级过程中的终端提示(#1145)
- 其它文档以及性能优化(#1152/#1149/#1148)

### Breaking Changes {#cl-1.4.17-bc}

- Redis 采集器中，原来 latency 时序数据改为日志数据(#1144)
- 移除环境变量 `ENV_K8S_CLUSTER_NAME`，建议用全局 tag 方式来设置 Kubernetes 集群名称(#1152)

---

## 1.4.16(2022/09/15) {#cl-1.4.16}

本次发布属于迭代发布，主要有如下更新。

### 新功能 {#cl-1.4.16-new-features}

- 增加自动云同步功能，不再需要手动指定云厂商(#1074)
- 支持将 k8s label 作为 tag 同步到 pod 的指标和日志中(#1101)
- 支持将 k8s 中各类 yaml 信息采集到对应的[对象数据](container.md#objects)上(#1102)
- Trace 采集支持自动提取一些关键 meta 信息(#1092)
- 支持安装过程中指定安装源地址，以简化[离线安装](datakit-offline-install.md)流程(#1065)
- [Pipeline](../developers/pipeline.md) 新增功能：
    - 新增 for 循环/字典/数组支持(#1037/#1093)
    - 新增算数表达式支持(#798)
    - Pipeline 出错信息将在采集的数据上展示(#784/#1091)
    - 如果时间字段切割出错，支持自动修正时间字段(`time`)，以避免控制台页面上时间无法展示(#1091)
    - 新增 [len()](../developers/pipeline.md#fn-len) 函数

### 问题修复 {#cl-1.4.16-fix}

- 修复 OOM 后 DataKit 服务不会自动启动的问题(#691)
- 修复 prom 采集器过滤指标问题(#1084)
- 修复 MySQL 采集器的指标单位、文档等问题(#1122)
- 修复 MongoDB 采集器问题(#1096/#1098)
- 修复 Trace 数据中采集了一些无效字段问题(#1083)

---

## 1.4.15(2022/09/13) {#cl-1.4.15}

本次发布属于 Hotfix 发布，大幅度提高日志类数据的采集和发送效率。

---

## 1.4.14(2022/09/09) {#cl-1.4.14}

本次发布属于 Hotfix 发布，主要有如下更新：

- 修正[磁盘采集器](disk.md)指标采集，自动忽略一些非物理磁盘；主机对象上的磁盘也做了对应的处理(#1106)
- 修正磁盘采集器在 Windows 上采集不到指标的问题(#1114)
- 修复 Git 管理配置的情况下，部分资源泄露导致的数据重复采集问题(#1107)
- 修复 [SQLServer 采集器](sqlserver.md) 复杂密码导致无法连接的问题(#1119)
- 修复 [DQL API 请求](apis.md#api-raw-query)丢失 applicaiton/json Content-Type 问题(#1119)
- 调整 Pipeline 有关的文档，将其移到「自定义开发」目录下：

<figure markdown>
  ![](https://static.guance.com/images/datakit/cl-1.4.14-dk-docs.gif){ width="300"}
</figure>

---

## 1.4.13(2022/09/01) {#cl-1.4.13}

### 采集器功能调整 {#cl-1.4.13-features}

- 优化 IO 模块的数据处理，提升数据吞吐效率(#1078)
- 在各类 Trace 上加上的磁盘缓存功能(#1023)
- DataKit 自身指标集增加 goroutine 使用有关的指标集（`datakit_goroutine`）(#1039)
- MySQL 采集器增加 `mysql_dbm_activity` 指标集(#1047)
- 增加 [netstat 采集器](netstat.md)(#1051)
- TDengine 增加日志采集(#1057/#1076)
- 优化磁盘采集器中的 fstype 过滤，默认只采集常见的文件系统（#1063/#1066）
- 日志采集器中，针对每条日志，增加字段 `message_length` 表示当前日志长度，便于通过长度来过滤日志(#1086)
- CRD 支持通过 DaemonSet 来定位 Pod 范围(#1064)
- eBPF 移除 go-bindata 依赖（#1062）
- 容器采集器中默认会打开 [k8s 和容器相关的指标](container.md#metrics)，这在一定程度上会消耗额外的时间线（#1095）
- DataKit 自带 ddtrace-java SDK 已更新最新版本（*<DataKit 安装目录>/data/dd-java-agent-0.107.1.jar*）

### Bug 修复 {#cl-1.4.13-bugfix}

- 修复 DataKit 自身 CPU 使用率计算错误(#983)
- 修复 SkyWalking 中间件识别问题(#1027)
- 修复 Oracle 采集器退出问题(#1042/#1048)
- 修复 Sink DataWay 失效问题(#1056)
- 修复 HTTP /v1/write/:category 接口 JSON 写入问题(#1059)

### Breaking changes {#cl-1.4.13-br}

- GitLab 以及 Jenkins 采集器中，CI/CD 数据有关的时间字段做了调整，以统一前端页面的数据展示效果(#1089)

### 文档调整 {#cl-1.4.13-docs}

- 几乎每个章节都增加了跳转标签，便于其它文档永久性引用
- pythond 文档已转移到开发者目录
- 采集器文档从原来「集成」移到 「DataKit」文档库(#1060)

<figure markdown>
  ![](https://static.guance.com/images/datakit/cl-1.4.13-dk-docs.gif){ width="300"}
</figure>

- DataKit 文档目录结构调整，减少了目录层级

<figure markdown>
  ![](https://static.guance.com/images/datakit/cl-1.4.13-dk-doc-dirs.gif){ width="300"}
</figure>

- 几乎每个采集器都增加了 k8s 配置入口

<figure markdown>
  ![](https://static.guance.com/images/datakit/cl-1.4.13-install-selector.gif){ width="800" }
</figure>

- 调整文档头部显示，除了操作系统标识外，对支持选举的采集器，增加选举标识

<figure markdown>
  ![](https://static.guance.com/images/datakit/cl-1.4.13-doc-header.gif){ width="800" }
</figure>

---

## 1.4.12(2022/08/26) {#cl-1.4.12}

本次发布属于 Hotfix 发布，主要有如下更新：

- 调整 Windows 下 CPU 采集的取值，以跟 Windows 进程监视器上的数值保持一致(#1002)
- 调整发送 dataway 时的加锁行为，该行为可能导致数据发送变慢的问题
- 日志采集：
    - io 行为默认改成阻塞形式
    - 默认开启多行识别
    - 调整文件 rotate 尾部采集策略，避免可能出现的巨大数据包(#1072)
    - 调整环境变量相关的文档说明(#1071)
    - 日志的行协议中增加 `log_read_time` 字段，用来记录采集时的 Unix 时间戳(#1077)

### Breaking Changes

- 移除 io 模块的全局阻塞（`blocking_mode`）以及按数据分类（`blocking_categories`）来设置阻塞的功能（默认都不开启）。**这个选项如果被人为打开，在新版本中，将不再生效**。

---

## 1.4.11(2022/08/17) {#cl-1.4.11}

### 新功能 {#cl-1.4.11-newfeature}

- Pipeline 中新增 [reftable 功能](../developers/datakit-refer-table.md)(#967)
- DataKit 9529 HTTP [支持绑定到 domain socket](datakit-conf.md#uds)(#925)
    - 对应的 [eBPF 采集](ebpf.md) 和 [Oracle 采集](oracle.md)，其配置方式也需做对应变更。
- RUM sourcemap 增加 Android R8 支持(#1040)
- CRD 增加日志配置支持(#1000)
    - [完整示例](kubernetes-crd.md#example)

### 优化 {#cl-1.4.11-optimize}

- 优化[容器采集器](container.md)文档
- 新增 [常见 Tag](common-tags.md) 文档(#839)
- 优化[选举的配置](election.md#config)和一些相关的命名(#1026)
- 选举类采集器在 DataKit 开启选举的情况下，仍然支持在特定的采集器上关闭选举功能(#927)
- 支持指定数据类型的 [io block 配置](datakit-daemonset-deploy.md#env-io)(#1021)
- DDTrace 采集器的采样增加 meta 信息识别(#927)
- DataKit 自身指标集增加 9529 [HTTP 请求相关指标](self.md#datakit_http)(#944)
- 优化 [Zipkin 采集](zipkin.md)的内存使用(#1013)
- DDTrace 采集器在[开启磁盘缓存](ddtrace.md#disk-cache)后，默认变成阻塞式 IO feed(#1038)
- [eBPF](ebpf.md#measurements) 增加进程名（`process_name`）字段(#1045)
- [DCA](dca.md) 新版本发布
- 日志类 HTTP 数据写入（logstreaming/Jaeger/OpenTelemetry/Zipkin）均增加队列支持(#971)
- 日志采集增加自动多行支持(#1024)

### Bug 修复 {#cl-1.4.11-bugs}

- 修复 [MySQL 采集器](mysql.md) 连接泄露问题(#1041)
- 修复 Pipeline Json 取值问题(#1036)
- 修复 macOS 上 ulimit 设置无效问题(#1032)
- 修复 sinker-Dataway 在 Kubernetes 中无效问题(#1031)
- 修复 [HTTP 数据写入类接口](apis.md#api-v1-write)数据校验问题(#1046)
- 修复 eBPF 采集器因内核变更后结构体偏移计算失败问题(#1049)
- 修复 DDTrace close-resource 问题(#1035)

---

## 1.4.10(2022/08/05) {#cl-1.4.10}
本次发布属于迭代发布，主要有如下更新：

- 部分数据类型发送失败后，支持缓存到磁盘，延后再发送(#945)
- 支持通过不同的 dataway 地址，将满足条件的数据发送到不同的工作空间(#896)
- Sourcemap 增加 Android 和 iOS 支持(#886)

- 容器采集器相关更新：
    - 修复 Kubernetes 中 Node 主机操作系统信息采集错误(#950)
    - Kubernetes 中 Prom 采集不再自动追加 pod 相关信息，避免时间线暴增(#965)
    - Pod 对象中追加对应 yaml 信息(#969)

- Pipeline 相关更新：
    - 优化 Pipeline 执行步骤(#1007)
    - [grok()](../developers/pipeline.md#fn-grok) 和 [json()](../developers/pipeline.md#fn-json) 函数默认执行 trim-space 操作(#1001)

- DDTrace 相关更新：
    - 修复潜在的 goroutine 泄露问题(#1008)
    - 支持配置磁盘缓存来缓解内存占用问题(#1014)

- 其它 Bug 修复：
    - 优化行协议构造(#1016)
    - 日志采集中，移除定期清理尾部数据功能，以缓解可能导致的日志截断问题(#1012)

### Breaking Changes {cl-1.4.10-break-changes}

由于 RUM 中新增了 Sourcemap 支持，有了更多的配置选项，故 RUM 采集器不再默认开启，需[手动开启](rum.md#config)。

---

## 1.4.9(2022/07/26) {#cl-1.4.9}

本次发布属于 Hotfix 发布，主要有如下更新：

- eBPF httpflow 增加 Linux 4.5 及以上内核版本支持(#985)
- 修复 external 类采集器选举模式下的问题(#976/#946)
- 修复容器采集器导致的奔溃问题(#956/#979/#980)
- 修复 Redis slowlog 采集问题(#986)

---

## 1.4.8(2022/07/21) {#cl-1.4.8}

本次发布属于迭代发布，主要有如下更新：

- prom 采集器的内置超时改为 3 秒(#958)

- 日志相关问题修复：
    - 添加日志采集的 `log_read_offset` 字段(#905)
    - 修复日志文件在 rotate 后没有正确读取尾部遗留内容的问题(#936)

- 容器采集相关问题修复：
    - 修复对环境变量 `NODE_NAME` 的不兼容问题(#957)
    - k8s 自动发现的 prom 采集器改为串行式的分散采集，每个 k8s node 只采集自己机器上的 prom 指标(#811/#957)
    - 添加日志 source 和多行的的[映射配置](container.md#env-config)(#937)
    - 修复容器日志替换 source 后还使用之前的 multiline 和 pipeline 的 bug(#934/#923)
    - 修正容器日志，设置文件活跃时长是 12 小时(#930)
    - 优化 docker 容器日志的 image 字段(#929)
    - 优化 k8s pod 对象的 host 字段(#924)
    - 修复容器指标和对象采集没有添加 host tag 的问题(#962)

- eBPF 相关：
    - 修复 uprobe event name 命名冲突问题
    - 增加更多[环境变量配置](ebpf.md#config)，便于 k8s 环境的部署

- 优化 APM 数据接收接口的数据处理，缓解卡死客户端以及内存占用问题(#902)

- SQLServer 采集器修复：
    - 恢复 TLS1.0 支持(#909)
    - 支持通过 instance 采集过滤，以减少时间线消耗(#931)

- Pipeline 函数 `adjust_timezone()` 有所调整(#917)
- [IO 模块优化](datakit-conf.md#io-tuning)，提高整体数据处理能力，保持内存消耗的相对可控(#912)
- Monitor 更新：
    - 修复繁忙时 Monitor 可能导致的长时间卡顿(#933)
    - 优化 Monitor 展示，增加 IO 模块的信息展示，便于用于调整 IO 模块参数
- 修复 Redis 奔溃问题(#935)
- 去掉部分繁杂的冗余日志(#939)
- 修复选举类采集器在非选举模式下不追加主机 tag 的问题(#968)

---

## 1.4.7(2022/07/11) {#cl-1.4.7}

本次发布属于 Hotfix 发布，主要修复如下问题

- 选举有关
    - 修复 `election_namespace` 设置错误的问题(#915)
    - `enable_election_namespace` 这个 tag 的设置默认关闭，需[手动开启](election.md#config)
    - datakit.conf 中 `namespace` 字段将被弃用（仍然可用），改名为 `election_namespace`

- 修复采集器堵塞问题(#916)
    - DataKit 移除调用中心的心跳接口
    - DataKit 移除调用中心的 Dataway 列表接口

- [容器采集器](container.md)支持通过额外的配置（`ENV_INPUT_CONTAINER_LOGGING_EXTRA_SOURCE_MAP`）来修改 sidecar 容器的日志来源（`source`） 字段(#903)
- 修复黑名单在 Monitor 上的展示问题(#904)

---

## 1.4.6(2022/07/07) {#cl-1.4.6}

- 调整[全局 tag](datakit-conf.md#set-global-tag) 的行为，避免选举类采集的 tag 分裂(#870)
- [SQLServer 采集器](sqlserver.md)增加选举支持(#882)
- [行协议过滤器](datakit-filter.md)支持所有数据类型(#855)
- 9529 HTTP 服务增加[超时机制](datakit-conf.md#http-other-settings)(#900)
- MySQL
    - [dbm 指标集名字](mysql.md#logging)调整(#898)
    - `service` 字段冲突问题(#895)
- [容器对象](container.md#docker_containers)增加字段 `container_runtime_name` 以区分不同层次的容器名(#891)
- Redis 调整 [slowlog 采集](redis.md#redis_slowlog)，将其数据改为日志存储(#885)
- 优化 [TDEngine 采集](tdengine.md)(#877)
- 完善 Containerd 日志采集，支持默认格式的日志自动解析(#869)
- [Pipeline](../developers/pipeline.md) 增加 [Profiling 类数据](profile.md)支持(#866)
- 容器/Pod 日志采集支持在 Label/Annotation 上[额外追加 tag](container-log.md#logging-with-annotation-or-label)(#861)
- 修复 [Jenkins CI](jenkins.md#jenkins_pipeline) 数据采集的时间精度问题(#860)
- 修复 Tracing resource-type 值不统一的问题(#856)
- eBPF 增加 [HTTPS 支持](ebpf.md#https)(#782)
- 修复日志采集器可能的奔溃问题(#893)
- 修复 prom 采集器泄露问题(#880)
- 支持通过[环境变量配置 io 磁盘缓存](datakit-conf.md#using-cache)(#906)
- 增加 [Kubernetes CRD](kubernetes-crd.md) 支持(#726)
- 其它 bug 修复(#901/#899)

---

## 1.4.5(2022/06/29) {#cl-1.4.5}

本次发布属于 Hotfix 发布，主要修复日志采集器因同名文件快速删除并新建而导致采集中断问题(#883)

如果大家有计划任务在定期打包日志，可能会触发这个 Bug，**建议升级**。

---

## 1.4.4(2022/06/27) {#cl-1.4.4}

本次发布属于 Hotfix 发布，主要更新如下内容：

- 修复日志采集因 pos 处理不当导的不采集问题，该问题自 1.4.2 引入，**建议升级** (#873)
- 修复 TDEngine 可能导致的 crash 问题
- 优化 eBPF 数据发送流程，避免积攒过多消耗太多内存导致 OOM(#871)
- 修复采集器文档错误

---

## 1.4.3(2022/06/22) {#cl-1.4.3}

本次发布属于迭代发布，主要更新如下内容：

- gitrepo 支持无密码模式(#845)
- prom 采集器
    - 支持日志模式采集(#844)
    - 支持配置 HTTP 请求头(#832)
- 支持超 16KB 长度的容器日志采集(#836)
- 支持 TDEngine 采集器(810)
- Pipeline
    - 支持 XML 解析(#804)
    - 远程调试支持多类数据类型(#833)
    - 支持 Pipeline 通过 `use()` 函数调用外部 Pipeline 脚本(#824)
- 新增 IP 库（MaxMindIP）支持(#799)
- 新增 DDTrace Profiling 集成(#656)
- Containerd 日志采集支持通过 image 和 K8s Annotation 配置过滤规则(#849)
- 文档库整体切换到 MkDocs(#745)
- 其它杂项(#822)

### Bug 修复 {#cl-1.4.3-bugfix}

- 修复 socket 采集器奔溃问题(#858)
- 修复部分采集器配置中空 tags 配置导致的奔溃问题(#852)
- 修复 ipdb 更新命令问题(#854)
- Kubernetes Pod 日志和对象上增加 `pod_ip` 字段(848)
- DDTrace 采集器恢复识别 trace SDK 上的采样设定(#834)
- 修复 DaemonSet 模式下，外部采集器（eBPF/Oracle）上的 `host` 字段可能跟 DataKit 自身不一致的问题(#843)
- 修复 stdout 多行日志采集问题(#859)
---

## 1.4.2(2022/06/16) {#cl-1.4.2}

本次发布属于迭代发布，主要更新如下内容：

- 日志采集支持记录采集位置，避免因为 DataKit 重启等情况导致的数据漏采(#812)
- 调整 Pipeline 在处理不同类数据时的设定(#806)
- 支持接收 SkyWalking 指标数据(#780)
- 优化日志黑名单调试功能：
    - 在 Monitor 中会展示被过滤掉的点数(#827)
    - 在 datakit/data 目录下会增加一个 *.pull* 文件，用来记录拉取到的过滤器
- Monitor 中增加 DataKit 打开文件数显示(#828)
- DataKit 编译器升级到 Golang 1.18.3(#674)

### Bug 修复 {#1.4.2-bugfix}

- 修复 `ENV_K8S_NODE_NAME` 未全局生效的问题(#840)
- 修复日志采集器中文件描述符泄露问题，**强烈推荐升级**(#838)
- 修复 Pipeline `group_in` 问题(#826)
- 修复 ElasticSearch 采集器配置的 `http_timeout` 解析问题(#821)
- 修复 DCA API 问题(#747)
- 修复 `dev_null` DataWay 设置无效问题(#842)

----

## 1.4.1(2022/06/07) {#cl-1.4.1}

本次发布属于迭代发布，主要更新如下内容：

- 修复 toml 配置文件兼容性问题(#195)
- 增加 [TCP/UDP 端口检测](socket)采集器(#743)
- DataKit 跟 DataWay 之间增加 DNS 检测，支持 DataWay DNS 动态切换(#758)
- [eBPF](ebpf) L4/L7 流量数据增加 k8s deployment name 字段(#793)
- 优化 [OpenTelemetry](opentelemetry) 指标数据(#794)
- [ElasticSearch](elasticsearch) 增加 AWS OpenSearch 支持(#797)
- [行协议限制](apis#2fc2526a)中，字符串长度限制放宽到 32MB(#801)
- [prom](prom) 采集器增加额外配置，支持忽略指定的 tag=value 的匹配，以减少不必要的时序时间线(#808)
- Sink 增加 Jaeger 支持(#813)
- Kubernetes 相关的[指标](container#7e687515)采集，默认全部关闭，以避免时间线暴增问题(#807)
- [DataKit Monitor](monitor)增加动态发现（比如 prom）的采集器列表刷新(#711)

### Bug 修复 {#cl-1.4.1-bugfix}
- 修复默认 Pipeline 加载问题(#796)
- 修复 Pipeline 中关于日志 status 的处理(#800)
- 修复 [Filebeat](beats_output) 奔溃问题(#805)
- 修复 [logstreaming](logstreaming) 导致的脏数据问题(#802)

----

## 1.4.0(2022/05/26) {#cl-1.4.0}

本次发布属于迭代发布， 次版本号进入 1.4 序列。主要更新如下内容：

- Pipeline 做了很大调整(#761)
    - 所有数据类型，均可通过配置 Pipeline 来额外处理数据(#761/#739)
    - [grok()](pipeline#965ead3c) 支持直接将字段提取为指定类型，无需再额外通过 `cast()` 函数进行类型转换(#760)
    - Pipeline 增加[多行字符串支持](pipeline#3ab24547)，对于很长的字符串（比如 grok 中的正则切割），可以通过将它们写成多行，提升了可读性(#744)
    - 每个 Pipeline 的运行情况，通过 datakit monitor -V 可直接查看(#701)
- 增加 Kubernetes [Pod 对象](container#23ae0855-1) CPU/内存指标(#770)
- Helm 增加更多 Kubernetes 版本安装适配(#783)
- 优化 [OpenTelemetry](opentelemetry)，HTTP 协议增加 JSON 支持(#781)
- DataKit 在自动纠错行协议时，对纠错行为增加了日志记录，便于调试数据问题(#777)
- 移除时序类数据中的所有字符串指标(#773)
- 在 DaemonSet 安装中，如果配置了[选举](election)的命名空间，对参与选举的采集器，其数据上均会新增特定的 tag（`election_namespace`）(#743)
- CI 可观测，增加 [Jenkins](jenkins) 支持(#729)

### Bug 修复 {#cl-1.4.0-bugfix}

- 修复 monitor 中 DataWay 统计错误(#785)
- 修复日志采集器相关 bug(#783)
    - 有一定概率，日志采集会导致脏数据串流的情况
    - 在文件日志采集的场景下（磁盘文件/容器日志/logfwd），修复被采集日志因为 truncate/rename/remove 等因素导致的采集不稳定问题（丢失数据）
- 其它 Bug 修复(#790)

----

## 1.2.20(2022/05/22) {#cl-1.2.20}

本次发布属于 hotfix 发布，主要修复如下问题：

- 日志采集功能优化(#775)
    - 去掉 32KB 限制（保留 32MB 最大限制）(#776)
    - 修复可能丢失头部日志的问题
    - 对于新创建的日志，默认从头开始采集（主要是容器类日志，磁盘文件类日志目前无法判定是否是新创建的日志）
    - 优化 Docker 日志处理，不再依赖 Docker 日志 API

- 修复 Pipeline 中的 [decode](pipeline#837c4e09) 函数问题(#769)
- OpenTelemetry gRPC 方式支持 gzip(#774)
- 修复 [filebeat](beats_output) 采集器不能设置 service 的问题(#767)

### Breaking changes {#cl.1.2.20-bc}

对于 Docker 类容器日志的采集，需要将宿主机（Node）的 */varl/lib* 路径挂载到 DataKit 里面（因为 Docker 日志默认落在宿主机的 */var/lib/* 下面），在 *datakit.yaml* 中，`volumeMounts` 和 `volumes` 中新增如下配置：

```yaml
volumeMounts:
- mountPath: /var/lib
  name: lib

# 省略其它部分...

volumes:
- hostPath:
    path: /var/lib
  name: lib
```

----

## 1.2.19(2022/05/12) {#cl-1.2.19}

本次发布属于迭代发布，主要更新如下内容：

- eBPF 增加 arm64 支持(#662)
- 行协议构造支持自动纠错(#710)
- DataKit 主配置增加示例配置(#715)
- [Prometheus Remote Write](prom_remote_write) 支持 tag 重命名(#731)
- 修复 DCA 客户端获取工作空间不全的问题(#747)
- 合并社区版 DataKit 已有的功能，主要包含 Sinker 功能以及 [filebeat](beats_output) 采集器(#754)
- 调整容器日志采集，DataKit 直接支持 containerd 下容器 stdout/stderr 日志采集(#756)
- 修复 ElasticSearch 采集器超时问题(#762)
- 修复安装程序检查过于严格的问题(#763)
- 调整 DaemonSet 模式下主机名获取策略(#648)
- Trace 采集器支持通过服务名（`service`）通配来过滤资源（`resource`）(#759)
- 其它一些细节问题修复

----

## 1.2.18(2022/05/06) {#cl-1.2.18}

本次发布属于 hotfix 发布，主要修复如下问题：

- [进程采集器](host_processes)的过滤功能仅作用于指标采集，对象采集不受影响(#740)
- 缓解 DataKit 发送 DataWay 超时问题(#741)
- [Gitlab 采集器](gitlab) 稍作调整(#742)
- 修复日志采集截断的问题(#749)
- 修复各种 trace 采集器 reload 后部分配置不生效的问题(#750)

----

## 1.2.17(2022/04/27) {#cl-1.2.17}

本次发布属于迭代发布，主要涉及如下几个方面：

- [容器采集器](container#7e687515)增加更多指标（`kube_` 开头）采集(#668)
- DDTrace 和 OpenTelemetry 采集器支持通过 HTTP Status Code（`omit_err_status`）来过滤部分错误的 trace
- 修复几个 Trace 采集器（DDtrace/OpenTelemetry/Zipkin/SkyWalking/Jaeger）在 git 模式下配置 reload 不生效的问题(#725)
- 修复 Gitlab 采集器不能 tag 导致的奔溃问题(#730)
- 修复 Kubernetes 下 eBPF 采集器对 Pod 标签（tag）不更新的问题(#736)
- [prom 采集器](prom) 支持 [Tag 重命名](prom#e42139cb)(#719)
- 完善部分文档描述

----

## 1.2.16(2022/04/24) {#cl-1.2.16}

本次发布属于 hotfix 修复，主要涉及如下几个方面(#728)：

- 修复安装程序可能的报错导致无法继续安装/升级，目前选择容忍部分情况的服务操作错误
- 修复 Windows 安装脚本的拼写错误，该错误导致 32 位安装程序下载失败
- 调整 Monitor 关于选举情况的展示
- 开启选举的情况下，修复 MongoDB 死循环导致无法采集的问题

----

## 1.2.15(2022/04/21) {#cl-1.2.15}

本次发布属于迭代发布，含大量问题修复：

- Pipeline 模块修复 Grok 中[动态多行 pattern](datakit-pl-how-to#88b72768) 问题(#720)
- 移除掉一些不必要的 DataKit 事件日志上报(#704)
- 修复升级程序可能导致的升级失败问题(#699)
- DaemonSet 增加[开启 pprof 环境变量](datakit-daemonset-deploy#cc08ec8c)配置(#697)
- DaemonSet 中所有[默认开启采集器](datakit-input-conf#764ffbc2)各个配置均支持通过环境变量配置(#693)
- Tracing 采集器初步支持 Pipeline 数据处理(#675)
    - [DDtrace 配置示例](ddtrace#69995abe)
- 拨测采集器增加失败任务退出机制(#54)
- 优化 [Helm 安装](datakit-daemonset-deploy#e4d3facf)(#695)
- 日志新增 `unknown` 等级（status），对于未指定等级的日志均为 `unknown`(#685)
- 容器采集器大量修复
    - 修复 cluster 字段命名问题(#542)
    - 对象 `kubernetes_clusters` 这个指标集改名为 `kubernetes_cluster_roles`
    - 原 `kubernetes.cluster` 这个 count 改名为 `kubernetes.cluster_role`
    - 修复 namespace 字段命名问题(#724)
    - 容器日志采集中，如果 Pod Annotation 不指定日志 `source`，那么 DataKit 将按照[此优先级来推导日志来源](container#6de978c3)(#708/#723)
    - 对象上报不再受 32KB 字长限制（因 Annotation 内容超 32KB）(#709)
    - 所有 Kubernetes 对象均删除 `annotation` 这一 field
    - 修复 prom 采集器不会随 Pod 退出而停止的问题(#716)
- 其它问题修复(#721)

---

## 1.2.14(2022/04/12) {#cl-1.2.14}

本次发布属于 hotfix 发布，同时包含部分小的修改和调整：

- 修复日志采集器的 monitor 展示问题以及部分出错日志等级调整(#706)
- 修复拨测采集器内存泄露问题(#702)
- 修复主机进程采集器奔溃问题(#700)
- 日志采集器采集选项 `ignore_dead_log = '10m'` 默认开启(#698)
- 优化 Git 管理的配置同步逻辑(#696)
- eBPF 修复 netflow 中错误的 ip 协议字段(#694)
- 丰富 Gitlab 采集器字段

---

## 1.2.13(2022/04/08) {#cl-1.2.13}

本次发布属于迭代发布，更新内容如下：

- 增加宿主机运行时的[内存限制](datakit-conf#4e7ff8f3)(#641)
    - 安装阶段即支持[内存限制配置](datakit-install#03be369a)
- CPU 采集器增加 [load5s 指标](cpu#13e60209)(#606)
- 完善 datakit.yaml 示例(#678)
- 支持主机安装时通过 [cgroup 限制内存](datakit-conf#4e7ff8f3)使用(#641)
- 完善日志黑名单功能，新增 contain/notcontain 判定规则(#665)
    - 支持在 datakit.conf 中[配置日志/对象/Tracing/时序指标这几类黑名单](datakit-filter#045b45e3)
    - 注意：升级该版本，要求 DataWay 升级到 1.2.1+
- 进一步完善 [containerd 下的容器采集](container)(#402)
- 调整 monitor 布局，增加黑名单过滤情况展示(#634)
- DaemonSet 安装增加 [Helm 支持](datakit-daemonset-deploy)(#653)
    - 新增 [DaemonSet 安装最佳实践](datakit-daemonset-bp)(#673)
- 完善 [Gitlab 采集器](gitlab)(#661)
- 增加 [ulimit 配置项](datakit-conf#8f9f4364)用于配置文件打开数限制(#667)
- Pipeline [脱敏函数](pipeline#52a4c41c)有更新，新增 [SQL 脱敏函数](pipeline#711d6fe4)(#670)
- 进程对象和时序指标[新增 `cpu_usage_top` 字段](host_processes#a30fc2c1-1)，以跟 `top` 命令的结果对应(#621)
- eBPF 增加 [HTTP 协议采集](ebpf#905896c5)(#563)
- 主机安装时，eBPF 采集器默认不再会安装（减少二进制分发体积），如需安装[需用特定的安装指令](ebpf#852abae7)(#605)
    - DaemonSet 安装不受影响
- 其它 Bug 修复（#688/#681/#679/#680）

---

## 1.2.12(2022/03/24) {#cl-1.2.12}

本次发布属于迭代发布，更新内容如下：

1. 增加 [DataKit 命令行补全](datakit-tools-how-to#9e4e5d5f)功能(#76)
1. 允许 DataKit [升级到非稳定版](datakit-update#42d8b0e4)(#639)
1. 调整 Remote Pipeline 的在 DataKit 本地的存储，避免不同文件系统差异导致的文件名大小写问题(#649)
1. (Alpha)初步支持 [Kubernetes/Containerd 架构的数据采集](container#b3edf30c)(#402)
1. 修复 Redis 采集器的不合理报错(#671)
1. OpenTelemetry 采集器字段微调(#672)
1. 修复 [DataKit 自身采集器](self) CPU 计算错误(#664)
1. 修复 RUM 采集器因 IPDB 缺失导致的 IP 关联字段缺失问题(#652)
1. Pipeline 支持调试数据上传至 OSS(#650)
1. DataKit HTTP API 上均会[带上 DataKit 版本号信息](apis#be896a47)
1. [网络拨测](dialtesting)增加 TCP/UDP/ICMP/Websocket 几种协议支持(#519)
1. 修复[主机对象采集器](hostobject)字段超长问题(#669)
1. Pipeline
    - 新增 [decode()](pipeline#837c4e09) 函数(#559)，这样可以避免在日志采集器中去配置编码，可以在 Pipeline 中实现编码转换
    - 修复 Pipeline 导入 pattern 文件可能失败的问题(#666)
    - [add_pattern()](pipeline#89bd3d4e) 增加作用域管理

---

## 1.2.11(2022/03/17) {#cl-1.2.11}

本次发布属于 hotfix 发布，同时包含部分小的修改和调整：

- 修复 Tracing 采集器资源过滤（`close_resource`）的算法问题，将过滤机制下放到 Entry Span 级别，而非之前的 Root Span
- 修复[日志采集器](logging)文件句柄泄露问题(#658)，同时新增配置（`ignore_dead_log`），以忽略不再更新（删除）的文件
- 新增[DataKit 自身指标文档](self)
- DaemonSet 安装时
    - [支持安装 IPDB](datakit-tools-how-to#11f01544)(#659)
    - 支持[设定 HTTP 限流（ENV_REQUEST_RATE_LIMIT）](datakit-daemonset-deploy#00c8a780)(#654)

---

## 1.2.10(2022/03/11) {#cl-1.2.10}

修复 Tracing 相关采集器可能的奔溃问题

---

## 1.2.9(2022/03/10) {#cl-1.2.9}

本次发布属于迭代发布，更新内容如下：

- DataKit 9529 HTTP 服务添加 [API 限流措施](datakit-conf#39e48d64)(#637)
- 统一各种 Tracing 数据的[采样率设置](datakit-tracing#64df2902)(#631)
- 发布 [DataKit 日志采集综述](datakit-logging)
- 支持 [OpenTelemetry 数据接入](opentelemetry)(#609)
- 支持[禁用 Pod 内部部分镜像的日志](container#2a6149d7)(#586)
- 进程对象采集[增加监听端口列表](host_processes#a30fc2c1-1)(#562)
- eBPF 采集器[支持 Kubernetes 字段关联](ebpf#35c97cc9)(#511)

### Breaking Changes {#cl-1.2.9-bc}

- 本次对 Tracing 数据采集做了较大的调整，涉及几个方面的不兼容：

    - [DDtrace](ddtrace) 原有 conf 中配置的 `ignore_resources` 字段需改成 `close_resource`，且字段类型由原来的数组（`[...]`）形式改成了字典数组（`map[string][...]`）形式（可参照 [conf.sample](ddtrace#69995abe) 来配置）
    - DDTrace 原数据中采集的 [tag `type` 字段改成 `source_type`](ddtrace#01b88adb)

---

## 1.2.8(2022/03/04) {#cl-1.2.8}

本次发布属于 hotfix 修复，内容如下：

- DaemonSet 模式部署时， datakit.yaml 添加[污点容忍度配置](datakit-daemonset-deploy#e29e678e)(#635)
- 修复 Remote Pipeline 拉取更新时的 bug(#630)
- 修复 DataKit IO 模块卡死导致的内存泄露(#646)
- 在 Pipeline 中允许修改 `service` 字段(#645)
- 修复 `pod_namespace` 拼写错误
- 修复 logfwd 的一些问题(#640)
- 修复日志采集器在容器环境下采集时多行粘滞问题(#633)

---

## 1.2.7(2022/02/22) {#cl-1.2.7}

本次发布属于迭代发布，内容如下：

- Pipeline
    - Grok 中增加[动态多行 pattern](datakit-pl-how-to#88b72768)，便于处理动态多行切割(#615)
    - 支持中心下发 Pipeline(#524)，这样一来，Pipeline 将有[三种存放路径](pipeline#6ee232b2)
    - DataKit HTTP API 增加 Pipeline 调试接口 [/v1/pipeline/debug](apis#539fb60e)

<!--
- APM 功能调整(#610)
	- 重构现有常见的 Tracing 数据接入
	- 增加 APM 指标计算
	- 新增 [otel(OpenTelemetry)数据接入]()

!!! Delay
-->

- 为减少默认安装包体积，默认安装不再带 IP 地理信息库。RUM 等采集器中，可额外[安装对应的 IP 库](datakit-tools-how-to#ab5cd5ad)
    - 如需安装时就带上 IP 地理信息库，可通过[额外支持的命令行环境变量](datakit-install#f9858758)来实现
- 容器采集器增加 [logfwd 日志接入](logfwd)(#600)
- 为进一步规范数据上传，行协议增加了更多严格的[限制](apis#2fc2526a)(#592)
- [日志采集器](logging)中，放开日志长度限制（`maximum_length`）(#623)
- 优化日志采集过程中的 Monitor 显示(#587)
- 优化安装程序的命令行参数检查(#573)
- 重新调整 DataKit 命令行参数，大部分主要的命令已经支持。另外，**老的命令行参数在一定时间内依然生效**(#499)
    - 可通过 `datakit help` 查看新的命令行参数风格
- 重新实现 [ DataKit Monitor](datakit-monitor)

### 其它 Bug 修复

- 修复 Windows 下安装脚本问题(#617)
- 调整 datakit.yaml 中的 ConfigMap 设定(#603)
- 修复 Git 模式下 Reload 导致部分 HTTP 服务异常的问题(#596)
- 修复安装包 isp 文件丢失问题(#584/#585/#560)
- 修复 Pod annotation 中日志多行匹配不生效的问题(#620)
- 修复 TCP/UDP 日志采集器 _service_ tag 不生效的问题(#610)
- 修复 Oracle 采集器采集不到数据的问题(#625)

### Breaking Changes

- 老版本的 DataKit 如果开启了 RUM 功能，升级上来后，需[重新安装 IP 库](datakit-tools-how-to#ab5cd5ad)，老版本的 IP 库将无法使用。

---

## 1.2.6(2022/01/20)

本次发布属于迭代发布，内容如下：

- 增强 [DataKit API 安全访问控制](rum#b896ec48)，老版本的 DataKit 如果部署了 RUM 功能，建议升级(#578)
- 增加更多 DataKit 内部事件日志上报(#527)
- 查看 [DataKit 运行状态](datakit-tools-how-to#44462aae)不再会超时(#555)

- [容器采集器](container)一些细节问题修复

    - 修复在 Kubernetes 环境主机部署时崩溃问题(#576)
    - 提升 Annotation 采集配置优先级(#553)
    - 容器日志支持多行处理(#552)
    - Kubernetes Node 对象增加 _role_ 字段(#549)
    - [通过 Annotation 标注](kubernetes-prom)的 [Prom 采集器](prom) 会自动增加相关属性（_pod_name/node_name/namespace_）(#522/#443)
    - 其它 Bug 修复

- Pipeline 问题修复

    - 修复日志处理中可能导致的时间乱序问题(#547)
    - 支持 _if/else_ 语句[复杂逻辑关系判断支持](pipeline#1ea7e5aa)

- 修复日志采集器 Windows 中路径问题(#423)
- 完善 DataKit 服务管理，优化交互提示(#535)
- 优化现有 DataKit 文档导出的指标单位(#531)
- 提升工程质量(#515/#528)

---

## 1.2.5(2022/01/19)

- 修复[Log Stream 采集器](logstreaming) Pipeline 配置问题(#569)
- 修复[容器采集器](container)日志错乱的问题(#571)
- 修复 Pipeline 模块更新逻辑的 bug(#572)

---

## 1.2.4(2022/01/12)

- 修复日志 API 接口指标丢失问题(#551)
- 修复 [eBPF](ebpf) 网络流量统计部分丢失问题(#556)
- 修复采集器配置文件中 `$` 字符通配问题(#550)
- Pipeline _if_ 语句支持空值比较，便于 Grok 切割判断(#538)

---

## 1.2.3(2022/01/10)

- 修复 datakit.yaml 格式错误问题(#544)
- 修复 [MySQL 采集器](mysql)选举问题(#543)
- 修复因 Pipeline 不配置导致日志不采集的问题(#546)

---

## 1.2.2(2022/01/07)

- [容器采集器](container)更新：
    - 修复日志处理效率问题(#540)
    - 优化配置文件黑白名单配置(#536)
- Pipeline 模块增加 `datakit -M` 指标暴露(#541)
- [ClickHouse](clickhousev1) 采集器 config-sample 问题修复(#539)
- [Kafka](kafka) 指标采集优化(#534)

---

## 1.2.1(2022/01/05)

- 修复采集器 Pipeline 使用问题(#529)
- 完善[容器采集器](container)数据问题(#532/#530)
    - 修复 short-image 采集问题
    - 完善 k8s 环境下 Deployment/Replica-Set 关联

---

## 1.2.0(2021/12/30) {#cl-1.2.0}

### 采集器更新

- 重构 Kubernetes 云原生采集器，将其整合进[容器采集器](container.md)。原有 Kubernetes 采集器不再生效(#492)
- [Redis 采集器](redis.md)
    - 支持配置 [Redis 用户名](redis.md)(#260)
    - 增加 Latency 以及 Cluster 指标集(#396)
- [Kafka 采集器](kafka.md)增强，支持 topic/broker/consumer/connnetion 等维度的指标(#397)
- 新增 [ClickHouse](clickhousev1.md) 以及 [Flink](flinkv1.md) 采集器(#458/#459)
- [主机对象采集器](hostobject)
    - 支持从 [`ENV_CLOUD_PROVIDER`](hostobject#224e2ccd) 读取云同步配置(#501)
    - 优化磁盘采集，默认不会再采集无效磁盘（比如总大小为 0 的一些磁盘）(#505)
- [日志采集器](logging) 支持接收 TCP/UDP 日志流(#503)
- [Prom 采集器](prom) 支持多 URL 采集(#506)
- 新增 [eBPF](ebpf) 采集器，它集成了 L4-network/DNS/Bash 等 eBPF 数据采集(507)
- [ElasticSearch 采集器](elasticsearch) 增加 [Open Distro](https://opendistro.github.io/for-elasticsearch/){:target="_blank"} 分支的 ElasticSearch 支持(#510)

### Bug 修复

- 修复 [Statsd](statsd)/[Rabbitmq](rabbitmq) 指标问题(#497)
- 修复 [Windows Event](windows_event) 采集数据问题(#521)

### 其它

- [Pipeline](pipeline)
    - 增强 Pipeline 并行处理能力
    - 增加 [`set_tag()`](pipeline#6e8c5285) 函数(#444)
    - 增加 [`drop()`](pipeline#fb024a10) 函数(#498)
- Git 模式
    - 在 DaemonSet 模式下的 Git，支持识别 `ENV_DEFAULT_ENABLED_INPUTS` 并将其生效，非 DaemonSet 模式下，会自动开启 datakit.conf 中默认开启的采集器(#501)
    - 调整 Git 模式下文件夹[存放策略]()(#509)
- 推行新的版本号机制(#484)
    - 新的版本号形式为 1.2.3，此处 `1` 为 major 版本号，`2` 为 minor 版本号，`3` 为 patch 版本号
    - 以 minor 版本号的奇偶性来判定是稳定版（偶数）还是非稳定版（奇数）
    - 同一个 minor 版本号上，会有多个不同的 patch 版本号，主要用于问题修复以及功能调整
    - 新功能预计会发布在非稳定版上，待新功能稳定后，会发布新的稳定版本。如 1.3.x 新功能稳定后，会发布 1.4.0 稳定版，以合并 1.3.x 上的新功能
    - 非稳定版不支持直接升级，比如，不能升级到 1.3.x 这样的版本，只能直接安装非稳定版

### Breaking Changes {#cl-1.2.0-break-changes}

**老版本的 DataKit 通过 `datakit --version` 已经无法推送新升级命令**，直接使用如下命令：

- Linux/Mac:

```shell
{{ InstallCmd 0 (.WithPlatform "unix") }}
```

- Windows

```powershell
{{ InstallCmd 0 (.WithPlatform "windows") }}
```

---

## 1.1.9-rc7.1(2021/12/22)

- 修复 MySQL 采集器因局部采集失败导致的数据问题。

---

## 1.1.9-rc7(2021/12/16)

- Pipeline 总体进行了较大的重构(#339)：

    - 添加 `if/elif/else` [语法](pipeline#1ea7e5aa)
    - 暂时移除 `expr()/json_all()` 函数
    - 优化时区处理，增加 `adjust_timezone()` 函数
    - 各个 Pipeline 函数做了整体测试加强

- DataKit DaemonSet：

    - Git 配置 DaemonSet [ENV 注入](datakit-daemonset-deploy#00c8a780)(#470)
    - 默认开启采集器移除容器采集器，以避免一些重复的采集问题(#473)

- 其它：
    - DataKit 支持自身事件上报（以日志形式）(#463)
    - [ElasticSearch](elasticsearch) 采集器指标集下增加 `indices_lifecycle_error_count` 指标（注意： 采集该指标，需在 ES [增加 `ilm` 角色](elasticsearch#852abae7)）
    - DataKit 安装完成后自动增加 [cgroup 限制](datakit-conf#4e7ff8f3)
    - 部分跟中心对接的接口升级到了 v2 版本，故对接**非 SAAS 节点**的 DataKit，如果升级到当前版本，其对应的 DataWay 以及 Kodo 也需要升级，否则部分接口会报告 404 错误

### Breaking Changes

处理 json 数据时，如果最顶层是数组，需要使用下标方式进行选择，例如 JSON

```
[
	{"abc": 123},
	{"def": true}
]
```

经过 Pipeline 处理完之后，如果取第一个元素的 `abc` 资源，之前版本做法是：

```
[0].abc
```

当前版本需改为：

```
# 在前面加一个 . 字符
.[0].abc
```

---

## 1.1.9-rc6.1(2021/12/10)

- 修复 ElasticSearch 以及 Kafka 采集报错问题(#486)

---

## 1.1.9-rc6(2021/11/30)

- 针对 Pipeline 做了一点紧急修复：
    - 移除 `json_all()` 函数，这个函数对于异常的 json 有严重的数据问题，故选择禁用之(#457)
    - 修正 `default_time()` 函数时区设置问题(#434)
- 解决 [prom](prom) 采集器在 Kubernetes 环境下 HTTPS 访问问题(#447)
- DataKit DaemonSet 安装的 [yaml 文件](https://static.guance.com/datakit/datakit.yaml){:target="_blank"} 公网可直接下载

---

## 1.1.9-rc5.1(2021/11/26)

- 修复 ddtrace 采集器因脏数据挂掉的问题

---

## 1.1.9-rc5(2021/11/23)

- 增加 [pythond(alpha)](pythond) ，便于用 Python3 编写自定义采集器(#367)
<!-- - 支持 source map 文件处理，便于 RUM 采集器收集 JavaScript 调用栈信息(#267) -->
- [SkyWalking V3](skywalking) 已支持到 8.5.0/8.6.0/8.7.0 三个版本(#385)
- DataKit 初步支持[磁盘数据缓存(alpha)](datakit-conf#caa0869c)(#420)
- DataKit 支持选举状态上报(#427)
- DataKit 支持 scheck 状态上报(#428)
- 调整 DataKit 使用入门文档，新的分类更便于找到具体文档

---

## 1.1.9-rc4.3(2021/11/19)

- 修复容器日志采集器因 pipeline 配置失当无法启动的问题

---

## 1.1.9-rc4.2(2021/11/18)

- 紧急修复(#446)
    - 修复 Kubernetes 模式下 stdout 日志输出 level 异常
    - 修复选举模式下，未选举上的 MySQL 采集器死循环问题
    - DaemonSet 文档补全

---

## 1.1.9-rc4.1(2021/11/16)

- 修复 Kubernetes Pod 采集 namespace 命名空间问题(#439)

---

## 1.1.9-rc4(2021/11/09)

- 支持[通过 Git 来管理](datakit-conf#90362fd0) 各种采集器配置（`datakit.conf` 除外）以及 Pipeline(#366)
- 支持[全离线安装](datakit-offline-install#7f3c40b6)(#421)
<!--
- eBPF-network
    - 增加[DNS 数据采集]()(#418)
    - 增强内核适配性，内核版本要求已降低至 Linux 4.4+(#416) -->
- 增强数据调试功能，采集到的数据支持写入本地文件，同时发送到中心(#415)
- K8s 环境中，默认开启的采集器支持通过环境变量注入 tags，详见各个默认开启的采集器文档(#408)
- DataKit 支持[一键上传日志](datakit-tools-how-to#0b4d9e46)(#405)
<!-- - MySQL 采集器增加[SQL 语句执行性能指标]()(#382) -->
- 修复安装脚本中 root 用户设定的 bug(#430)
- 增强 Kubernetes 采集器：
    - 添加通过 Annotation 配置 [Pod 日志采集](kubernetes-podlogging)(#380)
    - 增加更多 Annotation key，[支持多 IP 情况](kubernetes-prom#b8ba2a9e)(#419)
    - 支持采集 Node IP(#411)
    - 优化 Annotation 在采集器配置中的使用(#380)
- 云同步增加[华为云与微软云支持](hostobject#031406b2)(#265)

---

## 1.1.9-rc3(2021/10/26)

- 优化 [Redis 采集器](redis) DB 配置方式(#395)
- 修复 [Kubernetes](kubernetes) 采集器 tag 取值为空的问题(#409)
- 安装过程修复 Mac M1 芯片支持(#407)
- [eBPF-network](net_ebpf) 修复连接数统计错误问题(#387)
- 日志采集新增[日志数据获取方式](logstreaming)，支持 [Fluentd/Logstash 等数据接入](logstreaming)(#394/#392/#391)
- [ElasticSearch](elasticsearch) 采集器增加更多指标采集(#386)
- APM 增加 [Jaeger 数据](jaeger)接入(#383)
- [Prometheus Remote Write](prom_remote_write)采集器支持数据切割调试
- 优化 [Nginx 代理](proxy#a64f44d8)功能
- DQL 查询结果支持 [CSV 文件导出](datakit-dql-how-to#2368bf1d)

---

## 1.1.9-rc2(2021/10/14)

- 新增[采集器](prom_remote_write)支持 Prometheus Remote Write 将数据同步给 DataKit(#381)
- 新增[Kubernetes Event 数据采集](kubernetes#49edf2c4)(#296)
- 修复 Mac 因安全策略导致安装失败问题(#379)
- [prom 采集器](prom) 调试工具支持从本地文件调试数据切割(#378)
- 修复 [etcd 采集器](etcd)数据问题(#377)
- DataKit Docker 镜像增加 arm64 架构支持(#365)
- 安装阶段新增环境变量 `DK_HOSTNAME` [支持](datakit-install#f9858758)(#334)
- [Apache 采集器](apache) 增加更多指标采集 (#329)
- DataKit API 新增接口 [`/v1/workspace`](apis#2a24dd46) 以获取工作空间信息(#324)
    - 支持 DataKit 通过命令行参数[获取工作空间信息](datakit-tools-how-to#88b4967d)

---

## 1.1.9-rc1.1(2021/10/09)

- 修复 Kubernetes 选举问题(#389)
- 修复 MongoDB 配置兼容性问题

---

## 1.1.9-rc1(2021/09/28)

- 完善 Kubernetes 生态下 [Prometheus 类指标采集](kubernetes-prom)(#368/#347)
- [eBPF-network](net_ebpf) 优化
- 修复 DataKit/DataWay 之间连接数泄露问题(#290)
- 修复容器模式下 DataKit 各种子命令无法执行的问题(#375)
- 修复日志采集器因 Pipeline 错误丢失原始数据的问题(#376)
- 完善 DataKit 端 [DCA](dca) 相关功能，支持在安装阶段[开启 DCA 功能](datakit-install#f9858758)。
- 下线浏览器拨测功能

---

## 1.1.9-rc0(2021/09/23)

- [日志采集器](logging)增加特殊字符（如颜色字符）过滤功能（默认关闭）(#351)
- [完善容器日志采集](container#6a1b31bb)，同步更多现有普通日志采集器功能（多行匹配/日志等级过滤/字符编码等）(#340)
- [主机对象](hostobject)采集器字段微调(#348)
- 新增如下几个采集器
    - [eBPF-network](net_ebpf)(alpha)(#148)
    - [Consul](consul)(#303)
    - [etcd](etcd)(#304)
    - [CoreDNS](coredns)(#305)
- 选举功能已经覆盖到如下采集器：(#288)
    - [Kubernetes](kubernetes)
    - [Prom](prom)
    - [Gitlab](gitlab)
    - [NSQ](nsq)
    - [Apache](apache)
    - [InfluxDB](influxdb)
    - [ElasticSearch](elasticsearch)
    - [MongoDB](mongodb)
    - [MySQL](mysql)
    - [Nginx](nginx)
    - [PostgreSQL](postgresql)
    - [RabbitMQ](rabbitmq)
    - [Redis](redis)
    - [Solr](solr)

<!--
- [DCA](dca) 相关功能完善
	- 独立端口分离(#341)
	- 远程重启功能调整(#345)
	- 白名单功能(#244) -->

---

## 1.1.8-rc3(2021/09/10)

- ddtrace 增加 [resource 过滤](ddtrace#224e2ccd)功能(#328)
- 新增 [NSQ](nsq) 采集器(#312)
- K8s daemonset 部署时，部分采集器支持通过环境变量来变更默认配置，以[CPU 为例](cpu#1b85f981)(#309)
- 初步支持 [SkyWalkingV3](skywalking)(alpha)(#335)

### Bugs

- [RUM](rum) 采集器移除全文字段，减少网络开销(#349)
- [日志采集器](logging)增加对文件 truncate 情况的处理(#271)
- 日志字段切割错误字段兼容(#342)
- 修复[离线下载](datakit-offline-install)时可能出现的 TLS 错误(#330)

### 改进

- 日志采集器一旦配置成功，则触发一条通知日志，表明对应文件的日志采集已经开启(#323)

---

## 1.1.8-rc2.4(2021/08/26)

- 修复安装程序开启云同步导致无法安装的问题

---

## 1.1.8-rc2.3(2021/08/26)

- 修复容器运行时无法启动的问题

---

## 1.1.8-rc2.2(2021/08/26)

- 修复 [hostdir](hostdir) 配置文件不存在问题

---

## 1.1.8-rc2.1(2021/08/25)

- 修复 CPU 温度采集导致的无数据问题
- 修复 statsd 采集器退出崩溃问题(#321)
- 修复代理模式下自动提示的升级命令问题

---

## 1.1.8-rc2(2021/08/24)

- 支持同步 Kubernetes labels 到各种对象上（pod/service/...）(#279)
- `datakit` 指标集增加数据丢弃指标(#286)
- [Kubernetes 集群自定义指标采集](kubernetes-prom) 优化(#283)
- [ElasticSearch](elasticsearch) 采集器完善(#275)
- 新增[主机目录](hostdir)采集器(#264)
- [CPU](cpu) 采集器支持单个 CPU 指标采集(#317)
- [ddtrace](ddtrace) 支持多路由配置(#310)
- [ddtrace](ddtrace#fb3a6e17) 支持自定义业务 tag 提取(#316)
- [主机对象](hostobject)上报的采集器错误，只上报最近 30s(含)以内的错误(#318)
- [DCA 客户端](dca)发布
- 禁用 Windows 下部分命令行帮助(#319)
- 调整 DataKit [安装形式](datakit-install)，[离线安装](datakit-offline-install)方式做了调整(#300)
    - 调整之后，依然兼容之前老的安装方式

### Breaking Changes

- 从环境变量 `ENV_HOSTNAME` 获取主机名的功能已移除（1.1.7-rc8 支持），可通过[主机名覆盖功能](datakit-install#987d5f91) 来实现
- 移除命令选项 `--reload`
- 移除 DataKit API `/reload`，代之以 `/restart`
- 由于调整了命令行选项，之前的查看 monitor 的命令，也需要 sudo 权限运行（因为要读取 datakit.conf 自动获取 DataKit 的配置）

---

## 1.1.8-rc1.1(2021/08/13)

- 修复 `ENV_HTTP_LISTEN` 无效问题，该问题导致容器部署（含 K8s DaemonSet 部署）时，HTTP 服务启动异常。

---

## 1.1.8-rc1(2021/08/10)

- 修复云同步开启时，无法上报主机对象的问题
- 修复 Mac 上新装 DataKit 无法启动的问题
- 修复 Mac/Linux 上非 `root` 用户操作服务「假成功」的问题
- 优化数据上传的性能
- [`proxy`](proxy) 采集器支持全局代理功能，涉及内网环境的安装、更新、数据上传方式的调整
- 日志采集器性能优化
- 文档完善

---

## 1.1.8-rc0(2021/08/03)

- 完善 [Kubernetes](kubernetes) 采集器，增加更多 Kubernetes 对象采集
- 完善[主机名覆盖功能](datakit-install#987d5f91)
- 优化 Pipeline 处理性能（约 15 倍左右，视不同 Pipeline 复杂度而定）
- 加强[行协议数据检查](apis#2fc2526a)
- `system` 采集器，增加 [`conntrack`以及`filefd`](system) 两个指标集
- `datakit.conf` 增加 IO 调参入口，便于用户对 DataKit 网络出口流量做优化（参见下面的 Breaking Changes）
- DataKit 支持[服务卸载和恢复](datakit-service-how-to#9e00a535)
- Windows 平台的服务支持通过[命令行管理](datakit-service-how-to#147762ed)
- DataKit 支持动态获取最新 DataWay 地址，避免默认 DataWay 被 DDos 攻击
- DataKit 日志支持[输出到终端](datakit-daemonset-deploy#00c8a780)（Windows 暂不不支持），便于 k8s 部署时日志查看、采集
- 调整 DataKit 主配置，各个不同配置模块化（详见下面的 Breaking Changes）
- 其它一些 bug 修复，完善现有的各种文档

### Breaking Changes

以下改动，在升级过程中会*自动调整*，这里只是提及具体变更，便于大家理解

- 主配置修改：增加如下几个模块

```toml
[io]
  feed_chan_size                 = 1024  # IO管道缓存大小
  hight_frequency_feed_chan_size = 2048  # 高频IO管道缓存大小
  max_cache_count                = 1024  # 本地缓存最大值，原主配置中 io_cache_count [此数值与max_dynamic_cache_count同时小于等于零将无限使用内存]
  cache_dump_threshold         = 512   # 本地缓存推送后清理剩余缓存阈值 [此数值小于等于零将不清理缓存，如遇网络中断可导致内存大量占用]
  max_dynamic_cache_count      = 1024  # HTTP缓存最大值，[此数值与max_cache_count同时小于等于零将无限使用内存]
  dynamic_cache_dump_threshold = 512   # HTTP缓存推送后清理剩余缓存阈值，[此数值小于等于零将不清理缓存，如遇网络中断可导致内存大量占用]
  flush_interval               = "10s" # 推送时间间隔
  output_file                  = ""    # 输出io数据到本地文件，原主配置中 output_file

[http_api]
	listen          = "localhost:9529" # 原 http_listen
	disable_404page = false            # 原 disable_404page

[logging]
	log           = "/var/log/datakit/log"     # 原 log
	gin_log       = "/var/log/datakit/gin.log" # 原 gin.log
	level         = "info"                     # 原 log_level
	rotate        = 32                         # 原 log_rotate
	disable_color = false                      # 新增配置
```

---

## 1.1.7-rc9.1(2021/07/17)

### 发布说明

- 修复因文件句柄泄露，导致 Windows 平台上重启 DataKit 可能失败的问题

## 1.1.7-rc9(2021/07/15)

### 发布说明

- 安装阶段支持填写云服务商、命名空间以及网卡绑定
- 多命名空间的选举支持
- 新增 [InfluxDB 采集器](influxdb)
- datakit DQL 增加历史命令存储
- 其它一些细节 bug 修复

---

## 1.1.7-rc8(2021/07/09)

### 发布说明

- 支持 MySQL [用户](mysql#15319c6c)以及[表级别](mysql#3343f732)的指标采集
- 调整 monitor 页面展示
    - 采集器配置情况和采集情况分离显示
    - 增加选举、自动更新状态显示
- 支持从 `ENV_HOSTNAME` 获取主机名，以应付原始主机名不可用的问题
- 支持 tag 级别的 [Trace](ddtrace) 过滤
- [容器采集器](container)支持采集容器内进程对象
- 支持通过 [cgroup 控制 DataKit CPU 占用](datakit-conf#4e7ff8f3)（仅 Linux 支持）
- 新增 [IIS 采集器](iis)

### Bug 修复

- 修复云同步脏数据导致的上传问题

---

## 1.1.7-rc7(2021/07/01) {#cl-1.1.7-rc7}

### 发布说明

- DataKit API 支持，且支持 [JSON Body](apis#75f8e5a2)
- 命令行增加功能：

    - [DQL 查询功能](datakit-dql-how-to#cb421e00)
    - [命令行查看 monitor](datakit-tools-how-to#44462aae)
    - [检查采集器配置是否正确](datakit-tools-how-to#519a9e75)

- 日志性能优化（对各个采集器自带的日志采集而言，目前仅针对 nginx/MySQL/Redis 做了适配，后续将适配其它各个自带日志收集的采集器）

- 主机对象采集器，增加 [conntrack](hostobject#2300b531) 和 [filefd](hostobject#697f87e2) 俩类指标
- 应用性能指标采集，支持[采样率设置](ddtrace#c59ce95c)
- K8s 集群 Prometheus 指标采集[通用方案](kubernetes-prom)

### Breaking Changes

- 在 datakit.conf 中配置的 `global_tags` 中，`host` tag 将不生效，此举主要为了避免大家在配置 host 时造成一些误解（即配置了 `host`，但可能跟实际的主机名不同，造成一些数据误解）

---

## 1.1.7-rc6(2021/06/17)

### 发布说明

- 新增[Windows 事件采集器](windows_event)
- 为便于用户部署 [RUM](rum) 公网 DataKit，提供禁用 DataKit 404 页面的选项
- [容器采集器](container)字段有了新的优化，主要涉及 pod 的 restart/ready/state 等字段
- [Kubernetes 采集器](kubernetes) 增加更多指标采集
- 支持在 DataKit 端对日志进行（黑名单）过滤
    - 注意：如果 DataKit 上配置了多个 DataWay 地址，日志过滤功能将不生效。

### Breaking Changes

对于没有语雀文档支持的采集器，在这次发布中，均已移除（各种云采集器，如阿里云监控数据、费用等采集）。如果有对这些采集器有依赖，不建议升级。

---

## 1.1.7-rc5(2021/06/16)

### 问题修复

修复 [DataKit API](apis) `/v1/query/raw` 无法使用的问题。

---

## 1.1.7-rc4(2021/06/11)

### 问题修复

禁用 Docker 采集器，其功能完全由[容器采集器](container) 来实现。

原因：

- Docker 采集器和容器采集器并存的情况下（DataKit 默认安装、升级情况下，会自动启用容器采集器），会导致数据重复
- 现有 Studio 前端、模板视图等尚不支持最新的容器字段，可能导致用户升级上来之后，看不到容器数据。本版本的容器采集器会冗余一份原 Docker 采集器中采集上来的指标，使得 Studio 能正常工作。

> 注意：如果在老版本中，有针对 Docker 的额外配置，建议手动移植到 [容器采集器](container) 中来。它们之间的配置基本上是兼容的。

---

## 1.1.7-rc3(2021/06/10)

### 发布说明

- 新增 [磁盘 S.M.A.R.T 采集器](smart)
- 新增 [硬件 温度采集器](sensors)
- 新增 [Prometheus 采集器](prom)

### 问题修复

- 修正 [Kubernetes 采集器](kubernetes)，支持更多 K8s 对象统计指标收集
- 完善[容器采集器](container)，支持 image/container/pod 过滤
- 修正 [Mongodb 采集器](mongodb)问题
- 修正 MySQL/Redis 采集器可能因为配置缺失导致崩溃的问题
- 修正[离线安装问题](datakit-offline-install)
- 修正部分采集器日志设置问题
- 修正 [SSH](ssh)/[Jenkins](jenkins) 等采集器的数据问题

---

## 1.1.7-rc2(2021/06/07)

### 发布说明

- 新增 [Kubernetes 采集器](kubernetes)
- DataKit 支持 [DaemonSet 方式部署](datakit-daemonset-deploy)
- 新增 [SQL Server 采集器](sqlserver)
- 新增 [PostgreSQL 采集器](postgresql)
- 新增 [statsd 采集器](statsd)，以支持采集从网络上发送过来的 statsd 数据
- [JVM 采集器](jvm) 优先采用 ddtrace + statsd 采集
- 新增[容器采集器](container)，增强对 k8s 节点（Node）采集，以替代原有 [docker 采集器](docker)（原 docker 采集器仍可用）
- [拨测采集器](dialtesting)支持 Headleass 模式
- [Mongodb 采集器](mongodb) 支持采集 Mongodb 自身日志
- DataKit 新增 DQL HTTP [API 接口](apis) `/v1/query/raw`
- 完善部分采集器文档，增加中间件（如 MySQL/Redis/ES 等）日志采集相关文档

---

## 1.1.7-rc1(2021/05/26)

### 发布说明

- 修复 Redis/MySQL 采集器数据异常问题
- MySQL InnoDB 指标重构，具体细节参考 [MySQL 文档](mysql#e370e857)

---

## 1.1.7-rc0(2021/05/20)

### 发布说明

新增采集器：

- [Apache](apache)
- [Cloudprober 接入](cloudprober)
- [Gitlab](gitlab)
- [Jenkins](jenkins)
- [Memcached](memcached)
- [Mongodb](mongodb)
- [SSH](ssh)
- [Solr](solr)
- [Tomcat](tomcat)

新功能相关：

- 网络拨测支持私有节点接入
- Linux 平台默认开启容器对象、日志采集
- CPU 采集器支持温度数据采集
- [MySQL 慢日志支持阿里云 RDS 格式切割](mysql#ee953f78)

其它各种 Bug 修复。

### Breaking Changes

[RUM 采集](rum)中数据类型做了调整，原有数据类型基本已经废弃，需[更新对应 SDK](/dataflux/doc/eqs7v2)。

---

## 1.1.6-rc7(2021/05/19)

### 发布说明

- 修复 Windows 平台安装、升级问题

---

## 1.1.6-rc6(2021/05/19)

### 发布说明

- 修复部分采集器（MySQL/Redis）数据处理过程中， 因缺少指标导致的数据问题
- 其它一些 bug 修复

---

## 1.1.6-rc5(2021/05/18)

### 发布说明

- 修复 HTTP API precision 解析问题，导致部分数据时间戳解析失败

---

## 1.1.6-rc4(2021/05/17)

### 发布说明

- 修复容器日志采集可能崩溃的问题

---

## 1.1.6-rc3(2021/05/13)

### 发布说明

本次发布，有如下更新：

- DataKit 安装/升级后，安装目录变更为

    - Linux/Mac: `/usr/local/datakit`，日志目录为 `/var/log/datakit`
    - Windows: `C:\Program Files\datakit`，日志目录就在安装目录下

- 支持 [`/v1/ping` 接口](apis#50ea0eb5)
- 移除 RUM 采集器，RUM 接口[默认已经支持](apis#f53903a9)
- 新增 monitor 页面：http://localhost:9529/monitor，以替代之前的 /stats 页面。reload 之后自动跳转到 monitor 页面
- 支持命令直接[安装 sec-checker](datakit-tools-how-to#01243fef) 以及[更新 ip-db](datakit-tools-how-to#ab5cd5ad)

---

## 1.1.6-rc2(2021/05/11)

### Bug 修复

- 修复容器部署情况下无法启动的问题

---

## 1.1.6-rc1(2021/05/10)

### 发布说明

本次发布，对 DataKit 的一些细节做了调整：

- DataKit 上支持配置多个 DataWay
- [云关联](hostobject#031406b2)通过对应 meta 接口来实现
- 调整 docker 日志采集的[过滤方式](docker#a487059d)
- [DataKit 支持选举](election)
- 修复拨测历史数据清理问题
- 大量文档[发布到语雀](https://www.yuque.com/dataflux/datakit)
- [DataKit 支持命令行集成 Telegraf](datakit-tools-how-to#d1b3b29b)
- DataKit 单实例运行检测
- DataKit [自动更新功能](datakit-update-crontab)

---

## 1.1.6-rc0(2021/04/30)

### 发布说明

本次发布，对 DataKit 的一些细节做了调整：

- Linux/Mac 安装完后，能直接在任何目录执行 `datakit` 命令，无需切换到 DataKit 安装目录
- Pipeline 增加脱敏函数 `cover()`
- 优化命令行参数，更加便捷
- 主机对象采集，默认过滤虚拟设备（仅 Linux 支持）
- datakit 命令支持 `--start/--stop/--restart/--reload` 几个命令（需 root 权限），更加便于大家管理 DataKit 服务
- 安装/升级完成后，默认开启进程对象采集器（目前默认开启列表为 `cpu/disk/diskio/mem/swap/system/hostobject/net/host_processes`）
- 日志采集器 `tailf` 改名为 `logging`，原有的 `tailf` 名称继续可用
- 支持接入 Security 数据
- 移除 Telegraf 安装集成。如果需要 Telegraf 功能，可查看 :9529/man 页面，有专门针对 Telegraf 安装使用的文档
- 增加 datakit-how-to 文档，便于大家初步入门（:9529/man 页面可看到）
- 其它一些采集器的指标采集调整

---

## v1.1.5-rc2(2021/04/22)

### Bug 修复

- 修复 Windows 上 `--version` 命令请求线上版本信息的地址错误
- 调整华为云监控数据采集配置，放出更多可配置信息，便于实时调整
- 调整 Nginx 错误日志（error.log）切割脚本，同时增加默认日志等级的归类

---

## v1.1.5-rc1(2021/04/21)

### Bug 修复

- 修复 tailf 采集器配置文件兼容性问题，该问题导致 tailf 采集器无法运行

---

## v1.1.5-rc0(2021/04/20)

### 发布说明

本次发布，对采集器做了较大的调整。

### Breaking Changes

涉及的采集器列表如下：

| 采集器          | 说明                                                                                                                                                                                      |
| --------------- | ----------------------------------------------------------------------------------------------------------------------------------------------------------------------------------------- |
| `cpu`           | DataKit 内置 CPU 采集器，移除 Telegraf CPU 采集器，配置文件保持兼容。另外，Mac 平台暂不支持 CPU 采集，后续会补上                                                                          |
| `disk`          | DataKit 内置磁盘采集器                                                                                                                                                                    |
| `docker`        | 重新开发了 docker 采集器，同时支持容器对象、容器日志以及容器指标采集（额外增加对 K8s 容器采集）                                                                                           |
| `elasticsearch` | DataKit 内置 ES 采集器，同时移除 Telegraf 中的 ES 采集器。另外，可在该采集器中直接配置采集 ES 日志                                                                                        |
| `jvm`           | DataKit 内置 JVM 采集器                                                                                                                                                                   |
| `kafka`         | DataKit 内置 Kafka 指标采集器，可在该采集器中直接采集 Kafka 日志                                                                                                                          |
| `mem`           | DataKit 内置内存采集器，移除 Telegraf 内存采集器，配置文件保持兼容                                                                                                                        |
| `mysql`         | DataKit 内置 MySQL 采集器，移除 Telegraf MySQL 采集器。可在该采集器中直接采集 MySQL 日志                                                                                                  |
| `net`           | DataKit 内置网络采集器，移除 Telegraf 网络采集器。在 Linux 上，对于虚拟网卡设备，默认不再采集（需手动开启）                                                                               |
| `nginx`         | DataKit 内置 Nginx 采集器，移除 Telegraf Ngxin 采集器。可在该采集器中直接采集 Nginx 日志                                                                                                  |
| `oracle`        | DataKit 内置 Oracle 采集器。可在该采集器中直接采集 Oracle 日志                                                                                                                            |
| `rabbitmq`      | DataKit 内置 RabbitMQ 采集器。可在该采集器中直接采集 RabbitMQ 日志                                                                                                                        |
| `redis`         | DataKit 内置 Redis 采集器。可在该采集器中直接采集 Redis 日志                                                                                                                              |
| `swap`          | DataKit 内置内存 swap 采集器                                                                                                                                                              |
| `system`        | DataKit 内置 system 采集器，移除 Telegraf system 采集器。内置的 system 采集器新增三个指标： `load1_per_core/load5_per_core/load15_per_core`，便于客户端直接显示单核平均负载，无需额外计算 |

以上采集器的更新，非主机类型的采集器，绝大部分涉均有指标集、指标名的更新，具体参考各个采集器文档。

其它兼容性问题：

- 出于安全考虑，采集器不再默认绑定所有网卡，默认绑定在 `localhost:9529` 上。原来绑定的 `0.0.0.0:9529` 已失效（字段 `http_server_addr` 也已弃用），可手动修改 `http_listen`，将其设定成 `http_listen = "0.0.0.0:9529"`（此处端口可变更）
- 某些中间件（如 MySQL/Nginx/Docker 等）已经集成了对应的日志采集，它们的日志采集可以直接在对应的采集器中配置，无需额外用 `tailf` 来采集了（但 `tailf` 仍然可以单独采集这些日志）
- 以下采集器，将不再有效，请用上面内置的采集器来采集
    - `dockerlog`：已集成到 docker 采集器
    - `docker_containers`：已集成到 docker 采集器
    - `mysqlMonitor`：以集成到 mysql 采集器

### 新增特性

- 拨测采集器（`dialtesting`）：支持中心化任务下发，在 Studio 主页，有单独的拨测入口，可创建拨测任务来试用
- 所有采集器的配置项中，支持配置环境变量，如 `host="$K8S_HOST"`，便于容器环境的部署
- http://localhost:9529/stats 新增更多采集器运行信息统计，包括采集频率（`frequency`）、每次上报数据条数（`avg_size`）、每次采集消耗（`avg_collect_cost`）等。部分采集器可能某些字段没有，这个不影响，因为每个采集器的采集方式不同
- http://localhost:9529/reload 可用于重新加载采集器，比如修改了配置文件后，可以直接 `curl http://localhost:9529/reload` 即可，这种形式不会重启服务，类似 Nginx 中的 `-s reload` 功能。当然也能在浏览器上直接访问该 reload 地址，reload 成功后，会自动跳转到 stats 页面
- 支持在 http://localhost:9529/man 页面浏览 DataKit 文档（只有此次新改的采集器文档集成过来了，其它采集器文档需在原来的帮助中心查看）。默认情况下不支持远程查看 DataKit 文档，可在终端查看（仅 Mac/Linux 支持）：

```shell
	# 进入采集器安装目录，输入采集器名字（通过 `Tab` 键选择自动补全）即可查看文档
	$ ./datakit -cmd -man
	man > nginx
	(显示 Nginx 采集文档)
	man > mysql
	(显示 MySQL 采集文档)
	man > Q               # 输入 Q 或 exit 退出
```

---

## v1.1.4-rc2(2021/04/07)

### Bug 修复

- 修复阿里云监控数据采集器（`aliyuncms`）频繁采集导致部分其它采集器卡死的问题。

---

## v1.1.4-rc1(2021/03/25)

### 改进

- 进程采集器 `message` 字段增加更多信息，便于全文搜索
- 主机对象采集器支持自定义 tag，便于云属性同步

---

## v1.1.4-rc0(2021/03/25)

### 新增功能

- 增加文件采集器、拨测采集器以及 HTTP 报文采集器
- 内置支持 ActiveMQ/Kafka/RabbitMQ/gin（Gin HTTP 访问日志）/Zap（第三方日志框架）日志切割

### 改进

- 丰富 `http://localhost:9529/stats` 页面统计信息，增加诸如采集频率（`n/min`），每次采集的数据量大小等
- DataKit 本身增加一定的缓存空间（重启即失效），避免偶然的网络原因导致数据丢失
- 改进 Pipeline 日期转换函数，提升准确性。另外增加了更多 Pipeline 函数（`parse_duration()/parse_date()`）
- trace 数据增加更多业务字段（`project/env/version/http_method/http_status_code`）
- 其它采集器各种细节改进

---

## v1.1.3-rc4(2021/03/16)

### Bug 修复

- 进程采集器：修复用户名缺失导致显示空白的问题，对用户名获取失败的进程，以 `nobody` 当做其用户名。

---

## v1.1.3-rc3(2021/03/04)

### Bug 修复

- 修复进程采集器部分空字段（进程用户以及进程命令缺失）问题
- 修复 kubernetes 采集器内存占用率计算可能 panic 的问题

<!--
### 新增功能
- `http://datakit:9529/reload` 会自动跳转到 `http://datakit:9529/stats`，便于查看 reload 后 datakit 的运行情况
- `http://datakit:9529/reload` 页面增加每分钟采集频率（`frequency`）以及每次采集的数据量大小统计
- `kubernetes` 指标采集器增加 node 的内存使用率（`mem_usage_percent`）采集 -->

---

## v1.1.3-rc2(2021/03/01)

### Bug 修复

- 修复进程对象采集器 `name` 字段命名问题，以 `hostname + pid` 来命名 `name` 字段
- 修正华为云对象采集器 pipeline 问题
- 修复 Nginx/MySQL/Redis 日志采集器升级后的兼容性问题

---

## v1.1.3-rc1(2021/02/26)

### 新增功能

- 增加内置 Redis/Nginx
- 完善 MySQL 慢查询日志分析

### 功能改进

- 进程采集器由于单次采集耗时过长，对采集器的采集频率做了最小值（30s）限制
- 采集器配置文件名称不再严格限制，任何形如 `xxx.conf` 的文件，都是合法的文件命名
- 更新版本提示判断，如果 git 提交码跟线上不一致，也会提示更新
- 容器对象采集器（`docker_containers`），增加内存/CPU 占比字段（`mem_usage_percent/cpu_usage`）
- K8s 指标采集器（`kubernetes`），增加 CPU 占比字段（`cpu_usage`）
- Tracing 数据采集完善对 service type 处理
- 部分采集器支持自定义写入日志或者指标（默认指标）

### Bug 修复

- 修复 Mac 平台上，进程采集器获取默认用户名无效的问题
- 修正容器对象采集器，获取不到*已退出容器*的问题
- 其它一些细节 bug 修复

### Breaking Changes

- 对于某些采集器，如果原始指标中带有 `uint64` 类型的字段，新版本会导致字段不兼容，应该删掉原有指标集，避免类型冲突

    - 原来对于 uint64 的处理，将其自动转成了 string，这会导致使用过程中困扰。实际上可以更为精确的控制这个整数移除的问题
    - 对于超过 max-int64 的 uint 整数，采集器会丢弃这样的指标，因为目前 influx1.7 不支持 uint64 的指标

- 移除部分原 dkctrl 命令执行功能，配置管理功能后续不再依赖该方式实现

---

## v1.1.2(2021/02/03)

### 功能改进

- 容器安装时，必须注入 `ENV_UUID` 环境变量
- 从旧版本升级后，会自动开启主机采集器（原 datakit.conf 会备份一个）
- 添加缓存功能，当出现网络抖动的情况下，不至于丢失采集到的数据（当长时间网络瘫痪的情况下，数据还是会丢失）
- 所有使用 tailf 采集的日志，必须在 pipeline 中用 `time` 字段来指定切割出来的时间字段，否则日志存入时间字段会跟日志实际时间有出入

### Bug 修复

- 修复 zipkin 中时间单位问题
- 主机对象出采集器中添加 `state` 字段

---

## v1.1.1(2021/02/01)

### Bug 修复

- 修复 mysqlmonitor 采集器 status/variable 字段均为 string 类型的问题。回退至原始字段类型。同时对 int64 溢出问题做了保护。
- 更改进程采集器部分字段命名，使其跟主机采集器命名一致

---

## v1.1.0(2021/01/29)

### 发布说明

本版本主要涉及部分采集器的 bug 修复以及 datakit 主配置的调整。

### Breaking Changes

- 采用新的版本号机制，原来形如 `v1.0.0-2002-g1fe9f870` 这样的版本号将不再使用，改用 `v1.2.3` 这样的版本号
- 原 DataKit 顶层目录的 `datakit.conf` 配置移入 `conf.d` 目录
- 原 `network/net.conf` 移入 `host/net.conf`
- 原 `pattern` 目录转移到 `pipeline` 目录下
- 原 grok 中内置的 pattern，如 `%{space}` 等，都改成大写形式 `%{SPACE}`。**之前写好的 grok 需全量替换**
- 移除 `datakit.conf` 中 `uuid` 字段，单独用 `.id` 文件存放，便于统一 DataKit 所有配置文件
- 移除 ansible 采集器事件数据上报

### Bug 修复

- 修复 `prom`、`oraclemonitor` 采集不到数据的问题
- `self` 采集器将主机名字段 hostname 改名成 host，并置于 tag 上
- 修复 `mysqlMonitor` 同时采集 MySQL 和 MariaDB 类型冲突问题
- 修复 Skywalking 采集器日志不切分导致磁盘爆满问题

### 特性

- 新增采集器/主机黑白名单功能（暂不支持正则）
- 重构主机、进程、容器等对象采集器采集器
- 新增 pipeline/grok 调试工具
- `-version` 参数除了能看当前版本，还将提示线上新版本信息以及更新命令
- 支持 DDTrace 数据接入
- `tailf` 采集器新日志匹配改成正向匹配
- 其它一些细节问题修复
- 支持 Mac 平台的 CPU 数据采集<|MERGE_RESOLUTION|>--- conflicted
+++ resolved
@@ -33,14 +33,9 @@
 
 本次发布属于 Hotfix 发布，修复如下问题：
 
-<<<<<<< HEAD
-- 老版本升级上来可能导致黑名单不生效
-- [Prom](prom.md) 采集 `info` 类数据问题
-=======
 - 老版本升级上来可能导致黑名单不生效(#1603)
 - [Prom](prom.md) 采集 `info` 类数据问题(#1544)
 - 修复 Dataway Sinker 模块可能导致的数据丢失问题(#1606)
->>>>>>> 05fb9fc3
 
 ---
 
