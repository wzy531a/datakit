--- conflicted
+++ resolved
@@ -251,11 +251,7 @@
 | `ENV_NAMESPACE`                     | string      | `default` | 否     | Datakit 所在的命名空间，默认为空表示不区分命名空间，接收任意非空字符串，如 `dk-namespace-example`。如果开启了选举，可以通过此环境变量指定工作空间。                                        |
 | `ENV_ENABLE_ELECTION_NAMESPACE_TAG` | bool        | -         | 否     | 开启该选项后，所有选举类的采集均会带上 `election_namespace=<your-election-namespace>` 的额外 tag，这可能会导致一些时间线的增长（[:octicons-tag-24: Version-1.4.7](changelog.md#cl-1.4.7)） |
 | `ENV_GLOBAL_ELECTION_TAGS`          | string-list | 无        | 否     | 全局选举 tag，多个 tag 之间以英文逗号分割，如 `tag1=val,tag2=val2`。ENV_GLOBAL_ENV_TAGS 将被弃用                                                                                           |
-<<<<<<< HEAD
-| `ENV_CLUSTER_NAME_K8S`              | string      | -         | 否     | DataKit 所在的 cluster，如果非空，会在 `global_election_tags` 添加一个指定 tag，key 是 `cluster_name_k8s`，value 是环境变量的值。（[:octicons-tag-24: Version-1.5.8](changelog.md#cl-1.5.8)）|
-=======
 | `ENV_CLUSTER_NAME_K8S`              | string      | -         | 否     | Datakit 所在的 cluster，如果非空，会在 `global_election_tags` 添加一个指定 tag，key 是 `cluster_name_k8s`，value 是环境变量的值。（[:octicons-tag-24: Version-1.5.8](changelog.md#cl-1.5.8)）|
->>>>>>> 92d9d959
 
 ### HTTP/API 相关环境变量 {#env-http-api}
 
