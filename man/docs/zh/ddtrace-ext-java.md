# Java

---

> *作者： 刘锐、宋龙奇*

## 简介 {#intro}

这里主要介绍一下 DDTrace-java 的一些扩展功能。主要功能列表：

- JDBC SQL 脱敏功能
- xxl-jobs 支持
- dubbo 2/3 支持
- Thrift 框架支持
- RocketMQ 支持
- log pattern 自定义
- hsf 支持
- 阿里云 RocketMQ 5.0 支持
- redis 链路增加参数

## ddtrace agent 默认远端端口 {#agent_port}
ddtrace 二次开发将默认的远端端口 8126 修改为 9529。

## redis 链路中查看参数 {#redis-command-args}
redis 的链路中的 Resource 只会显示 redis.command 信息， 并不会显示参数（args）信息。 

开启此功能：启动命令添加环境变量 `-Ddd.redis.command.args`， 在观测云链路的详情中会增加一个 tag：`redis.command.args=key val`。 

支持版本：jedis1.4.0及以上版本。

## log pattern 支持自定义 {#log-pattern}
通过修改默认的 log pattern 来实现应用日志和链路互相关联，从而降低部署成本。目前已支持`log4j2`日志框架，对于`logback` 暂不支持。

通过`-Ddd.logs.pattern`来调整默认的pattern。比如 `-Ddd.logs.pattern="%d{yyyy-MM-dd HH:mm:ss.SSS} [%thread] %-5level %logger - %X{dd.service} %X{dd.trace_id} %X{dd.span_id} - %msg%n"`

支持版本： log4j2

## hsf {#hsf}
[hsf](https://help.aliyun.com/document_detail/100087.html) 是在阿里巴巴广泛使用的分布式 RPC 服务框架。

支持版本：2.2.8.2--2019-06-stable

## SQL 脱敏 {#jdbc-sql-obfuscation}

DDTrace 默认会将 SQL 中参数转化为 `?`，这导致用户在排查问题时无法获取更准确的信息。新的探针会将占位参数单独以 Key-Value 方式提取到 Trace 数据中，便于用户查看。

在 Java 启动命令中，增加如下命令行参数来开启该功能：

```shell
# ddtrace 启动时增加参数，默认是 false
-Ddd.jdbc.sql.obfuscation=true
```

### 效果示例 {#show}

以 setString() 为例。新增探针的位置在 `java.sql.PreparedStatement/setString(key, value)`。

这里有两个参数，启动第一个是占位参数下标（从 1 开始），第二个为 string 类型，在调用 `setString(index, value)` 方法之后，会将对应的字符串值存放到 span 中。

在 SQL 被执行之后，这个 map 会填充到 Span 中。 最终的数据结构格式如下所示：

```json hl_lines="17 26 27 28 29 30 31 32"
"meta": {
  "component":
  "java-jdbc-prepared_statement",

  "db.instance":"tmalldemodb",
  "db.operation":"INSERT",

  "db.sql.origin":"INSERT product
	  (product_id,
		 product_name,
		 product_title,
		 product_price,
		 product_sale_price,
		 product_create_date,
		 product_isEnabled,
		 product_category_id)
	  VALUES(null, ?, ?, ?, ?, ?, ?, ?)",

  "db.type":"mysql",
  "db.user":"root",
  "env":"test",
  "peer.hostname":"49.232.153.84",
  "span.kind":"client",
  "thread.name": "http-nio-8080-exec-6",

  "sql.params.index_1":"图书",
  "sql.params.index_2":"十万个为什么",
  "sql.params.index_3":"100.0",
  "sql.params.index_4":"99.0",
  "sql.params.index_5":"2022-11-10 14:08:21",
  "sql.params.index_6":"0",
  "sql.params.index_7":"16"
}
```

???+ question "为什么没有填充到 `db.sql.origin` 中？"

    这里的 meta 信息实际是给相关开发人员排查 SQL 语句具体内容的，在拿到具体的占位参数详情后，通过替换 `db.sql.origin` 中的 `?` 实际上是可以将占位参数的值填充进去，但通过字符串替换（而不是 SQL 精确解析）并不能准确的找到正确的替换（可能导致错误的替换），故此处**尽量保留原始 SQL**，占位参数详情则单独列出来，此处 `index_1` 即表示第一个占位参数，以此类推。

## xxl-jobs 支持 {#xxl-jobs}

前言： xxl-jobs 是一个基于Java开发的分布式任务调度框架, [github 地址](https://github.com/xuxueli/xxl-job)

版本支持： 目前支持 2.3 及以上版本。

## Dubbo 支持 {#dubbo}

dubbo 是阿里云的一个开源框架，目前已经支持 dubbo2 以及 dubbo3.

版本支持： dubbo2 ：2.7.0及以上， dubbo3 无版本限制。

## RocketMQ {#rocketmq}

RocketMQ 是阿里云贡献 Apache 基金会的开源消息队列框架。注意：阿里云 RocketMQ 5.0 与 Apache基金会的是两个不同的库。

引用库时有区别，apache rocketmq artifactId: `rocketmq-client`, 而阿里云 rocketmq 5.0 的 artifactId ：`rocketmq-client-java`
<<<<<<< HEAD

=======
>>>>>>> da99644d

版本支持： 目前支持 4.8.0 及以上版本。 阿里云 Rocketmq 服务支持 5.0 以上。

## Thrift 支持 {#thrift}

Thrift 属于 apache 的项目。有的客户在项目中使用 thrift RPC 进行通讯，我们就做了支持。

版本支持 ： 0.9.3 及以上版本。

## 批量注入 DDTrace-Java Agent {#java-attach}

原生的 DDTrace-java 批量注入方式有一定的缺陷，不支持动态参数注入（比如 `-Ddd.agent=xxx, -Ddd.agent.port=yyy` 等）。

扩展的 DDTrace-java 增加了动态参数注入功能。具体用法，参见[这里](ddtrace-attach.md)
<|MERGE_RESOLUTION|>--- conflicted
+++ resolved
@@ -1,136 +1,132 @@
-# Java
-
----
-
-> *作者： 刘锐、宋龙奇*
-
-## 简介 {#intro}
-
-这里主要介绍一下 DDTrace-java 的一些扩展功能。主要功能列表：
-
-- JDBC SQL 脱敏功能
-- xxl-jobs 支持
-- dubbo 2/3 支持
-- Thrift 框架支持
-- RocketMQ 支持
-- log pattern 自定义
-- hsf 支持
-- 阿里云 RocketMQ 5.0 支持
-- redis 链路增加参数
-
-## ddtrace agent 默认远端端口 {#agent_port}
-ddtrace 二次开发将默认的远端端口 8126 修改为 9529。
-
-## redis 链路中查看参数 {#redis-command-args}
-redis 的链路中的 Resource 只会显示 redis.command 信息， 并不会显示参数（args）信息。 
-
-开启此功能：启动命令添加环境变量 `-Ddd.redis.command.args`， 在观测云链路的详情中会增加一个 tag：`redis.command.args=key val`。 
-
-支持版本：jedis1.4.0及以上版本。
-
-## log pattern 支持自定义 {#log-pattern}
-通过修改默认的 log pattern 来实现应用日志和链路互相关联，从而降低部署成本。目前已支持`log4j2`日志框架，对于`logback` 暂不支持。
-
-通过`-Ddd.logs.pattern`来调整默认的pattern。比如 `-Ddd.logs.pattern="%d{yyyy-MM-dd HH:mm:ss.SSS} [%thread] %-5level %logger - %X{dd.service} %X{dd.trace_id} %X{dd.span_id} - %msg%n"`
-
-支持版本： log4j2
-
-## hsf {#hsf}
-[hsf](https://help.aliyun.com/document_detail/100087.html) 是在阿里巴巴广泛使用的分布式 RPC 服务框架。
-
-支持版本：2.2.8.2--2019-06-stable
-
-## SQL 脱敏 {#jdbc-sql-obfuscation}
-
-DDTrace 默认会将 SQL 中参数转化为 `?`，这导致用户在排查问题时无法获取更准确的信息。新的探针会将占位参数单独以 Key-Value 方式提取到 Trace 数据中，便于用户查看。
-
-在 Java 启动命令中，增加如下命令行参数来开启该功能：
-
-```shell
-# ddtrace 启动时增加参数，默认是 false
--Ddd.jdbc.sql.obfuscation=true
-```
-
-### 效果示例 {#show}
-
-以 setString() 为例。新增探针的位置在 `java.sql.PreparedStatement/setString(key, value)`。
-
-这里有两个参数，启动第一个是占位参数下标（从 1 开始），第二个为 string 类型，在调用 `setString(index, value)` 方法之后，会将对应的字符串值存放到 span 中。
-
-在 SQL 被执行之后，这个 map 会填充到 Span 中。 最终的数据结构格式如下所示：
-
-```json hl_lines="17 26 27 28 29 30 31 32"
-"meta": {
-  "component":
-  "java-jdbc-prepared_statement",
-
-  "db.instance":"tmalldemodb",
-  "db.operation":"INSERT",
-
-  "db.sql.origin":"INSERT product
-	  (product_id,
-		 product_name,
-		 product_title,
-		 product_price,
-		 product_sale_price,
-		 product_create_date,
-		 product_isEnabled,
-		 product_category_id)
-	  VALUES(null, ?, ?, ?, ?, ?, ?, ?)",
-
-  "db.type":"mysql",
-  "db.user":"root",
-  "env":"test",
-  "peer.hostname":"49.232.153.84",
-  "span.kind":"client",
-  "thread.name": "http-nio-8080-exec-6",
-
-  "sql.params.index_1":"图书",
-  "sql.params.index_2":"十万个为什么",
-  "sql.params.index_3":"100.0",
-  "sql.params.index_4":"99.0",
-  "sql.params.index_5":"2022-11-10 14:08:21",
-  "sql.params.index_6":"0",
-  "sql.params.index_7":"16"
-}
-```
-
-???+ question "为什么没有填充到 `db.sql.origin` 中？"
-
-    这里的 meta 信息实际是给相关开发人员排查 SQL 语句具体内容的，在拿到具体的占位参数详情后，通过替换 `db.sql.origin` 中的 `?` 实际上是可以将占位参数的值填充进去，但通过字符串替换（而不是 SQL 精确解析）并不能准确的找到正确的替换（可能导致错误的替换），故此处**尽量保留原始 SQL**，占位参数详情则单独列出来，此处 `index_1` 即表示第一个占位参数，以此类推。
-
-## xxl-jobs 支持 {#xxl-jobs}
-
-前言： xxl-jobs 是一个基于Java开发的分布式任务调度框架, [github 地址](https://github.com/xuxueli/xxl-job)
-
-版本支持： 目前支持 2.3 及以上版本。
-
-## Dubbo 支持 {#dubbo}
-
-dubbo 是阿里云的一个开源框架，目前已经支持 dubbo2 以及 dubbo3.
-
-版本支持： dubbo2 ：2.7.0及以上， dubbo3 无版本限制。
-
-## RocketMQ {#rocketmq}
-
-RocketMQ 是阿里云贡献 Apache 基金会的开源消息队列框架。注意：阿里云 RocketMQ 5.0 与 Apache基金会的是两个不同的库。
-
-引用库时有区别，apache rocketmq artifactId: `rocketmq-client`, 而阿里云 rocketmq 5.0 的 artifactId ：`rocketmq-client-java`
-<<<<<<< HEAD
-
-=======
->>>>>>> da99644d
-
-版本支持： 目前支持 4.8.0 及以上版本。 阿里云 Rocketmq 服务支持 5.0 以上。
-
-## Thrift 支持 {#thrift}
-
-Thrift 属于 apache 的项目。有的客户在项目中使用 thrift RPC 进行通讯，我们就做了支持。
-
-版本支持 ： 0.9.3 及以上版本。
-
-## 批量注入 DDTrace-Java Agent {#java-attach}
-
-原生的 DDTrace-java 批量注入方式有一定的缺陷，不支持动态参数注入（比如 `-Ddd.agent=xxx, -Ddd.agent.port=yyy` 等）。
-
-扩展的 DDTrace-java 增加了动态参数注入功能。具体用法，参见[这里](ddtrace-attach.md)
+# Java
+
+---
+
+> *作者： 刘锐、宋龙奇*
+
+## 简介 {#intro}
+
+这里主要介绍一下 DDTrace-java 的一些扩展功能。主要功能列表：
+
+- JDBC SQL 脱敏功能
+- xxl-jobs 支持
+- dubbo 2/3 支持
+- Thrift 框架支持
+- RocketMQ 支持
+- log pattern 自定义
+- hsf 支持
+- 阿里云 RocketMQ 5.0 支持
+- redis 链路增加参数
+
+## ddtrace agent 默认远端端口 {#agent_port}
+ddtrace 二次开发将默认的远端端口 8126 修改为 9529。
+
+## redis 链路中查看参数 {#redis-command-args}
+redis 的链路中的 Resource 只会显示 redis.command 信息， 并不会显示参数（args）信息。 
+
+开启此功能：启动命令添加环境变量 `-Ddd.redis.command.args`， 在观测云链路的详情中会增加一个 tag：`redis.command.args=key val`。 
+
+支持版本：jedis1.4.0及以上版本。
+
+## log pattern 支持自定义 {#log-pattern}
+通过修改默认的 log pattern 来实现应用日志和链路互相关联，从而降低部署成本。目前已支持`log4j2`日志框架，对于`logback` 暂不支持。
+
+通过`-Ddd.logs.pattern`来调整默认的pattern。比如 `-Ddd.logs.pattern="%d{yyyy-MM-dd HH:mm:ss.SSS} [%thread] %-5level %logger - %X{dd.service} %X{dd.trace_id} %X{dd.span_id} - %msg%n"`
+
+支持版本： log4j2
+
+## hsf {#hsf}
+[hsf](https://help.aliyun.com/document_detail/100087.html) 是在阿里巴巴广泛使用的分布式 RPC 服务框架。
+
+支持版本：2.2.8.2--2019-06-stable
+
+## SQL 脱敏 {#jdbc-sql-obfuscation}
+
+DDTrace 默认会将 SQL 中参数转化为 `?`，这导致用户在排查问题时无法获取更准确的信息。新的探针会将占位参数单独以 Key-Value 方式提取到 Trace 数据中，便于用户查看。
+
+在 Java 启动命令中，增加如下命令行参数来开启该功能：
+
+```shell
+# ddtrace 启动时增加参数，默认是 false
+-Ddd.jdbc.sql.obfuscation=true
+```
+
+### 效果示例 {#show}
+
+以 setString() 为例。新增探针的位置在 `java.sql.PreparedStatement/setString(key, value)`。
+
+这里有两个参数，启动第一个是占位参数下标（从 1 开始），第二个为 string 类型，在调用 `setString(index, value)` 方法之后，会将对应的字符串值存放到 span 中。
+
+在 SQL 被执行之后，这个 map 会填充到 Span 中。 最终的数据结构格式如下所示：
+
+```json hl_lines="17 26 27 28 29 30 31 32"
+"meta": {
+  "component":
+  "java-jdbc-prepared_statement",
+
+  "db.instance":"tmalldemodb",
+  "db.operation":"INSERT",
+
+  "db.sql.origin":"INSERT product
+	  (product_id,
+		 product_name,
+		 product_title,
+		 product_price,
+		 product_sale_price,
+		 product_create_date,
+		 product_isEnabled,
+		 product_category_id)
+	  VALUES(null, ?, ?, ?, ?, ?, ?, ?)",
+
+  "db.type":"mysql",
+  "db.user":"root",
+  "env":"test",
+  "peer.hostname":"49.232.153.84",
+  "span.kind":"client",
+  "thread.name": "http-nio-8080-exec-6",
+
+  "sql.params.index_1":"图书",
+  "sql.params.index_2":"十万个为什么",
+  "sql.params.index_3":"100.0",
+  "sql.params.index_4":"99.0",
+  "sql.params.index_5":"2022-11-10 14:08:21",
+  "sql.params.index_6":"0",
+  "sql.params.index_7":"16"
+}
+```
+
+???+ question "为什么没有填充到 `db.sql.origin` 中？"
+
+    这里的 meta 信息实际是给相关开发人员排查 SQL 语句具体内容的，在拿到具体的占位参数详情后，通过替换 `db.sql.origin` 中的 `?` 实际上是可以将占位参数的值填充进去，但通过字符串替换（而不是 SQL 精确解析）并不能准确的找到正确的替换（可能导致错误的替换），故此处**尽量保留原始 SQL**，占位参数详情则单独列出来，此处 `index_1` 即表示第一个占位参数，以此类推。
+
+## xxl-jobs 支持 {#xxl-jobs}
+
+前言： xxl-jobs 是一个基于Java开发的分布式任务调度框架, [github 地址](https://github.com/xuxueli/xxl-job)
+
+版本支持： 目前支持 2.3 及以上版本。
+
+## Dubbo 支持 {#dubbo}
+
+dubbo 是阿里云的一个开源框架，目前已经支持 dubbo2 以及 dubbo3.
+
+版本支持： dubbo2 ：2.7.0及以上， dubbo3 无版本限制。
+
+## RocketMQ {#rocketmq}
+
+RocketMQ 是阿里云贡献 Apache 基金会的开源消息队列框架。注意：阿里云 RocketMQ 5.0 与 Apache基金会的是两个不同的库。
+
+引用库时有区别，apache rocketmq artifactId: `rocketmq-client`, 而阿里云 rocketmq 5.0 的 artifactId ：`rocketmq-client-java`
+
+版本支持： 目前支持 4.8.0 及以上版本。 阿里云 Rocketmq 服务支持 5.0 以上。
+
+## Thrift 支持 {#thrift}
+
+Thrift 属于 apache 的项目。有的客户在项目中使用 thrift RPC 进行通讯，我们就做了支持。
+
+版本支持 ： 0.9.3 及以上版本。
+
+## 批量注入 DDTrace-Java Agent {#java-attach}
+
+原生的 DDTrace-java 批量注入方式有一定的缺陷，不支持动态参数注入（比如 `-Ddd.agent=xxx, -Ddd.agent.port=yyy` 等）。
+
+扩展的 DDTrace-java 增加了动态参数注入功能。具体用法，参见[这里](ddtrace-attach.md)