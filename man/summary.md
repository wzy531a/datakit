--- conflicted
+++ resolved
@@ -1,18 +1,3 @@
-<<<<<<< HEAD
-
-- [DataKit 使用入门]()
-
-	- [服务安装和管理](datakit-service-how-to)
-
-	- [采集器配置](datakit-conf-how-to)
-
-	  - [Kubernetes 环境下的配置](k8s-config-how-to)
-	  - [如何通过 Git 来管理 DataKit 的配置](git-config-how-to)
-
-	- [通过 DQL 查询数据](datakit-dql-how-to)
-	- [调试 Pipeline](datakit-pl-how-to)
-	- [各种其它工具使用](datakit-tools-how-to)
-=======
 - [DataKit 使用]()
 
   - [DataKit 服务管理](datakit-service-how-to)
@@ -24,7 +9,7 @@
     - [查看 DataKit Monitor](datakit-monitor)
     - [各种其它工具使用](datakit-tools-how-to)
     - [如何排查无数据问题](why-no-data)
->>>>>>> 9f95dced
+	  - [如何通过 Git 来管理 DataKit 的配置](git-config-how-to)
 
 - [DataKit 版本历史](changelog)
 
