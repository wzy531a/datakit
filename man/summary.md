- [DataKit 使用入门]()

  - [服务安装和管理](datakit-service-how-to)
<<<<<<< HEAD

  - [采集器配置](datakit-conf-how-to)

    - [Kubernetes 环境下的配置](k8s-config-how-to)

  - [通过 DQL 查询数据](datakit-dql-how-to)
  - [调试 Pipeline](datakit-pl-how-to)
=======

  - [采集器配置](datakit-conf-how-to)

  - [通过 DQL 查询数据](datakit-dql-how-to)
>>>>>>> fa080b52
  - [各种其它工具使用](datakit-tools-how-to)

    - [查看 DataKit Monitor](datakit-monitor)

- [DataKit 版本历史](changelog)

- [DataKit 安装]()

  - [宿主机安装](datakit-install)
  - [DaemonSet 安装](datakit-daemonset-deploy)
  - [离线部署](datakit-offline-install)
  - [批量部署](datakit-batch-deploy)
  - [DataKit 更新](datakit-update)

- [DataKit 代理](proxy)
- [DataKit 选举支持](election)
- [DataKit API](apis)
- [DataKit 整体架构简介](datakit-arch)
- [DCA 客户端(beta)](dca)
- [文本数据处理（Pipeline）](pipeline)
  - [调试 Pipeline](datakit-pl-how-to)
- [如何排查无数据问题](why-no-data)
- [DataKit 开发手册](development)

- [采集器]()

  - [主机]()

    - [主机对象](hostobject)
    - [进程](host_processes)
    - [CPU](cpu)
    - [Disk](disk)
    - [DiskIO](diskio)
    - [内存](mem)
    - [Swap](swap)
    - [Net](net)
    - [System](system)
    - [主机目录](hostdir)
    - [SSH](ssh)

  - [数据库（中间件）]()

    - [ClickHouse](clickhousev1)
    - [MySQL](mysql)
    - [Oracle](oracle)
    - [NSQ](nsq)
    - [Redis](redis)
    - [Memcached](memcached)
    - [MongoDB](mongodb)
    - [InfluxDB](influxdb)
    - [SQLServer](sqlserver)
    - [PostgreSQL](postgresql)
    - [ElasticSearch](elasticsearch)
    - [Kafka](kafka)
    - [RabbitMQ](rabbitmq)
    - [Solr](solr)
    - [Flink](flinkv1)


  - [网络拨测](dialtesting)

<<<<<<< HEAD
      - [通过本地 JSON 定义拨测任务](dialtesting_json)

  - [eBPF]()

    - [ebpf](ebpf)

  - [云原生]()

    - [容器](container)
    - [Kubernetes 扩展指标采集](kubernetes-x)
    - [Kubernetes 集群中自定义 Exporter 指标采集](kubernetes-prom)
    - [通过 Sidecar 方式采集 Pod 日志](logfwd)
=======
    - [通过本地 JSON 定义拨测任务](dialtesting_json)

  - [eBPF]()

    - [eBPF](ebpf)

  - [云原生]()

    - [数据采集]()

			- [容器](container)
			- [Kubernetes 扩展指标采集](kubernetes-x)
			- [Kubernetes 集群中自定义 Exporter 指标采集](kubernetes-prom)

    - [通过 Sidecar 方式采集 Pod 日志](logfwd)
    - [Kubernetes 环境下的 DataKit 配置](k8s-config-how-to)
>>>>>>> fa080b52

  - [Java]()

    - [JVM](jvm)
    - [Tomcat](tomcat)

  - [Web 服务器]()

    - [Nginx](nginx)
    - [Apache](apache)

  - [硬件]()

    - [硬件温度 Sensors](sensors)
    - [磁盘 S.M.A.R.T](smart)

  - [应用性能监测（APM）]()

    - [DDTrace](ddtrace)
      - [Golang 示例](ddtrace-golang)
      - [Java 示例](ddtrace-java)
      - [Python 示例](ddtrace-python)
    - [SkyWalking](skywalking)

    - [Opentelemetry](opentelemetry)
<<<<<<< HEAD

=======
>>>>>>> fa080b52
      - [Golang 示例](opentelemetry-go)
      - [Java 示例](opentelemetry-java)

    - [Jaeger](jaeger)
    - [Zipkin](zipkin)

    - [Datakit Tracing Struct](datakit-tracing-struct)
    - [Datakit Tracing](datakit-tracing)
<<<<<<< HEAD

    - [Datakit Tracing Struct](datakit-tracing-struct)
    - [Datakit Tracing](datakit-tracing)
=======
>>>>>>> fa080b52

  - [用户访问监测（RUM）]()

    - [RUM](rum)

  - [日志]()

    - [日志](logging)
    - [第三方日志接入](logstreaming)
    - [Socket 日志接入最佳实践](logging_socket)
    - [DataKit 整体日志采集介绍](datakit-logging)

  - [Windows 相关]()

    - [Windows 事件](windows_event)
    - [IIS](iis)

  - [其它数据接入]()

    - [Prometheus 数据接入]()

      - [Prometheus Exportor 数据采集](prom)
      - [Prometheus Remote Write 支持](prom_remote_write)

    - [Statsd 数据接入](statsd)
    - [Cloudprober 接入](cloudprober)
    - [Telegraf 数据接入](telegraf)
    - [Scheck 接入](sec-checker)
    - [用 Python 开发自定义采集器](pythond)

  - [其它]()
    - [Jenkins](jenkins)
    - [Gitlab](gitlab)
    - [etcd](etcd)
    - [Consul](consul)
    - [CoreDNS](coredns)<|MERGE_RESOLUTION|>--- conflicted
+++ resolved
@@ -1,20 +1,10 @@
 - [DataKit 使用入门]()
 
   - [服务安装和管理](datakit-service-how-to)
-<<<<<<< HEAD
-
-  - [采集器配置](datakit-conf-how-to)
-
-    - [Kubernetes 环境下的配置](k8s-config-how-to)
-
-  - [通过 DQL 查询数据](datakit-dql-how-to)
-  - [调试 Pipeline](datakit-pl-how-to)
-=======
 
   - [采集器配置](datakit-conf-how-to)
 
   - [通过 DQL 查询数据](datakit-dql-how-to)
->>>>>>> fa080b52
   - [各种其它工具使用](datakit-tools-how-to)
 
     - [查看 DataKit Monitor](datakit-monitor)
@@ -76,20 +66,6 @@
 
   - [网络拨测](dialtesting)
 
-<<<<<<< HEAD
-      - [通过本地 JSON 定义拨测任务](dialtesting_json)
-
-  - [eBPF]()
-
-    - [ebpf](ebpf)
-
-  - [云原生]()
-
-    - [容器](container)
-    - [Kubernetes 扩展指标采集](kubernetes-x)
-    - [Kubernetes 集群中自定义 Exporter 指标采集](kubernetes-prom)
-    - [通过 Sidecar 方式采集 Pod 日志](logfwd)
-=======
     - [通过本地 JSON 定义拨测任务](dialtesting_json)
 
   - [eBPF]()
@@ -106,7 +82,6 @@
 
     - [通过 Sidecar 方式采集 Pod 日志](logfwd)
     - [Kubernetes 环境下的 DataKit 配置](k8s-config-how-to)
->>>>>>> fa080b52
 
   - [Java]()
 
@@ -132,10 +107,6 @@
     - [SkyWalking](skywalking)
 
     - [Opentelemetry](opentelemetry)
-<<<<<<< HEAD
-
-=======
->>>>>>> fa080b52
       - [Golang 示例](opentelemetry-go)
       - [Java 示例](opentelemetry-java)
 
@@ -144,12 +115,6 @@
 
     - [Datakit Tracing Struct](datakit-tracing-struct)
     - [Datakit Tracing](datakit-tracing)
-<<<<<<< HEAD
-
-    - [Datakit Tracing Struct](datakit-tracing-struct)
-    - [Datakit Tracing](datakit-tracing)
-=======
->>>>>>> fa080b52
 
   - [用户访问监测（RUM）]()
 
