{{.CSS}}

- 版本：{{.Version}}
- 发布日期：{{.ReleaseDate}}
- 操作系统支持：`{{.AvailableArchs}}`

# {{.InputName}}

Apache 采集器可以从 Apache 服务中采集请求数、连接数等，并将指标采集到 DataFlux ，帮助你监控分析 Apache 各种异常情况

## 前置条件

- Apache 版本 >= 2.4.46 (Unix)

- 一般发行版 Linux 会自带 Apache,如需下载[参见](https://httpd.apache.org/download.cgi)

- 默认配置路径: `/etc/apache2/apache2.conf`,`/etc/apache2/httpd.conf`

- 开启 Apache `mod_status`,在 Apache 配置文件中添加:

```
<Location /server-status>
SetHandler server-status

Order Deny,Allow
Deny from all
Allow from your_ip
</Location>
```

- 重启 Apache

```sudo apachectl restart```


## 配置

进入 DataKit 安装目录下的 `conf.d/{{.Catalog}}` 目录，复制 `{{.InputName}}.conf.sample` 并命名为 `{{.InputName}}.conf`。示例如下：

```toml
{{.InputSample}}
```

配置好后，重启 DataKit 即可。

## 指标集

以下所有指标集，默认会追加名为 `host` 的全局 tag（tag 值为 DataKit 所在主机名），也可以在配置中通过 `[inputs.{{.InputName}}.tags]` 指定其它标签：

``` toml
 [inputs.{{.InputName}}.tags]
  # some_tag = "some_value"
  # more_tag = "some_other_value"
  # ...
```

{{ range $i, $m := .Measurements }}

### `{{$m.Name}}`

-  标签

{{$m.TagsMarkdownTable}}

- 指标列表

{{$m.FieldsMarkdownTable}}

{{ end }} 


## 日志采集

如需采集 Apache 的日志，可在 {{.InputName}}.conf 中 将 `files` 打开，并写入 Apache 日志文件的绝对路径。比如：

```
    [[inputs.apache]]
      ...
      [inputs.apache.log]
		files = ["/var/log/apache2/error.log","/var/log/apache2/access.log"]
```


开启日志采集以后，默认会产生日志来源（`source`）为 `apache` 的日志。

>注意：必须将 DataKit 安装在 Apache 所在主机才能采集 Apache 日志

## 日志 pipeline 功能切割字段说明

<<<<<<< HEAD
原始日志为 

=======
- Apache 错误日志切割 

错误日志文本示例：
>>>>>>> 5e5fa393
```
[Tue May 19 18:39:45.272121 2021] [access_compat:error] [pid 9802] [client ::1:50547] AH01797: client denied by server configuration: /Library/WebServer/Documents/server-status
```

切割后的字段列表如下：

| 字段名   | 字段值              | 说明                         |
| ---      | ---                 | ---                          |
| `status` | error               | 日志等级                     |
| `pid`    | 9802                | 进程 id                      |
| `type`   | access_compat       | 日志类型                     |
| `time`   | 1621391985000000000 | 纳秒时间戳（作为行协议时间） |

<<<<<<< HEAD
原始日志为

```
=======
- Apache 访问日志切割

访问日志文本示例:
``` 
>>>>>>> 5e5fa393
127.0.0.1 - - [17/May/2021:14:51:09 +0800] "GET /server-status?auto HTTP/1.1" 200 917
```

切割后的字段列表如下：

| 字段名         | 字段值              | 说明                         |
| ---            | ---                 | ---                          |
| `status`       | info                | 日志等级                     |
| `ip_or_host`   | 127.0.0.1           | 请求方ip或者host             |
| `http_code`    | 200                 | http status code             |
| `http_method`  | GET                 | http 请求类型                |
| `http_url`     | /                   | http 请求url                 |
| `http_version` | 1.1                 | http version                 |
| `time`         | 1621205469000000000 | 纳秒时间戳（作为行协议时间） |<|MERGE_RESOLUTION|>--- conflicted
+++ resolved
@@ -87,48 +87,39 @@
 
 ## 日志 pipeline 功能切割字段说明
 
-<<<<<<< HEAD
-原始日志为 
-
-=======
 - Apache 错误日志切割 
 
 错误日志文本示例：
->>>>>>> 5e5fa393
+
 ```
 [Tue May 19 18:39:45.272121 2021] [access_compat:error] [pid 9802] [client ::1:50547] AH01797: client denied by server configuration: /Library/WebServer/Documents/server-status
 ```
 
 切割后的字段列表如下：
 
-| 字段名   | 字段值              | 说明                         |
-| ---      | ---                 | ---                          |
-| `status` | error               | 日志等级                     |
-| `pid`    | 9802                | 进程 id                      |
-| `type`   | access_compat       | 日志类型                     |
-| `time`   | 1621391985000000000 | 纳秒时间戳（作为行协议时间） |
+| 字段名   | 字段值                | 说明                         |
+| ---      | ---                   | ---                          |
+| `status` | `error`               | 日志等级                     |
+| `pid`    | `9802`                | 进程 id                      |
+| `type`   | `access_compat`       | 日志类型                     |
+| `time`   | `1621391985000000000` | 纳秒时间戳（作为行协议时间） |
 
-<<<<<<< HEAD
-原始日志为
-
-```
-=======
 - Apache 访问日志切割
 
 访问日志文本示例:
+
 ``` 
->>>>>>> 5e5fa393
 127.0.0.1 - - [17/May/2021:14:51:09 +0800] "GET /server-status?auto HTTP/1.1" 200 917
 ```
 
 切割后的字段列表如下：
 
-| 字段名         | 字段值              | 说明                         |
-| ---            | ---                 | ---                          |
-| `status`       | info                | 日志等级                     |
-| `ip_or_host`   | 127.0.0.1           | 请求方ip或者host             |
-| `http_code`    | 200                 | http status code             |
-| `http_method`  | GET                 | http 请求类型                |
-| `http_url`     | /                   | http 请求url                 |
-| `http_version` | 1.1                 | http version                 |
-| `time`         | 1621205469000000000 | 纳秒时间戳（作为行协议时间） |+| 字段名         | 字段值                | 说明                         |
+| ---            | ---                   | ---                          |
+| `status`       | `info`                | 日志等级                     |
+| `ip_or_host`   | `127.0.0.1`           | 请求方ip或者host             |
+| `http_code`    | `200`                 | http status code             |
+| `http_method`  | `GET`                 | http 请求类型                |
+| `http_url`     | `/`                   | http 请求url                 |
+| `http_version` | `1.1`                 | http version                 |
+| `time`         | `1621205469000000000` | 纳秒时间戳（作为行协议时间） |