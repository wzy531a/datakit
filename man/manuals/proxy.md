{{.CSS}}

- 版本：{{.Version}}
- 发布日期：{{.ReleaseDate}}
- 操作系统支持：`{{.AvailableArchs}}`

# 简介

解决`Datakit`部署在无法访问`Internet`的内部网络环境需要使用代理服务器访问`Internet`。

- Nginx 反向代理服务
- Datakit 内置正向代理服务

## Nginx 反向代理配置

- 配置 `Nginx` 代理服务

```
server {
  listen       8090;

  location / {
    root   /usr/share/nginx/html;
    index  index.html index.htm;
    proxy_pass https://openway.dataflux.cn; # dataway地址
  }
}
```

- 加载新配置及测试

```
nginx -t # 测试配置
nginx -s reload # reload配置

curl -v -X POST http://127.0.0.1:8090/v1/write/metrics?token=TOKEN -d "proxy_test_nginx,name=test c=123i"
```

- 配置 `Datakit` 代理服务

进入 DataKit 安装目录下的 `conf.d/` 目录，配置 `datakit.conf` 中的代理服务。如下：

```
[dataway]
	# IP 和 Port 为 Nginx 代理服务的配置信息
  urls = ["http://127.0.0.1:8090?token=TOKEN"]
```

> 注意：Nginx 代理的情况下，到此即可，无需进行以下步骤。

## Datakit 代理

挑选网络中的一个能访问外网的 DataKit，作为代理，配置其代理设置。

- 进入 DataKit 安装目录下的 `conf.d/proxy` 目录，复制 `proxy.conf.sample` 并命名为 `proxy.conf`。示例如下：

```toml
{{.InputSample}}
```

配置好后，[重启该代理 DataKit](datakit-how-to#147762ed)。

测试下代理服务是否正常：

- 通过发送 metrics 到工作空间测试

```shell
curl --proxy http://[proxy_server_ip]:[proxy_server_port] -v -X POST https://openway.dataflux.cn/v1/write/metrics?token=[your_token] -d "proxy_test,name=test c=123i"
```

如果代理服务器工作正常，[your_token]代表的工作空间将收到指标数据 "proxy_test,name=test c=123i"。

- 通过测试 Dataway

```shell
curl --proxy http://[proxy_server_ip]:[proxy_server_port] -v https://openway.dataflux.cn/v1/write/metrics
```

<<<<<<< HEAD
=======
如果代理服务器工作正常，命令行中将收到 Dataway 返回的 HTML 数据。

>>>>>>> 8f130cb0
- 设置 _被代理 Datakit_ 的代理模式

进入被代理 DataKit 安装目录下的 `conf.d/` 目录，配置 `datakit.conf` 中的代理服务。如下：

```toml
[dataway]
  urls = ["https://openway.dataflux.cn?token=TOKEN"]
  http_proxy = "http://<代理 DataKit IP>:9530"
```

配置好后，[重启 DataKit](datakit-how-to#147762ed)。<|MERGE_RESOLUTION|>--- conflicted
+++ resolved
@@ -76,11 +76,8 @@
 curl --proxy http://[proxy_server_ip]:[proxy_server_port] -v https://openway.dataflux.cn/v1/write/metrics
 ```
 
-<<<<<<< HEAD
-=======
 如果代理服务器工作正常，命令行中将收到 Dataway 返回的 HTML 数据。
 
->>>>>>> 8f130cb0
 - 设置 _被代理 Datakit_ 的代理模式
 
 进入被代理 DataKit 安装目录下的 `conf.d/` 目录，配置 `datakit.conf` 中的代理服务。如下：
