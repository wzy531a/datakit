--- conflicted
+++ resolved
@@ -24,29 +24,22 @@
 #### 添加 DataKit Helm 仓库
 
 ```shell 
-<<<<<<< HEAD
 # 社区版
 $ helm repo add datakit https://pubrepo.guance.com/chartrepo/datakit-ce
 
 # 商业版
 $ helm repo add datakit https://pubrepo.guance.com/chartrepo/datakit
-=======
-$ helm repo add datakit  https://pubrepo.guance.com/chartrepo/datakit
->>>>>>> 1ab24ba0
+
 $ helm repo update 
 ```
 
-
-<<<<<<< HEAD
-=======
 #### Helm 安装 Datakit
 
->>>>>>> 1ab24ba0
 ```shell
 $ helm install datakit datakit/datakit -n datakit --set datakit.dataway_url="https://openway.guance.com?token=<your-token>" --create-namespace 
 ```
 
-> 注意修改 `datakit.dataway_url` 参数
+> 注意修改 `datakit.dataway_url` 参数。
 
 具体执行如下：
 
