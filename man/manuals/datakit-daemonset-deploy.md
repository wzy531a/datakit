{{.CSS}}

- DataKit 版本：{{.Version}}
- 文档发布日期：{{.ReleaseDate}}
- 操作系统支持：Linux

# DaemonSet 安装 DataKit 

本文档介绍如何在 K8s 中通过 DaemonSet 方式安装 DataKit。

## 安装步骤 

- [Helm 安装](#e4d3facf)

- [普通 yaml 安装](#505220a3)

### Helm 安装

#### 前提条件

* Kubernetes >= 1.14
* Helm >= 3.0+

#### 添加 DataKit Helm 仓库

```shell 
<<<<<<< HEAD
# 社区版
$ helm repo add datakit https://pubrepo.guance.com/chartrepo/datakit-ce

# 商业版
$ helm repo add datakit https://pubrepo.guance.com/chartrepo/datakit

=======
$ helm repo add datakit  https://pubrepo.guance.com/chartrepo/datakit
>>>>>>> 2920a06b
$ helm repo update 
```


#### Helm 安装 Datakit

```shell
$ helm install datakit datakit/datakit -n datakit --set datakit.dataway_url="https://openway.guance.com?token=<your-token>" --create-namespace 
```

> 注意修改 `datakit.dataway_url` 参数。

具体执行如下：

```
$ helm install datakit datakit/datakit -n datakit --set datakit.dataway_url="https://openway.guance.com?token=xxxxxxxxx" --create-namespace 
```

#### 查看部署状态

```shell
$ helm -n datakit list
```

#### 升级

```shell
$ helm repo update 
$ helm upgrade datakit datakit/datakit -n datakit --set datakit.dataway_url="https://openway.guance.com?token=<your-token>" 
```

#### 卸载

```shell
$ helm uninstall datakit -n datakit
```

### 普通 yaml 安装

先下载 [datakit.yaml](https://static.guance.com/datakit/datakit.yaml)，其中开启了很多[默认采集器](datakit-input-conf#764ffbc2)，无需配置。

> 如果要修改这些采集器的默认配置，可通过 [Configmap 方式挂载单独的 conf](k8s-config-how-to#ebf019c2) 来配置。部分采集器可以直接通过环境变量的方式来调整，具体参见具体采集器的文档（[容器采集器示例](container#5cf8fecf)）。总而言之，不管是默认开启的采集器，还是其它采集器，在 DaemonSet 方式部署 DataKit 时，==通过 [Configmap](https://kubernetes.io/docs/tasks/configure-pod-container/configure-pod-configmap/) 来配置采集器总是生效的==

#### 修改配置

修改 `datakit.yaml` 中的 dataway 配置

```yaml
	- name: ENV_DATAWAY
		value: https://openway.guance.com?token=<your-token> # 此处填上 DataWay 真实地址
```

如果选择的是其它节点，此处更改对应的 DataWay 地址即可，如 AWS 节点：

```yaml
	- name: ENV_DATAWAY
		value: https://aws-openway.guance.com?token=<your-token> 
```

#### 安装 yaml

```shell
$ kubectl apply -f datakit.yaml
```

#### 查看运行状态

安装完后，会创建一个 datakit 的 DaemonSet 部署：

```shell
$ kubectl get pod -n datakit
```

#### Kubernetes 污点容忍度配置

DataKit 默认会在 Kubernetes 集群的所有 node 上部署（即忽略所有污点），如果 Kubernetes 中某些 node 节点添加了污点调度，且不希望在其上部署 DataKit，可修改 datakit.yaml，调整其中的污点容忍度：

```yaml
      tolerations:
      - operator: Exists    <--- 修改这里的污点容忍度
```

具体绕过策略，参见[官方文档](https://kubernetes.io/docs/concepts/scheduling-eviction/taint-and-toleration)。

#### ConfigMap 设置

部分采集器的开启，需通过 ConfigMap 来注入。以下是 MySQL 和 Redis 采集器的注入示例：

```yaml
# datakit.yaml

volumeMounts: # datakit.yaml 中已有该配置，直接搜索即可定位到
- mountPath: /usr/local/datakit/conf.d/db/mysql.conf
  name: datakit-conf
  subPath: mysql.conf
	readOnly: true
- mountPath: /usr/local/datakit/conf.d/db/redis.conf
  name: datakit-conf
  subPath: redis.conf
	readOnly: true

# 直接在 datakit.yaml 底部追加
---
apiVersion: v1
kind: ConfigMap
metadata:
  name: datakit-conf
  namespace: datakit
data:
    mysql.conf: |-
		  [[inputs.mysql]]
			   ...
    redis.conf: |-
		  [[inputs.redis]]
			   ...
```

## DataKit 中其它环境变量设置

> 注意： ENV_LOG 如果配置成 `stdout`，则不要将 ENV_LOG_LEVEL 设置成 `debug`，否则可能循环产生日志，产生大量日志数据。

在 DaemonSet 模式中，DataKit 支持多个环境变量配置

- datakit.yaml 中其大概格式为

```yaml
spec:
  containers:
	- env
    - name: ENV_XXX
      value: YYY
    - name: ENV_OTHER_XXX
      value: YYY
```

- Helm values.yaml 中其大概格式为

```yaml
  extraEnvs: 
    - name: "ENV_XXX"
      value: "YYY"
    - name: "ENV_OTHER_XXX"
      value: "YYY"    
```

DataKit 支持的环境变量如下各表所示。

### 最常用环境变量

| 环境变量名称               | 默认值 | 必须   | 说明                                                                                 |
| ---------:                 | ---:   | ------ | ----                                                                                 |
| ENV_DATAWAY                | 无     | 是     | 配置 DataWay 地址，如 `https://openway.guance.com?token=xxx`                         |
| ENV_DEFAULT_ENABLED_INPUTS | 无     | 否     | 默认开启[采集器列表](datakit-input-conf#764ffbc2)，以英文逗号分割，如 `cpu,mem,disk` |
| ENV_ENABLE_INPUTS          | 无     | 否     | ==已弃用==，同 ENV_DEFAULT_ENABLED_INPUTS                                            |
| ENV_GLOBAL_TAGS            | 无     | 否     | 全局 tag，多个 tag 之间以英文逗号分割，如 `tag1=val,tag2=val2`                       |

### 日志配置相关环境变量

| 环境变量名称  | 默认值                     | 必须   | 说明                                                             |
| ---------:    | ---:                       | ------ | ----                                                             |
| ENV_GIN_LOG   | */var/log/datakit/gin.log* | 否     | 如果改成 `stdout`，DataKit 自身 gin 日志将不写文件，而是终端输出 |
| ENV_LOG       | */var/log/datakit/log*     | 否     | 如果改成 `stdout`，DatakIt 自身日志将不写文件，而是终端输出      |
| ENV_LOG_LEVEL | info                       | 否     | 设置 DataKit 自身日志等级，可选 `info/debug`                     |

###  DataKit pprof 相关

| 环境变量名称  | 默认值                     | 必须   | 说明                                            |
| ---------:    | ---:                       | ------ | ----                                            |
| ENV_ENABLE_PPROF   | false | 否     | 是否开启 `pprof` |
| ENV_PPROF_LISTEN       | 无     | 否     | `pprof`服务监听地址 |

### 选举相关环境变量

| 环境变量名称        | 默认值     | 必须   | 说明                                                                                                                                                |
| ---------:          | ---:       | ------ | ----                                                                                                                                                |
| ENV_ENABLE_ELECTION | 默认不开启 | 否     | 开启[选举](election)，默认不开启，如需开启，给该环境变量任意一个非空字符串值即可                                                                    |
| ENV_NAMESPACE       | 无         | 否     | DataKit 所在的命名空间，默认为空表示不区分命名空间，接收任意非空字符串，如 `dk-namespace-example`。如果开启了选举，可以通过此环境变量指定工作空间。 |

### HTTP/API 相关环境变量

| 环境变量名称             | 默认值            | 必须   | 说明                                                 |
| ---------:               | ---:              | ------ | ----                                                 |
| ENV_DISABLE_404PAGE      | 无                | 否     | 禁用 DataKit 404 页面（公网部署 DataKit RUM 时常用） |
| ENV_HTTP_LISTEN          | localhost:9529    | 否     | 可修改地址，使得外部可以调用 [DataKit 接口](apis)    |
| ENV_REQUEST_RATE_LIMIT   | 无(float)         | 否     | 限制 9529 [API 每秒请求数](datakit-conf#39e48d64)    |
| ENV_RUM_ORIGIN_IP_HEADER | `X-Forwarded-For` | 否     | RUM 专用                                             |

### Git 配置相关环境变量

| 环境变量名称     | 默认值 | 必须   | 说明                                                                                                   |
| ---------:       | ---:   | ------ | ----                                                                                                   |
| ENV_GIT_BRANCH   | 无     | 否     | 指定拉取的分支。<stong>为空则是默认</strong>，默认是远程指定的主分支，一般是 `master`。                |
| ENV_GIT_INTERVAL | 无     | 否     | 定时拉取的间隔。（如 `1m`）                                                                            |
| ENV_GIT_KEY_PATH | 无     | 否     | 本地 PrivateKey 的全路径。（如 `/Users/username/.ssh/id_rsa`）                                         |
| ENV_GIT_KEY_PW   | 无     | 否     | 本地 PrivateKey 的使用密码。（如 `passwd`）                                                            |
| ENV_GIT_URL      | 无     | 否     | 管理配置文件的远程 git repo 地址。（如 `http://username:password@github.com/username/repository.git`） |

### Sinker 配置相关环境变量

| 环境变量名称 | 默认值 | 必须   | 说明                              |
| ---------:   | ---:   | ------ | ----                              |
| ENV_SINK_M   | 无     | 否     | 安装时指定 Metric 的 sink。       |
| ENV_SINK_N   | 无     | 否     | 安装时指定 Network 的 sink。      |
| ENV_SINK_K   | 无     | 否     | 安装时指定 KeyEvent 的 sink。     |
| ENV_SINK_O   | 无     | 否     | 安装时指定 Object 的 sink。       |
| ENV_SINK_CO  | 无     | 否     | 安装时指定 CustomObject 的 sink。 |
| ENV_SINK_L   | 无     | 否     | 安装时指定 Logging 的 sink。      |
| ENV_SINK_T   | 无     | 否     | 安装时指定 Tracing 的 sink。      |
| ENV_SINK_R   | 无     | 否     | 安装时指定 RUM 的 sink。          |
| ENV_SINK_S   | 无     | 否     | 安装时指定 Security 的 sink。     |

### 其它杂项

| 环境变量名称                 | 默认值         | 必须 | 说明                                                       |
| -----------------:           | -------------: | ---- | ---------------------------------------------------------- |
| ENV_CLOUD_PROVIDER           | 无             | 否   | 支持安装阶段填写云厂商(`aliyun/aws/tencent/hwcloud/azure`) |
| ENV_DCA_LISTEN               | localhost:9531 | 否   | 可修改改地址，使得 [DCA](dca) 客户端能管理该 DataKit       |
| ENV_DCA_WHITE_LIST           | 无             | 否   | 配置 DCA 白名单，以英文逗号分隔                            |
| ENV_HOSTNAME                 | 无             | 否   | 默认为本地主机名，可安装时指定，如， `dk-your-hostname`    |
| ENV_IPDB                     | 无（string）   | 否   | 指定 IP 信息库类型，目前只支持 `iploc`                     |
| ENV_ULIMIT                   | 无             | 否   | 指定 Datakit 最大的可打开文件数                            |
| ENV_DATAWAY_TIMEOUT          | 30s            | 否   | 设置 DataKit 请求 DataWay 的超时时间                       |
| ENV_DATAWAY_ENABLE_HTTPTRACE | false          | 否   | 在 debug 日志中输出 dataway HTTP 请求的网络日志            |
| ENV_DATAWAY_HTTP_PROXY       | 无             | 否   | 设置 DataWay HTTP 代理                                     |


### 各个采集器专用环境变量

部分采集器支持外部注入环境变量，以调整采集器自身的默认配置。具体参见各个具体的采集器文档。

## 延伸阅读

- [DataKit 选举](election)
- [DataKit 的几种配置方式](k8s-config-how-to)
- [DataKit DaemonSet 配置管理最佳实践](datakit-daemonset-bp)<|MERGE_RESOLUTION|>--- conflicted
+++ resolved
@@ -24,19 +24,9 @@
 #### 添加 DataKit Helm 仓库
 
 ```shell 
-<<<<<<< HEAD
-# 社区版
-$ helm repo add datakit https://pubrepo.guance.com/chartrepo/datakit-ce
-
-# 商业版
-$ helm repo add datakit https://pubrepo.guance.com/chartrepo/datakit
-
-=======
 $ helm repo add datakit  https://pubrepo.guance.com/chartrepo/datakit
->>>>>>> 2920a06b
 $ helm repo update 
 ```
-
 
 #### Helm 安装 Datakit
 
