{{.CSS}}

- DataKit 版本：{{.Version}}
- 文档发布日期：{{.ReleaseDate}}
- 操作系统支持：Linux

# DaemonSet 安装 DataKit 

本文档介绍如何在 K8s 中通过 DaemonSet 方式安装 DataKit。

## 安装步骤 

先下载本文档尾部的 yaml 配置，保存为 `datakit-default.yaml`（命名无要求）。在该配置中，有两个采集器可以配置：

- kubernetes：用来采集 Kubernetes 中心指标，需要填写 kubernetes 中心采集地址
- container：用来采集 Node 上的容器对象以及运行指标（如果要采集容器运行指标，则需要修改配置）

其它主机相关的采集器都是默认开启的（`cpu,disk,diskio,mem,swap,system,hostobject,net,host_processes`），且无需额外配置。

### 修改配置

修改 `datakit-default.yaml` 中的 dataway 配置

```yaml
	- name: ENV_DATAWAY
		value: https://openway.guance.com?token=<your-token> # 此处填上 dataway 真实地址
```

#### container 配置

默认情况下，container 采集器没有开启指标采集，如需开启指标采集，修改 `datakit-default.yaml` 中如下配置：

```yaml
	[inputs.container]
		endpoint = "unix:///var/run/docker.sock"

		enable_metric = true # 将此处设置成 true
		enable_object = true
```

详情参见 [容器采集配置](container)

### 安装 yaml

```shell
kubectl apply -f datakit-default.yaml
```

### 查看运行状态：

安装完后，会创建一个 datakit 的 DaemonSet 部署：

```shell
kubectl get pod -n datakit
```

### DataKit 中其它环境变量设置

在 DaemonSet 模式中，DataKit 支持多个环境变量配置，如下表所示：

| 环境变量名称                 | 默认值                     | 是否必须 | 说明                                                                                                               |
| ---------                    | ---                        | ------   | ----                                                                                                               |
| ENV_DATAWAY                | 无                         | 是       | 可配置多个 dataway，以英文逗号分割，如 `https://openway.guance.com?token=xxx,https://openway.guance.com?token=yyy` |
| ENV_GLOBAL_TAGS            | 无                         | 否       | 全局 tag，多个 tag 之间以英文逗号分割，如 `tag1=val,tag2=val2`                                                     |
| ENV_LOG_LEVEL              | `info`                     | 否       | 可选值 `info/debug`                                                                                                |
| ENV_LOG                    | `/var/log/datakit/log`     | 否       | 如果改成 `stdout`，日志将不写文件，而是终端输出                                                                    |
| ENV_GIN_LOG                | `/var/log/datakit/gin.log` | 否       | 如果改成 `stdout`，日志将不写文件，而是终端输出                                                                    |
| ENV_HTTP_LISTEN            | `localhost:9529`           | 否       | 可修改改地址，使得外部可以调用 [DataKit 接口](apis)                                                                |
| ENV_RUM_ORIGIN_IP_HEADER   | `X-Forwarded-For`          | 否       | RUM 专用                                                                                                           |
| ENV_DISABLE_404PAGE        | 无                         | 否       | 禁用 DataKit 404 页面（公网部署 DataKit RUM 时常用）                                                               |
| ENV_DEFAULT_ENABLED_INPUTS | 无                         | 否       | 默认开启采集器列表，以英文逗号分割，如 `cpu,mem,disk`。                                                              |
| ENV_ENABLE_ELECTION        | 默认不开启                 | 否       | 开启[选举](election)，默认不开启，如需开启，给该环境变量任意一个非空字符串值即可                                   |
| ENV_NAMESPACE              | 无                         | 否       | DataKit 所在的命名空间，默认为空表示不区分命名空间，接收任意非空字符串，如 `dk-namespace-example`                  |
| ENV_HOSTNAME               | 无                         | 否       | 默认为本地主机名，可安装时指定，如， `dk-your-hostname`                  |

<<<<<<< HEAD
| 环境变量名称                 | 默认值                     | 是否必须 | 说明                                                                                              |
| ---------                    | ---                        | ------   | ----                                                                                              |
| `ENV_DATAWAY`                | 无                         | 是       | 可配置多个 dataway，以英文逗号分割，如 `https://dataway?token=xxx,https://dataway?token=yyy`      |
| `ENV_GLOBAL_TAGS`            | 无                         | 否       | 全局 tag，多个 tag 之间以英文逗号分割，如 `tag1=val,tag2=val2`                                    |
| `ENV_LOG_LEVEL`              | `info`                     | 否       | 可选值 `info/debug`                                                                               |
| `ENV_LOG`                    | `/var/log/datakit/log`     | 否       | 如果改成 `stdout`，日志将不写文件，而是终端输出                                                   |
| `ENV_GIN_LOG`                | `/var/log/datakit/gin.log` | 否       | 如果改成 `stdout`，日志将不写文件，而是终端输出                                                   |
| `ENV_HTTP_LISTEN`            | `localhost:9529`           | 否       | 可修改改地址，使得外部可以调用 [DataKit 接口](apis)                                               |
| `ENV_RUM_ORIGIN_IP_HEADER`   | `X-Forwarded-For`          | 否       | RUM 专用                                                                                          |
| `ENV_DISABLE_404PAGE`        | 无                         | 否       | 禁用 DataKit 404 页面（公网部署 DataKit RUM 时常用）                                              |
| `ENV_DEFAULT_ENABLED_INPUTS` | 无                         | 否       | 默认开启采集器列表，以英文逗号分割，如 `cpu,mem,disk`                                             |
| `ENV_ENABLE_ELECTION`        | 默认不开启                 | 否       | 开启[选举](election)，默认不开启，如需开启，给该环境变量任意一个非空字符串值即可                  |
| `ENV_NAMESPACE`              | 无                         | 否       | DataKit 所在的命名空间，默认为空表示不区分命名空间，接收任意非空字符串，如 `dk-namespace-example` |
| `ENV_HOSTNAME`               | 无                         | 否       | DataKit 主机名                                                                                    |
=======

> 注意，`ENV_ENABLE_INPUTS` 已被弃用（但仍有效），建议使用 `ENV_DEFAULT_ENABLED_INPUTS`。如果俩个环境变量同时指定，则**只有后者生效**。
>>>>>>> adebaa46

### yaml 配置

```yaml
apiVersion: v1
kind: Namespace
metadata:
  name: datakit
---
apiVersion: rbac.authorization.k8s.io/v1
kind: ClusterRole
metadata:
  name: datakit
rules:
- apiGroups:
  - rbac.authorization.k8s.io
  resources:
  - clusterroles
  verbs:
  - get
  - list
  - watch
- apiGroups:
  - ""
  resources:
  - nodes
  - nodes/proxy
  - namespaces
  - pods
  - events
  - services
  - endpoints
  verbs:
  - get
  - list
  - watch
- apiGroups:
  - apps
  resources:
  - deployments
  - daemonsets
  - statefulsets
  - replicasets
  verbs:
  - get
  - list
  - watch
- apiGroups:
  - batch
  resources:
  - jobs
  - cronjobs
  verbs:
  - get
  - list
  - watch
- nonResourceURLs: ["/metrics"]
  verbs: ["get"]

---

apiVersion: v1
kind: ServiceAccount
metadata:
  name: datakit
  namespace: datakit

---

apiVersion: v1
kind: Service
metadata:
  name: datakit-service
  namespace: datakit
spec:
  selector:
    app: daemonset-datakit
  ports:
    - protocol: TCP
      port: 9529
      targetPort: 9529

---

apiVersion: rbac.authorization.k8s.io/v1
kind: ClusterRoleBinding
metadata:
  name: datakit
roleRef:
  apiGroup: rbac.authorization.k8s.io
  kind: ClusterRole
  name: datakit
subjects:
- kind: ServiceAccount
  name: datakit
  namespace: datakit

---

apiVersion: apps/v1
kind: DaemonSet
metadata:
  labels:
    app: daemonset-datakit
  name: datakit
  namespace: datakit
spec:
  revisionHistoryLimit: 10
  selector:
    matchLabels:
      app: daemonset-datakit
  template:
    metadata:
      labels:
        app: daemonset-datakit
    spec:
      hostNetwork: true
      dnsPolicy: ClusterFirstWithHostNet
      containers:
      - env:
        - name: HOST_IP
          valueFrom:
            fieldRef:
              apiVersion: v1
              fieldPath: status.hostIP
        - name: NODE_NAME
          valueFrom:
            fieldRef:
              apiVersion: v1
              fieldPath: spec.nodeName
        - name: ENV_DATAWAY
          value: https://openway.guance.com?token=<your-token> # 此处填上 dataway 真实地址
        - name: ENV_GLOBAL_TAGS
          value: host=__datakit_hostname,host_ip=__datakit_ip
        - name: ENV_DEFAULT_ENABLED_INPUTS
          value: cpu,disk,diskio,mem,swap,system,hostobject,net,host_processes,kubernetes,container
        - name: ENV_ENABLE_ELECTION
          value: enable
        - name: ENV_LOG
          value: stdout
        - name: ENV_HTTP_LISTEN
          value: 0.0.0.0:9529
        image: pubrepo.jiagouyun.com/datakit/datakit:{{.Version}}
        imagePullPolicy: Always
        name: datakit
        ports:
        - containerPort: 9529
          hostPort: 9529
          name: port
          protocol: TCP
        securityContext:
          privileged: true
        volumeMounts:
        - mountPath: /var/run/docker.sock
          name: docker-socket
          readOnly: true
        - mountPath: /host/proc
          name: proc
          readOnly: true
        - mountPath: /host/dev
          name: dev
          readOnly: true
        - mountPath: /host/sys
          name: sys
          readOnly: true
        - mountPath: /rootfs
          name: rootfs
        workingDir: /usr/local/datakit
      hostIPC: true
      hostPID: true
      restartPolicy: Always
      serviceAccount: datakit
      serviceAccountName: datakit
      volumes:
      - configMap:
          name: datakit-conf
        name: datakit-conf
      - hostPath:
          path: /var/run/docker.sock
        name: docker-socket
      - hostPath:
          path: /proc
          type: ""
        name: proc
      - hostPath:
          path: /dev
          type: ""
        name: dev
      - hostPath:
          path: /sys
          type: ""
        name: sys
      - hostPath:
          path: /
          type: ""
        name: rootfs
  updateStrategy:
    rollingUpdate:
      maxUnavailable: 1
    type: RollingUpdate
```

> 注意：默认情况下，我们在该 yaml 中开启了如下采集器：

- `cpu`
- `disk`
- `diskio`
- `mem`
- `swap`
- `system`
- `hostobject`
- `net`
- `host_processes`
- `kubernetes`
- `container`

如需开启更多其它采集器，如开启 ddtrace，直接在如下配置中追加即可。当然也可以将某些采集器从这个列表中删掉。

```yaml
        - name: ENV_DEFAULT_ENABLED_INPUTS
          value: cpu,disk,diskio,mem,swap,system,hostobject,net,host_processes,kubernetes,container
```<|MERGE_RESOLUTION|>--- conflicted
+++ resolved
@@ -73,25 +73,7 @@
 | ENV_NAMESPACE              | 无                         | 否       | DataKit 所在的命名空间，默认为空表示不区分命名空间，接收任意非空字符串，如 `dk-namespace-example`                  |
 | ENV_HOSTNAME               | 无                         | 否       | 默认为本地主机名，可安装时指定，如， `dk-your-hostname`                  |
 
-<<<<<<< HEAD
-| 环境变量名称                 | 默认值                     | 是否必须 | 说明                                                                                              |
-| ---------                    | ---                        | ------   | ----                                                                                              |
-| `ENV_DATAWAY`                | 无                         | 是       | 可配置多个 dataway，以英文逗号分割，如 `https://dataway?token=xxx,https://dataway?token=yyy`      |
-| `ENV_GLOBAL_TAGS`            | 无                         | 否       | 全局 tag，多个 tag 之间以英文逗号分割，如 `tag1=val,tag2=val2`                                    |
-| `ENV_LOG_LEVEL`              | `info`                     | 否       | 可选值 `info/debug`                                                                               |
-| `ENV_LOG`                    | `/var/log/datakit/log`     | 否       | 如果改成 `stdout`，日志将不写文件，而是终端输出                                                   |
-| `ENV_GIN_LOG`                | `/var/log/datakit/gin.log` | 否       | 如果改成 `stdout`，日志将不写文件，而是终端输出                                                   |
-| `ENV_HTTP_LISTEN`            | `localhost:9529`           | 否       | 可修改改地址，使得外部可以调用 [DataKit 接口](apis)                                               |
-| `ENV_RUM_ORIGIN_IP_HEADER`   | `X-Forwarded-For`          | 否       | RUM 专用                                                                                          |
-| `ENV_DISABLE_404PAGE`        | 无                         | 否       | 禁用 DataKit 404 页面（公网部署 DataKit RUM 时常用）                                              |
-| `ENV_DEFAULT_ENABLED_INPUTS` | 无                         | 否       | 默认开启采集器列表，以英文逗号分割，如 `cpu,mem,disk`                                             |
-| `ENV_ENABLE_ELECTION`        | 默认不开启                 | 否       | 开启[选举](election)，默认不开启，如需开启，给该环境变量任意一个非空字符串值即可                  |
-| `ENV_NAMESPACE`              | 无                         | 否       | DataKit 所在的命名空间，默认为空表示不区分命名空间，接收任意非空字符串，如 `dk-namespace-example` |
-| `ENV_HOSTNAME`               | 无                         | 否       | DataKit 主机名                                                                                    |
-=======
-
 > 注意，`ENV_ENABLE_INPUTS` 已被弃用（但仍有效），建议使用 `ENV_DEFAULT_ENABLED_INPUTS`。如果俩个环境变量同时指定，则**只有后者生效**。
->>>>>>> adebaa46
 
 ### yaml 配置
 
