--- conflicted
+++ resolved
@@ -261,22 +261,14 @@
 
 ### IO 模块配置相关环境变量 {#env-io}
 
-<<<<<<< HEAD
-| 环境变量名称             | 类型     | 默认值 | 必须   | 说明                                  |
-| ---------:               | ----:    | ---:   | ------ | ----                                  |
-| ENV_IO_FILTERS           | string   | 无     | 否     | 添加[行协议过滤器](datakit-filter.md) |
-| ENV_IO_MAX_CACHE_COUNT   | int      | 1024   | 否     | IO cache 大小                         |
-| ENV_IO_ENABLE_CACHE      | bool     | -      | 否     | 开启 IO 磁盘 cache                    |
-| ENV_IO_CACHE_MAX_SIZE_GB | int      | 1      | 否     | IO 磁盘 cache 大小                    |
+| 环境变量名称             | 类型     | 默认值 | 必须   | 说明                               |
+| ---------:               | ----:    | ---:   | ------ | ----                               |
+| ENV_IO_FILTERS           | string   | 无     | 否     | 添加[行协议过滤器](datakit-filter) |
+| ENV_IO_FLUSH_INTERVAL    | int      | 10s    | 否     | IO 发送时间频率                    |
+| ENV_IO_BLOCKING_MODE     | bool     | false  | 否     | 阻塞模式 [:octicons-tag-24: Version-1.4.8](changelog.md#cl-1.4.8) · [:octicons-beaker-24: Experimental](index.md#experimental)|
+| ENV_IO_MAX_CACHE_COUNT   | int      | 512    | 否     | 发送 buffer（点数）大小 |
+| ENV_IO_QUEUE_SIZE        | int      | 4096   | 否     | IO 模块数据处理队列长度 |
 | ENV_IO_FLUSH_INTERVAL    | duration | 10s    | 否     | IO 发送时间频率                       |
-=======
-| 环境变量名称             | 默认值 | 必须   | 说明                               |
-| ---------:               | ---:   | ------ | ----                               |
-| ENV_IO_FILTERS           | 无     | 否     | 添加[行协议过滤器](datakit-filter) |
-| ENV_IO_FLUSH_INTERVAL    | 10s    | 否     | IO 发送时间频率                    |
-| ENV_IO_BLOCKING_MODE     | false  | 否     | 阻塞模式 [:octicons-tag-24: Version-1.4.8](changelog.md#cl-1.4.8) · [:octicons-beaker-24: Experimental](index.md#experimental)|
-| ENV_IO_MAX_CACHE_COUNT   | 512    | 否     | 发送 buffer（点数）大小 |
-| ENV_IO_QUEUE_SIZE        | 4096   | 否     | IO 模块数据处理队列长度 |
 
 ???+ note "关于 buffer 和 queue 的说明"
 
@@ -291,7 +283,6 @@
 | ENV_IO_CACHE_MAX_SIZE_GB | 1      | 否     | IO 磁盘 cache 大小                 |
 | ENV_IO_MAX_CACHE_COUNT   | 1024   | 否     | IO cache 大小                      |
 -->
->>>>>>> 36f844b6
 
 `ENV_IO_FILTERS` 是一个 json 字符串，示例如下:
 
