--- conflicted
+++ resolved
@@ -102,9 +102,6 @@
     files = ["/var/log/mysql/*.log"] 
 ```
 
-<<<<<<< HEAD
-> 注意：在使用日志采集时，需要将 DataKit 安装在 MySQL 服务同一台主机中，或使用其它方式将日志挂载到 DataKit 所在机器
-=======
 > 注意：在使用日志采集时，需要将 DataKit 安装在 MySQL 服务同一台主机中，或使用其它方式将日志挂载到 DataKit 所在机器
 
 ## 日志 pipeline 功能切割字段说明
@@ -155,4 +152,3 @@
 |  rows_sent   | 248832     | 查询返回的行数 |
 |  thread_id   | 55     | 线程id |
 |  time   | 1514520249954078000     | 纳秒时间戳（作为行协议时间）|
->>>>>>> 2c065e1b
