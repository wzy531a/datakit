--- conflicted
+++ resolved
@@ -1,9 +1,5 @@
 {{.CSS}}
-<<<<<<< HEAD
-# MySQL
-=======
 MySQL
->>>>>>> 71766edb
 ---
 
 - DataKit 版本：{{.Version}}
