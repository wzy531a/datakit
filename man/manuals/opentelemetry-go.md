# Golang 示例
---

本文以常见 Web 端三层架构模式实现 OTEL 的链路追踪及可观测性。

<<<<<<< HEAD
在使用 OTEL 发送 Trace 到 Datakit 之前，请先确定您已经[配置](https://www.yuque.com/dataflux/datakit/opentelemetry)好了采集器。
=======
在使用 OTEL 发送 Trace 到 Datakit 之前，请先确定您已经[配置](opentelemetry.md){:target="_blank"}好了采集器。
>>>>>>> 71766edb

## 接下来使用伪代码实现

模拟场景：一条用户的登录请求在服务端的各个模块流转并返回到客户端的过程。在每一个过程中都加上链路追踪并标记，
最后登录观测云平台查看在这个过程中每个模块的处理时间和服务状态。

流程介绍：用户请求到 web 层，解析后发送到 service 层，需要查询数据库的 dao 层，最终将结果返回到用户。

``` go
package main

import (
	"context"
	"log"
	"net/http"
	"os"
	"time"

	"go.opentelemetry.io/otel/codes"
	"go.opentelemetry.io/otel"
	"go.opentelemetry.io/otel/attribute"
	"go.opentelemetry.io/otel/exporters/otlp/otlptrace/otlptracegrpc"
	"go.opentelemetry.io/otel/propagation"
	"go.opentelemetry.io/otel/sdk/resource"
	sdktrace "go.opentelemetry.io/otel/sdk/trace"
	semconv "go.opentelemetry.io/otel/semconv/v1.7.0"
	"go.opentelemetry.io/otel/trace"
	"google.golang.org/grpc"
	"google.golang.org/grpc/credentials/insecure"
)

// Initializes an OTLP exporter, and configures the corresponding trace and
// metric providers.
func initProvider() func() {
	ctx := context.Background()

	res, err := resource.New(ctx,
		resource.WithAttributes(
			// the service name used to display traces in backends
			semconv.ServiceNameKey.String("ServerName"),
			// semconv.FaaSIDKey.String(""),
		),
		//resource.WithOS(), // and so on ...
	)

	handleErr(err, "failed to create resource")
	var bsp sdktrace.SpanProcessor

	// If the OpenTelemetry Collector is running on a local cluster (minikube or
	// microk8s), it should be accessible through the NodePort service at the
	// `localhost:30080` endpoint. Otherwise, replace `localhost` with the
	// endpoint of your cluster. If you run the app inside k8s, then you can
	// probably connect directly to the service through dns
	conn, err := grpc.DialContext(ctx, "10.200.14.226:4317", grpc.WithTransportCredentials(insecure.NewCredentials()), grpc.WithBlock())
	handleErr(err, "failed to create gRPC connection to collector")
	// Set up a trace exporter
	traceExporter, err := otlptracegrpc.New(ctx, otlptracegrpc.WithGRPCConn(conn))
	handleErr(err, "failed to create trace exporter")

	bsp = sdktrace.NewBatchSpanProcessor(traceExporter)

	// Register the trace exporter with a TracerProvider, using a batch
	// span processor to aggregate spans before export.
	tracerProvider := sdktrace.NewTracerProvider(
		sdktrace.WithSampler(sdktrace.AlwaysSample()),
		sdktrace.WithResource(res),
		sdktrace.WithSpanProcessor(bsp),
	)
	otel.SetTracerProvider(tracerProvider)

	// set global propagator to tracecontext (the default is no-op).
	otel.SetTextMapPropagator(propagation.TraceContext{})

	return func() {
		// Shutdown will flush any remaining spans and shut down the exporter.
		handleErr(tracerProvider.Shutdown(ctx), "failed to shutdown TracerProvider")
		time.Sleep(time.Second)
	}
}

var tracer = otel.Tracer("tracer_user_login")

// web handler 处理请求数据
func web(w http.ResponseWriter, r *http.Request) {
	// ... 接收客户端请求
	log.Println("doing web")
	// labels represent additional key-value descriptors that can be bound to a
	// metric observer or recorder.
	commonLabels := []attribute.KeyValue{attribute.String("key1", "val1")}
	// work begins
	ctx, span := tracer.Start(
		context.Background(),
		"span-Example",
		trace.WithAttributes(commonLabels...))
	defer span.End()
	<-time.After(time.Millisecond * 50)
	service(ctx)

	log.Printf("Doing really hard work")
	<-time.After(time.Millisecond * 40)

	log.Printf("Done!")
	w.Write([]byte("ok"))
}

// service 调用service层 处理业务
func service(ctx context.Context) {
	log.Println("service")
	ctx1, iSpan := tracer.Start(ctx, "Sample-service")
	<-time.After(time.Second / 2) // do something...
	dao(ctx1)
	iSpan.End()
}

// dao 数据访问层
func dao(ctx context.Context) {
	log.Println("dao")
	ctxD, iSpan := tracer.Start(ctx, "Sample-dao")
	<-time.After(time.Second / 2)

	// 创建子 span 查询数据库等操作
	_, sqlSpan := tracer.Start(ctxD, "do_sql")
	sqlSpan.SetStatus(codes.Ok, "is ok") //
	<-time.After(time.Second)
	sqlSpan.End()

	iSpan.End()
}

func handleErr(err error, message string) {
	if err != nil {
		log.Fatalf("%s: %v", message, err)
	}
}

func main() {
	shutdown := initProvider()
	defer shutdown()
	log.Println("connect ...")
	http.HandleFunc("/user", web)
	go handleErr(http.ListenAndServe(":4317", nil), "open server")
	time.Sleep(time.Minute * 2)
	os.Exit(0)
}
```

## 观测
<<<<<<< HEAD

登录 [观测云](https://console.guance.com/tracing/service/table?time=15m) 后查看 `应用性能监测` -> `链路` -> 点击单条 `链路`

=======

登录 [观测云](https://console.guance.com/tracing/service/table?time=15m){:target="_blank"} 后查看 `应用性能监测` -> `链路` -> 点击单条 `链路`

>>>>>>> 71766edb
![](imgs/otel-go-example.png)

在火焰图中可看到每一个模块中执行的时间、调用流程等。

--- 

参考

<<<<<<< HEAD
- 源码示例 [github-opentelemetry-go](https://github.com/open-telemetry/opentelemetry-go/tree/main/example/otel-collector)
- 文档 [官方文档](https://opentelemetry.io/docs/instrumentation/go/getting-started/)

=======
- 源码示例 [github-opentelemetry-go](https://github.com/open-telemetry/opentelemetry-go/tree/main/example/otel-collector){:target="_blank"}
- 文档 [官方文档](https://opentelemetry.io/docs/instrumentation/go/getting-started/){:target="_blank"}

>>>>>>> 71766edb
<|MERGE_RESOLUTION|>--- conflicted
+++ resolved
@@ -1,183 +1,166 @@
-# Golang 示例
----
-
-本文以常见 Web 端三层架构模式实现 OTEL 的链路追踪及可观测性。
-
-<<<<<<< HEAD
-在使用 OTEL 发送 Trace 到 Datakit 之前，请先确定您已经[配置](https://www.yuque.com/dataflux/datakit/opentelemetry)好了采集器。
-=======
-在使用 OTEL 发送 Trace 到 Datakit 之前，请先确定您已经[配置](opentelemetry.md){:target="_blank"}好了采集器。
->>>>>>> 71766edb
-
-## 接下来使用伪代码实现
-
-模拟场景：一条用户的登录请求在服务端的各个模块流转并返回到客户端的过程。在每一个过程中都加上链路追踪并标记，
-最后登录观测云平台查看在这个过程中每个模块的处理时间和服务状态。
-
-流程介绍：用户请求到 web 层，解析后发送到 service 层，需要查询数据库的 dao 层，最终将结果返回到用户。
-
-``` go
-package main
-
-import (
-	"context"
-	"log"
-	"net/http"
-	"os"
-	"time"
-
-	"go.opentelemetry.io/otel/codes"
-	"go.opentelemetry.io/otel"
-	"go.opentelemetry.io/otel/attribute"
-	"go.opentelemetry.io/otel/exporters/otlp/otlptrace/otlptracegrpc"
-	"go.opentelemetry.io/otel/propagation"
-	"go.opentelemetry.io/otel/sdk/resource"
-	sdktrace "go.opentelemetry.io/otel/sdk/trace"
-	semconv "go.opentelemetry.io/otel/semconv/v1.7.0"
-	"go.opentelemetry.io/otel/trace"
-	"google.golang.org/grpc"
-	"google.golang.org/grpc/credentials/insecure"
-)
-
-// Initializes an OTLP exporter, and configures the corresponding trace and
-// metric providers.
-func initProvider() func() {
-	ctx := context.Background()
-
-	res, err := resource.New(ctx,
-		resource.WithAttributes(
-			// the service name used to display traces in backends
-			semconv.ServiceNameKey.String("ServerName"),
-			// semconv.FaaSIDKey.String(""),
-		),
-		//resource.WithOS(), // and so on ...
-	)
-
-	handleErr(err, "failed to create resource")
-	var bsp sdktrace.SpanProcessor
-
-	// If the OpenTelemetry Collector is running on a local cluster (minikube or
-	// microk8s), it should be accessible through the NodePort service at the
-	// `localhost:30080` endpoint. Otherwise, replace `localhost` with the
-	// endpoint of your cluster. If you run the app inside k8s, then you can
-	// probably connect directly to the service through dns
-	conn, err := grpc.DialContext(ctx, "10.200.14.226:4317", grpc.WithTransportCredentials(insecure.NewCredentials()), grpc.WithBlock())
-	handleErr(err, "failed to create gRPC connection to collector")
-	// Set up a trace exporter
-	traceExporter, err := otlptracegrpc.New(ctx, otlptracegrpc.WithGRPCConn(conn))
-	handleErr(err, "failed to create trace exporter")
-
-	bsp = sdktrace.NewBatchSpanProcessor(traceExporter)
-
-	// Register the trace exporter with a TracerProvider, using a batch
-	// span processor to aggregate spans before export.
-	tracerProvider := sdktrace.NewTracerProvider(
-		sdktrace.WithSampler(sdktrace.AlwaysSample()),
-		sdktrace.WithResource(res),
-		sdktrace.WithSpanProcessor(bsp),
-	)
-	otel.SetTracerProvider(tracerProvider)
-
-	// set global propagator to tracecontext (the default is no-op).
-	otel.SetTextMapPropagator(propagation.TraceContext{})
-
-	return func() {
-		// Shutdown will flush any remaining spans and shut down the exporter.
-		handleErr(tracerProvider.Shutdown(ctx), "failed to shutdown TracerProvider")
-		time.Sleep(time.Second)
-	}
-}
-
-var tracer = otel.Tracer("tracer_user_login")
-
-// web handler 处理请求数据
-func web(w http.ResponseWriter, r *http.Request) {
-	// ... 接收客户端请求
-	log.Println("doing web")
-	// labels represent additional key-value descriptors that can be bound to a
-	// metric observer or recorder.
-	commonLabels := []attribute.KeyValue{attribute.String("key1", "val1")}
-	// work begins
-	ctx, span := tracer.Start(
-		context.Background(),
-		"span-Example",
-		trace.WithAttributes(commonLabels...))
-	defer span.End()
-	<-time.After(time.Millisecond * 50)
-	service(ctx)
-
-	log.Printf("Doing really hard work")
-	<-time.After(time.Millisecond * 40)
-
-	log.Printf("Done!")
-	w.Write([]byte("ok"))
-}
-
-// service 调用service层 处理业务
-func service(ctx context.Context) {
-	log.Println("service")
-	ctx1, iSpan := tracer.Start(ctx, "Sample-service")
-	<-time.After(time.Second / 2) // do something...
-	dao(ctx1)
-	iSpan.End()
-}
-
-// dao 数据访问层
-func dao(ctx context.Context) {
-	log.Println("dao")
-	ctxD, iSpan := tracer.Start(ctx, "Sample-dao")
-	<-time.After(time.Second / 2)
-
-	// 创建子 span 查询数据库等操作
-	_, sqlSpan := tracer.Start(ctxD, "do_sql")
-	sqlSpan.SetStatus(codes.Ok, "is ok") //
-	<-time.After(time.Second)
-	sqlSpan.End()
-
-	iSpan.End()
-}
-
-func handleErr(err error, message string) {
-	if err != nil {
-		log.Fatalf("%s: %v", message, err)
-	}
-}
-
-func main() {
-	shutdown := initProvider()
-	defer shutdown()
-	log.Println("connect ...")
-	http.HandleFunc("/user", web)
-	go handleErr(http.ListenAndServe(":4317", nil), "open server")
-	time.Sleep(time.Minute * 2)
-	os.Exit(0)
-}
-```
-
-## 观测
-<<<<<<< HEAD
-
-登录 [观测云](https://console.guance.com/tracing/service/table?time=15m) 后查看 `应用性能监测` -> `链路` -> 点击单条 `链路`
-
-=======
-
-登录 [观测云](https://console.guance.com/tracing/service/table?time=15m){:target="_blank"} 后查看 `应用性能监测` -> `链路` -> 点击单条 `链路`
-
->>>>>>> 71766edb
-![](imgs/otel-go-example.png)
-
-在火焰图中可看到每一个模块中执行的时间、调用流程等。
-
---- 
-
-参考
-
-<<<<<<< HEAD
-- 源码示例 [github-opentelemetry-go](https://github.com/open-telemetry/opentelemetry-go/tree/main/example/otel-collector)
-- 文档 [官方文档](https://opentelemetry.io/docs/instrumentation/go/getting-started/)
-
-=======
-- 源码示例 [github-opentelemetry-go](https://github.com/open-telemetry/opentelemetry-go/tree/main/example/otel-collector){:target="_blank"}
-- 文档 [官方文档](https://opentelemetry.io/docs/instrumentation/go/getting-started/){:target="_blank"}
-
->>>>>>> 71766edb
+# Golang 示例
+---
+
+本文以常见 Web 端三层架构模式实现 OTEL 的链路追踪及可观测性。
+
+在使用 OTEL 发送 Trace 到 Datakit 之前，请先确定您已经[配置](opentelemetry.md){:target="_blank"}好了采集器。
+
+## 接下来使用伪代码实现
+
+模拟场景：一条用户的登录请求在服务端的各个模块流转并返回到客户端的过程。在每一个过程中都加上链路追踪并标记，
+最后登录观测云平台查看在这个过程中每个模块的处理时间和服务状态。
+
+流程介绍：用户请求到 web 层，解析后发送到 service 层，需要查询数据库的 dao 层，最终将结果返回到用户。
+
+``` go
+package main
+
+import (
+	"context"
+	"log"
+	"net/http"
+	"os"
+	"time"
+
+	"go.opentelemetry.io/otel/codes"
+	"go.opentelemetry.io/otel"
+	"go.opentelemetry.io/otel/attribute"
+	"go.opentelemetry.io/otel/exporters/otlp/otlptrace/otlptracegrpc"
+	"go.opentelemetry.io/otel/propagation"
+	"go.opentelemetry.io/otel/sdk/resource"
+	sdktrace "go.opentelemetry.io/otel/sdk/trace"
+	semconv "go.opentelemetry.io/otel/semconv/v1.7.0"
+	"go.opentelemetry.io/otel/trace"
+	"google.golang.org/grpc"
+	"google.golang.org/grpc/credentials/insecure"
+)
+
+// Initializes an OTLP exporter, and configures the corresponding trace and
+// metric providers.
+func initProvider() func() {
+	ctx := context.Background()
+
+	res, err := resource.New(ctx,
+		resource.WithAttributes(
+			// the service name used to display traces in backends
+			semconv.ServiceNameKey.String("ServerName"),
+			// semconv.FaaSIDKey.String(""),
+		),
+		//resource.WithOS(), // and so on ...
+	)
+
+	handleErr(err, "failed to create resource")
+	var bsp sdktrace.SpanProcessor
+
+	// If the OpenTelemetry Collector is running on a local cluster (minikube or
+	// microk8s), it should be accessible through the NodePort service at the
+	// `localhost:30080` endpoint. Otherwise, replace `localhost` with the
+	// endpoint of your cluster. If you run the app inside k8s, then you can
+	// probably connect directly to the service through dns
+	conn, err := grpc.DialContext(ctx, "10.200.14.226:4317", grpc.WithTransportCredentials(insecure.NewCredentials()), grpc.WithBlock())
+	handleErr(err, "failed to create gRPC connection to collector")
+	// Set up a trace exporter
+	traceExporter, err := otlptracegrpc.New(ctx, otlptracegrpc.WithGRPCConn(conn))
+	handleErr(err, "failed to create trace exporter")
+
+	bsp = sdktrace.NewBatchSpanProcessor(traceExporter)
+
+	// Register the trace exporter with a TracerProvider, using a batch
+	// span processor to aggregate spans before export.
+	tracerProvider := sdktrace.NewTracerProvider(
+		sdktrace.WithSampler(sdktrace.AlwaysSample()),
+		sdktrace.WithResource(res),
+		sdktrace.WithSpanProcessor(bsp),
+	)
+	otel.SetTracerProvider(tracerProvider)
+
+	// set global propagator to tracecontext (the default is no-op).
+	otel.SetTextMapPropagator(propagation.TraceContext{})
+
+	return func() {
+		// Shutdown will flush any remaining spans and shut down the exporter.
+		handleErr(tracerProvider.Shutdown(ctx), "failed to shutdown TracerProvider")
+		time.Sleep(time.Second)
+	}
+}
+
+var tracer = otel.Tracer("tracer_user_login")
+
+// web handler 处理请求数据
+func web(w http.ResponseWriter, r *http.Request) {
+	// ... 接收客户端请求
+	log.Println("doing web")
+	// labels represent additional key-value descriptors that can be bound to a
+	// metric observer or recorder.
+	commonLabels := []attribute.KeyValue{attribute.String("key1", "val1")}
+	// work begins
+	ctx, span := tracer.Start(
+		context.Background(),
+		"span-Example",
+		trace.WithAttributes(commonLabels...))
+	defer span.End()
+	<-time.After(time.Millisecond * 50)
+	service(ctx)
+
+	log.Printf("Doing really hard work")
+	<-time.After(time.Millisecond * 40)
+
+	log.Printf("Done!")
+	w.Write([]byte("ok"))
+}
+
+// service 调用service层 处理业务
+func service(ctx context.Context) {
+	log.Println("service")
+	ctx1, iSpan := tracer.Start(ctx, "Sample-service")
+	<-time.After(time.Second / 2) // do something...
+	dao(ctx1)
+	iSpan.End()
+}
+
+// dao 数据访问层
+func dao(ctx context.Context) {
+	log.Println("dao")
+	ctxD, iSpan := tracer.Start(ctx, "Sample-dao")
+	<-time.After(time.Second / 2)
+
+	// 创建子 span 查询数据库等操作
+	_, sqlSpan := tracer.Start(ctxD, "do_sql")
+	sqlSpan.SetStatus(codes.Ok, "is ok") //
+	<-time.After(time.Second)
+	sqlSpan.End()
+
+	iSpan.End()
+}
+
+func handleErr(err error, message string) {
+	if err != nil {
+		log.Fatalf("%s: %v", message, err)
+	}
+}
+
+func main() {
+	shutdown := initProvider()
+	defer shutdown()
+	log.Println("connect ...")
+	http.HandleFunc("/user", web)
+	go handleErr(http.ListenAndServe(":4317", nil), "open server")
+	time.Sleep(time.Minute * 2)
+	os.Exit(0)
+}
+```
+
+## 观测
+
+登录 [观测云](https://console.guance.com/tracing/service/table?time=15m){:target="_blank"} 后查看 `应用性能监测` -> `链路` -> 点击单条 `链路`
+
+![](imgs/otel-go-example.png)
+
+在火焰图中可看到每一个模块中执行的时间、调用流程等。
+
+--- 
+
+参考
+
+- 源码示例 [github-opentelemetry-go](https://github.com/open-telemetry/opentelemetry-go/tree/main/example/otel-collector){:target="_blank"}
+- 文档 [官方文档](https://opentelemetry.io/docs/instrumentation/go/getting-started/){:target="_blank"}