{{.CSS}}
# 各种其它工具使用
---

DataKit 内置很多不同的小工具，便于大家日常使用。可通过如下命令来查看 DataKit 的命令行帮助：

```shell
datakit help
```

>注意：因不同平台的差异，具体帮助内容会有差别。

## DataKit 自动命令补全 {#completion}

> DataKit 1.2.12 才支持该补全，且只测试了 Ubuntu 和 CentOS 两个 Linux 发行版。其它 Windows 跟 Mac 均不支持。

在使用 DataKit 命令行的过程中，因为命令行参数很多，此处我们添加了命令提示和补全功能。

主流的 Linux 基本都有命令补全支持，以 Ubuntu 和 CentOS 为例，如果要使用命令补全功能，可额外安装如下软件包：

- Ubuntu：`apt install bash-completion`
- CentOS: `yum install bash-completion bash-completion-extras`

如果安装 DataKit 之前，这些软件已经安装好了，则 DataKit 安装时会自动带上命令补全功能。如果这些软件包是在 DataKit 安装之后才更新的，可执行如下操作来安装 DataKit 命令补全功能：

```shell
datakit tool --setup-completer-script
```

补全使用示例：

```shell
$ datakit <tab> # 输入 \tab 即可提示如下命令
dql       help      install   monitor   pipeline  run       service   tool

$ datakit dql <tab> # 输入 \tab 即可提示如下选项
--auto-json   --csv         -F,--force    --host        -J,--json     --log         -R,--run      -T,--token    -V,--verbose
```

以下提及的所有命令，均可使用这一方式来操作。

### 获取自动补全脚本 {#get-completion}

如果大家的 Linux 系统不是 Ubuntu 和 CentOS，可通过如下命令获取补全脚本，然后再按照对应平台的 shell 补全方式，一一添加即可。

```shell
# 导出补全脚本到本地 datakit-completer.sh 文件中
datakit tool --completer-script > datakit-completer.sh
```

## 查看 DataKit 运行情况 {#using-monitor}

> 当前的 monitor 查看方式已经废弃（仍然可用，不久将废弃），新的 monitor 功能[参见这里](datakit-monitor.md)

在终端即可查看 DataKit 运行情况，其效果跟浏览器端 monitor 页面相似：

DataKit 新的 monitor 用法[参见这里](datakit-monitor.md)。

## 检查采集器配置是否正确 {#check-conf}

编辑完采集器的配置文件后，可能某些配置有误（如配置文件格式错误），通过如下命令可检查是否正确：

```shell
datakit tool --check-config
------------------------
checked 13 conf, all passing, cost 22.27455ms
```

## 查看帮助文档 {#man}

为便于大家在服务端查看 DataKit 帮助文档，DataKit 提供如下交互式文档查看入口（Windows 不支持）：

```shell
datakit --man
man > nginx
(显示 Nginx 采集文档)
man > mysql
(显示 MySQL 采集文档)
man > Q               # 输入 Q 或 exit 退出
```

## 查看工作空间信息 {#workspace-info}

为便于大家在服务端查看工作空间信息，DataKit 提供如下命令查看：

```shell
datakit tool --workspace-info
{
  "token": {
    "ws_uuid": "wksp_2dc431d6693711eb8ff97aeee04b54af",
    "bill_state": "normal",
    "ver_type": "pay",
    "token": "tkn_2dc438b6693711eb8ff97aeee04b54af",
    "db_uuid": "ifdb_c0fss9qc8kg4gj9bjjag",
    "status": 0,
    "creator": "",
    "expire_at": -1,
    "create_at": 0,
    "update_at": 0,
    "delete_at": 0
  },
  "data_usage": {
    "data_metric": 96966,
    "data_logging": 3253,
    "data_tracing": 2868,
    "data_rum": 0,
    "is_over_usage": false
  }
}
```

## 查看 DataKit 相关事件 {#event}

DataKit 运行过程中，一些关键事件会以日志的形式进行上报，比如 DataKit 的启动、采集器的运行错误等。在命令行终端，可以通过 dql 进行查询。

```shell
datakit dql

dql > L::datakit limit 10;

-----------------[ r1.datakit.s1 ]-----------------
    __docid 'L_c6vvetpaahl15ivd7vng'
   category 'input'
create_time 1639970679664
    date_ns 835000
       host 'demo'
    message 'elasticsearch Get "http://myweb:9200/_nodes/_local/name": dial tcp 150.158.54.252:9200: connect: connection refused'
     source 'datakit'
     status 'warning'
       time 2021-12-20 11:24:34 +0800 CST
-----------------[ r2.datakit.s1 ]-----------------
    __docid 'L_c6vvetpaahl15ivd7vn0'
   category 'input'
create_time 1639970679664
    date_ns 67000
       host 'demo'
    message 'postgresql pq: password authentication failed for user "postgres"'
     source 'datakit'
     status 'warning'
       time 2021-12-20 11:24:32 +0800 CST
-----------------[ r3.datakit.s1 ]-----------------
    __docid 'L_c6tish1aahlf03dqas00'
   category 'default'
create_time 1639657028706
    date_ns 246000
       host 'zhengs-MacBook-Pro.local'
    message 'datakit start ok, ready for collecting metrics.'
     source 'datakit'
     status 'info'
       time 2021-12-20 11:16:58 +0800 CST       
          
          ...       
```

**部分字段说明**
 - category: 类别，默认为`default`, 还可取值为`input`， 表明是与采集器 (`input`) 相关
 - status: 事件等级，可取值为 `info`, `warning`, `error`

## DataKit 更新 IP 数据库文件 {#install-ipdb}

=== "主机安装"

    - 可直接使用如下命令安装/更新 IP 地理信息库（此处可选择另一个 IP 地址库 `geolite2`，只需把 `iploc` 换成 `geolite2` 即可）：
    
    ```shell
    datakit install --ipdb iploc
    ```
    
    - 更新完 IP 地理信息库后，修改 datakit.conf 配置：
    
    ``` toml
    [pipeline]
      ipdb_type = "iploc"
    ```
    
    - 重启 DataKit 生效

    - 测试 IP 库是否生效

    ```shell
    $ datakit tool --ipinfo 1.2.3.4
            ip: 1.2.3.4
          city: Brisbane
      province: Queensland
       country: AU
           isp: unknown
    ```

    如果安装失败，其输出如下：
    
    ```shell
    $ datakit tool --ipinfo 1.2.3.4
           isp: unknown
            ip: 1.2.3.4
          city: 
      province: 
       country: 
    ```

=== "Kubernetes(yaml)"

<<<<<<< HEAD
    - 修改 *datakit.yaml*
    
    开放环境变量注释：
   
    将4处 `# # ---iploc-start` 和 `# # ---iploc-end` 中间注释放开
    
    ```yaml
    修改前
        # # ---iploc-start  
        #- name: ENV_IPDB
        #  value: iploc        
        # # ---iploc-end      
    修改后
        # ---iploc-start  
        - name: ENV_IPDB
         value: iploc        
        # ---iploc-end       
=======
    - 修改 *datakit.yaml*，打开如下注释掉的高亮内容即可：
    
    ```yaml hl_lines="2 3"
        # ---iploc-start  
        #- name: ENV_IPDB
        #  value: iploc        
        # ---iploc-end      
    ```
    
    - 重新安装 DataKit：
    
    ```shell
    $ kubectl apply -f datakit.yaml
    
    # 确保 DataKit 容器启动
    $ kubectl get pod -n datakit
    ```

    - 进入容器，测试 IP 库是否生效

    ```shell
    $ datakit tool --ipinfo 1.2.3.4
            ip: 1.2.3.4
          city: Brisbane
      province: Queensland
       country: AU
           isp: unknown
    ```

    如果安装失败，其输出如下：
    
    ```shell
    $ datakit tool --ipinfo 1.2.3.4
           isp: unknown
            ip: 1.2.3.4
          city: 
      province: 
       country: 
>>>>>>> aa57ec66
    ```
    
=== "Kubernetes(helm)"

    - helm 部署添加 `--set iploc.enable`
    
    ```shell
<<<<<<< HEAD
    $ kubectl apply -f datakit.yaml
    
    # 确保确实生效
    $ kubectl get pod -n datakit
    ```

=======
    $ helm install datakit datakit/datakit -n datakit \
    --set datakit.dataway_url="https://openway.guance.com?token=<YOUR-TOKEN>" \
    --set iploc.enable true \
    --create-namespace 
    ```
    
    关于 helm 的部署事项，参见[这里](datakit-daemonset-deploy.md/#__tabbed_1_2)。
    
>>>>>>> aa57ec66
    - 进入容器，测试 IP 库是否生效

    ```shell
    $ datakit tool --ipinfo 1.2.3.4
            ip: 1.2.3.4
          city: Brisbane
      province: Queensland
       country: AU
           isp: unknown
    ```

<<<<<<< HEAD
    如果安装失败，其输出如下：
    
    ```shell
    $ datakit tool --ipinfo 1.2.3.4
           isp: unknown
            ip: 1.2.3.4
          city: 
      province: 
       country: 
    ```
    
=== "Kubernetes(helm)"

    - helm 部署添加 `--set iploc.enable`
    
    $ ```shell
    helm install datakit datakit/datakit -n datakit \
    --set datakit.dataway_url="https://openway.guance.com?token=<your-token>" \
    --set iploc.enable true \
    --create-namespace 
    ```
    
    关于 helm 的部署事项，参见[这里](datakit-daemonset-deploy.md/#__tabbed_1_2)。
    
    
    - 进入容器，测试 IP 库是否生效

    ```shell
    $ datakit tool --ipinfo 1.2.3.4
            ip: 1.2.3.4
          city: Brisbane
      province: Queensland
       country: AU
           isp: unknown
    ```

=======
>>>>>>> aa57ec66
    如果安装失败，其输出如下：
    
    ```shell
    $ datakit tool --ipinfo 1.2.3.4
           isp: unknown
            ip: 1.2.3.4
          city: 
      province: 
       country: 
    ```
        

## DataKit 安装第三方软件 {#extras}

### Telegraf 集成 {#telegraf}

> 注意：建议在使用 Telegraf 之前，先确 DataKit 是否能满足期望的数据采集。如果 DataKit 已经支持，不建议用 Telegraf 来采集，这可能会导致数据冲突，从而造成使用上的困扰。

安装 Telegraf 集成

```shell
datakit install --telegraf
```

启动 Telegraf

```shell
cd /etc/telegraf
cp telegraf.conf.sample telegraf.conf
telegraf --config telegraf.conf
```

关于 Telegraf 的使用事项，参见[这里](telegraf.md)。

### Security Checker 集成 {#scheck}

安装 Security Checker

```shell
datakit install --scheck
```

安装成功后会自动运行，Security Checker 具体使用，参见[这里](../scheck/scheck-install.md)

### DataKit eBPF 集成 {#ebpf}

安装 DataKit eBPF 采集器, 当前只支持 `linux/amd64 | linux/arm64` 平台，采集器使用说明见 [DataKit eBPF 采集器](ebpf.md)

```shell
datakit install --ebpf
```

如若提示 `open /usr/local/datakit/externals/datakit-ebpf: text file busy`，停止 DataKit 服务后再执行该命令

## 上传 DataKit 运行日志 {#upload-log}

排查 DataKit 问题时，通常需要检查 DataKit 运行日志，为了简化日志搜集过程，DataKit 支持一键上传日志文件：

```shell
datakit tool --upload-log
log info: path/to/tkn_xxxxx/your-hostname/datakit-log-2021-11-08-1636340937.zip # 将这个路径信息发送给我们工程师即可
```

运行命令后，会将日志目录下的所有日志文件进行打包压缩，然后上传至指定的存储。我们的工程师会根据上传日志的主机名以及 Token 传找到对应文件，进而排查 DataKit 问题。

## 查看云属性数据 {#cloudinfo}

如果安装 DataKit 所在的机器是一台云服务器（目前支持 `aliyun/tencent/aws/hwcloud/azure` 这几种），可通过如下命令查看部分云属性数据，如（标记为 `-` 表示该字段无效）：

```shell
datakit tool --show-cloud-info aws

           cloud_provider: aws
              description: -
     instance_charge_type: -
              instance_id: i-09b37dc1xxxxxxxxx
            instance_name: -
    instance_network_type: -
          instance_status: -
            instance_type: t2.nano
               private_ip: 172.31.22.123
                   region: cn-northwest-1
        security_group_id: launch-wizard-1
                  zone_id: cnnw1-az2
```<|MERGE_RESOLUTION|>--- conflicted
+++ resolved
@@ -199,25 +199,6 @@
 
 === "Kubernetes(yaml)"
 
-<<<<<<< HEAD
-    - 修改 *datakit.yaml*
-    
-    开放环境变量注释：
-   
-    将4处 `# # ---iploc-start` 和 `# # ---iploc-end` 中间注释放开
-    
-    ```yaml
-    修改前
-        # # ---iploc-start  
-        #- name: ENV_IPDB
-        #  value: iploc        
-        # # ---iploc-end      
-    修改后
-        # ---iploc-start  
-        - name: ENV_IPDB
-         value: iploc        
-        # ---iploc-end       
-=======
     - 修改 *datakit.yaml*，打开如下注释掉的高亮内容即可：
     
     ```yaml hl_lines="2 3"
@@ -256,7 +237,6 @@
           city: 
       province: 
        country: 
->>>>>>> aa57ec66
     ```
     
 === "Kubernetes(helm)"
@@ -264,14 +244,6 @@
     - helm 部署添加 `--set iploc.enable`
     
     ```shell
-<<<<<<< HEAD
-    $ kubectl apply -f datakit.yaml
-    
-    # 确保确实生效
-    $ kubectl get pod -n datakit
-    ```
-
-=======
     $ helm install datakit datakit/datakit -n datakit \
     --set datakit.dataway_url="https://openway.guance.com?token=<YOUR-TOKEN>" \
     --set iploc.enable true \
@@ -280,7 +252,6 @@
     
     关于 helm 的部署事项，参见[这里](datakit-daemonset-deploy.md/#__tabbed_1_2)。
     
->>>>>>> aa57ec66
     - 进入容器，测试 IP 库是否生效
 
     ```shell
@@ -292,7 +263,6 @@
            isp: unknown
     ```
 
-<<<<<<< HEAD
     如果安装失败，其输出如下：
     
     ```shell
@@ -303,45 +273,6 @@
       province: 
        country: 
     ```
-    
-=== "Kubernetes(helm)"
-
-    - helm 部署添加 `--set iploc.enable`
-    
-    $ ```shell
-    helm install datakit datakit/datakit -n datakit \
-    --set datakit.dataway_url="https://openway.guance.com?token=<your-token>" \
-    --set iploc.enable true \
-    --create-namespace 
-    ```
-    
-    关于 helm 的部署事项，参见[这里](datakit-daemonset-deploy.md/#__tabbed_1_2)。
-    
-    
-    - 进入容器，测试 IP 库是否生效
-
-    ```shell
-    $ datakit tool --ipinfo 1.2.3.4
-            ip: 1.2.3.4
-          city: Brisbane
-      province: Queensland
-       country: AU
-           isp: unknown
-    ```
-
-=======
->>>>>>> aa57ec66
-    如果安装失败，其输出如下：
-    
-    ```shell
-    $ datakit tool --ipinfo 1.2.3.4
-           isp: unknown
-            ip: 1.2.3.4
-          city: 
-      province: 
-       country: 
-    ```
-        
 
 ## DataKit 安装第三方软件 {#extras}
 
