{{.CSS}}

- DataKit 版本：{{.Version}}
- 文档发布日期：{{.ReleaseDate}}
- 操作系统支持：全平台

# Pipeline 使用文档

以下是文本处理器定义。随着不同语法的逐步支持，该文档会做不同程度的调整和增删。

## 基本规则：

- 函数名大小写不敏感
- 以 `#` 为行注释字符。不支持行内注释
- 标识符：只能出现 `[_a-zA-Z0-9]` 这些字符，且首字符不能是数字。如 `_abc, _abc123, _123ab`
- 字符串值可用双引号和单引号： `"this is a string"` 和 `'this is a string'` 是等价的
- 数据类型：支持浮点（`123.4`, `5.67E3`）、整形（`123`, `-1`）、字符串（`'张三'`, `"hello world"`）、Boolean（`true`, `false`）四种类型
- 多个函数之间，可以用空白字符（空格、换行、Tab 等）分割
- 切割出来的字段中如果带有特殊字符（如 `@`、`$`、中文字符、表情包等），在代码中引用时，需额外修饰，如 `` `@some-variable` ``，`` `这是一个表情包变量👍` ``
	- 字段名中出现的字符只能是 `[_a-zA-Z0-9]`，即只能是下划线（`_`）、大小写英文字母以及数字。另外，**首字符不能是数字**

## 快速开始

### 如何在 DataKit 中配置 pipeline：

- 第一步：编写如下 pipeline 文件，假定名为 *nginx.p*。将其存放在 `<datakit安装目录>/pipeline` 目录下。

```python
# 假定输入是一个 Nginx 日志（以下字段都是 yy 的...）
# 注意，脚本是可以加注释的

grok(_, "some-grok-patterns")  # 对输入的文本，进行 grok 提取
rename('client_ip', ip)        # 将 ip 字段改名成 client_ip
rename("网络协议", protocol)   # 将 protocol 字段改名成 `网络协议`

# 将时间戳(如 1610967131)换成 RFC3339 日期格式：2006-01-02T15:04:05Z07:00
datetime(access_time, "s", "RFC3339")

url_decode(request_url)      # 将 HTTP 请求路由翻译成明文

# 当 status_code 介于 200 ~ 300 之间，新建一个 http_status = "HTTP_OK" 的字段
group_between(status_code, [200, 300], "HTTP_OK", "http_status")

# 丢弃原内容
drop_origin_data()
```

> 注意，切割过程中，需避免[可能出现的跟 tag key 重名的问题](datakit-pl-how-to#5cf855c0)

- 第二步：配置对应的采集器来使用上面的 pipeline

以 logging 采集器为例，配置字段 `pipeline_path` 即可，注意，这里配置的是 pipeline 的脚本名称，而不是路径。所有这里引用的 pipeline 脚本，必须存放在 `<DataKit 安装目录/pipeline>` 目录下：

```python
[[inputs.logging]]
    logfiles = ["/path/to/nginx/log"]

    # required
    source = "nginx"

    # 所有脚本必须放在 /path/to/datakit/pipeline 目录下
    # 如果开启了 gitrepos 功能，则优先以 gitrepos 中的同名文件为准
    # 如果 pipeline 未配置，则在 pipeline 目录下寻找跟 source 同名
    # 的脚本（如 nginx -> nginx.p），作为其默认 pipeline 配置
    pipeline = "nginx.p"

    ... # 其它配置
```

重启采集器，即可切割对应的日志。关于 Pipeline 编写、调试以及注意事项，参见[这里](datakit-pl-how-to)。

## Grok 模式分类

DataKit 中 grok 模式可以分为两类：全局模式与局部模式，`pattern` 目录下的模式文件都是全局模式，所有 pipeline 脚本都可使用，而在 pipeline 脚本中通过 `add_pattern()` 函数新增的模式属于局部模式，只针对当前 pipeline 脚本有效。

当 DataKit 内置模式不能满足所有用户需求，用户可以自行在 pipeline 目录中增加模式文件来扩充。若自定义模式是全局级别，则需在 `pattern` 目录中新建一个文件并把模式添加进去，不要在已有内置模式文件中添加或修改，因为datakit启动过程会把内置模式文件覆盖掉。

### 添加局部模式

grok 本质是预定义一些正则表达式来进行文本匹配提取，并且给预定义的正则表达式进行命名，方便使用与嵌套引用扩展出无数个新模式。比如 DataKit 有 3 个如下内置模式：

```python
_second (?:(?:[0-5]?[0-9]|60)(?:[:.,][0-9]+)?)    #匹配秒数，_second为模式名
_minute (?:[0-5][0-9])                            #匹配分钟数，_minute为模式名
_hour (?:2[0123]|[01]?[0-9])                      #匹配年份，_hour为模式名
```

基于上面三个内置模式，可以扩展出自己内置模式且命名为 `time`:

```python
# 把 time 加到 pattern 目录下文件中，此模式为全局模式，任何地方都能引用 time
time ([^0-9]?)%{hour:hour}:%{minute:minute}(?::%{second:second})([^0-9]?)

# 也可以通过 add_pattern() 添加到 pipeline 文件中，则此模式变为局部模式，只有当前 pipeline 脚本能使用 time
add_pattern(time, "([^0-9]?)%{HOUR:hour}:%{MINUTE:minute}(?::%{SECOND:second})([^0-9]?)")

# 通过 grok 提取原始输入中的时间字段。假定输入为 12:30:59，则提取到 {"hour": 12, "minute": 30, "second": 59}
grok(_, %{time})
```

注意：

- 相同模式名以脚本级优先（即局部模式覆盖全局模式）
- pipeline 脚本中，`add_pattern()` 需在 `grok()` 函数前面调用，否则会导致第一条数据提取失败。

### 内置的 Pattern 列表

DataKit 内置了一些常用的 Pattern，我们在使用 Grok 切割的时候，可以直接使用：

```
USERNAME             : [a-zA-Z0-9._-]+
USER                 : %{USERNAME}
EMAILLOCALPART       : [a-zA-Z][a-zA-Z0-9_.+-=:]+
EMAILADDRESS         : %{EMAILLOCALPART}@%{HOSTNAME}
HTTPDUSER            : %{EMAILADDRESS}|%{USER}
INT                  : (?:[+-]?(?:[0-9]+))
BASE10NUM            : (?:[+-]?(?:[0-9]+(?:\.[0-9]+)?)|\.[0-9]+)
NUMBER               : (?:%{BASE10NUM})
BASE16NUM            : (?:0[xX]?[0-9a-fA-F]+)
POSINT               : \b(?:[1-9][0-9]*)\b
NONNEGINT            : \b(?:[0-9]+)\b
WORD                 : \b\w+\b
NOTSPACE             : \S+
SPACE                : \s*
DATA                 : .*?
GREEDYDATA           : .*
GREEDYLINES          : (?s).*
QUOTEDSTRING         : "(?:[^"\\]*(?:\\.[^"\\]*)*)"|\'(?:[^\'\\]*(?:\\.[^\'\\]*)*)\'
UUID                 : [A-Fa-f0-9]{8}-(?:[A-Fa-f0-9]{4}-){3}[A-Fa-f0-9]{12}
MAC                  : (?:%{CISCOMAC}|%{WINDOWSMAC}|%{COMMONMAC})
CISCOMAC             : (?:(?:[A-Fa-f0-9]{4}\.){2}[A-Fa-f0-9]{4})
WINDOWSMAC           : (?:(?:[A-Fa-f0-9]{2}-){5}[A-Fa-f0-9]{2})
COMMONMAC            : (?:(?:[A-Fa-f0-9]{2}:){5}[A-Fa-f0-9]{2})
IPV6                 : (?:(?:(?:[0-9A-Fa-f]{1,4}:){7}(?:[0-9A-Fa-f]{1,4}|:))|(?:(?:[0-9A-Fa-f]{1,4}:){6}(?::[0-9A-Fa-f]{1,4}|(?:(?:25[0-5]|2[0-4]\d|1\d\d|[1-9]?\d)(?:\.(?:25[0-5]|2[0-4]\d|1\d\d|[1-9]?\d)){3})|:))|(?:(?:[0-9A-Fa-f]{1,4}:){5}(?:(?:(?::[0-9A-Fa-f]{1,4}){1,2})|:(?:(?:25[0-5]|2[0-4]\d|1\d\d|[1-9]?\d)(?:\.(?:25[0-5]|2[0-4]\d|1\d\d|[1-9]?\d)){3})|:))|(?:(?:[0-9A-Fa-f]{1,4}:){4}(?:(?:(?::[0-9A-Fa-f]{1,4}){1,3})|(?:(?::[0-9A-Fa-f]{1,4})?:(?:(?:25[0-5]|2[0-4]\d|1\d\d|[1-9]?\d)(?:\.(?:25[0-5]|2[0-4]\d|1\d\d|[1-9]?\d)){3}))|:))|(?:(?:[0-9A-Fa-f]{1,4}:){3}(?:(?:(?::[0-9A-Fa-f]{1,4}){1,4})|(?:(?::[0-9A-Fa-f]{1,4}){0,2}:(?:(?:25[0-5]|2[0-4]\d|1\d\d|[1-9]?\d)(?:\.(?:25[0-5]|2[0-4]\d|1\d\d|[1-9]?\d)){3}))|:))|(?:(?:[0-9A-Fa-f]{1,4}:){2}(?:(?:(?::[0-9A-Fa-f]{1,4}){1,5})|(?:(?::[0-9A-Fa-f]{1,4}){0,3}:(?:(?:25[0-5]|2[0-4]\d|1\d\d|[1-9]?\d)(?:\.(?:25[0-5]|2[0-4]\d|1\d\d|[1-9]?\d)){3}))|:))|(?:(?:[0-9A-Fa-f]{1,4}:){1}(?:(?:(?::[0-9A-Fa-f]{1,4}){1,6})|(?:(?::[0-9A-Fa-f]{1,4}){0,4}:(?:(?:25[0-5]|2[0-4]\d|1\d\d|[1-9]?\d)(?:\.(?:25[0-5]|2[0-4]\d|1\d\d|[1-9]?\d)){3}))|:))|(?::(?:(?:(?::[0-9A-Fa-f]{1,4}){1,7})|(?:(?::[0-9A-Fa-f]{1,4}){0,5}:(?:(?:25[0-5]|2[0-4]\d|1\d\d|[1-9]?\d)(?:\.(?:25[0-5]|2[0-4]\d|1\d\d|[1-9]?\d)){3}))|:)))(?:%.+)?
IPV4                 : (?:(?:25[0-5]|2[0-4][0-9]|[01]?[0-9][0-9]?)\.){3}(?:25[0-5]|2[0-4][0-9]|[01]?[0-9][0-9]?)
IP                   : (?:%{IPV6}|%{IPV4})
HOSTNAME             : \b(?:[0-9A-Za-z][0-9A-Za-z-]{0,62})(?:\.(?:[0-9A-Za-z][0-9A-Za-z-]{0,62}))*(?:\.?|\b)
HOST                 : %{HOSTNAME}
IPORHOST             : (?:%{IP}|%{HOSTNAME})
HOSTPORT             : %{IPORHOST}:%{POSINT}
PATH                 : (?:%{UNIXPATH}|%{WINPATH})
UNIXPATH             : (?:/[\w_%!$@:.,-]?/?)(?:\S+)?
TTY                  : (?:/dev/(?:pts|tty(?:[pq])?)(?:\w+)?/?(?:[0-9]+))
WINPATH              : (?:[A-Za-z]:|\\)(?:\\[^\\?*]*)+
URIPROTO             : [A-Za-z]+(?:\+[A-Za-z+]+)?
URIHOST              : %{IPORHOST}(?::%{POSINT:port})?
URIPATH              : (?:/[A-Za-z0-9$.+!*'(){},~:;=@#%_\-]*)+
URIPARAM             : \?[A-Za-z0-9$.+!*'|(){},~@#%&/=:;_?\-\[\]<>]*
URIPATHPARAM         : %{URIPATH}(?:%{URIPARAM})?
URI                  : %{URIPROTO}://(?:%{USER}(?::[^@]*)?@)?(?:%{URIHOST})?(?:%{URIPATHPARAM})?
MONTH                : \b(?:Jan(?:uary|uar)?|Feb(?:ruary|ruar)?|M(?:a|ä)?r(?:ch|z)?|Apr(?:il)?|Ma(?:y|i)?|Jun(?:e|i)?|Jul(?:y)?|Aug(?:ust)?|Sep(?:tember)?|O(?:c|k)?t(?:ober)?|Nov(?:ember)?|De(?:c|z)(?:ember)?)\b
MONTHNUM             : (?:0?[1-9]|1[0-2])
MONTHNUM2            : (?:0[1-9]|1[0-2])
MONTHDAY             : (?:(?:0[1-9])|(?:[12][0-9])|(?:3[01])|[1-9])
DAY                  : (?:Mon(?:day)?|Tue(?:sday)?|Wed(?:nesday)?|Thu(?:rsday)?|Fri(?:day)?|Sat(?:urday)?|Sun(?:day)?)
YEAR                 : (\d\d){1,2}
HOUR                 : (?:2[0123]|[01]?[0-9])
MINUTE               : (?:[0-5][0-9])
SECOND               : (?:(?:[0-5]?[0-9]|60)(?:[:.,][0-9]+)?)
TIME                 : (?:[^0-9]?)%{HOUR}:%{MINUTE}(?::%{SECOND})(?:[^0-9]?)
DATE_US              : %{MONTHNUM}[/-]%{MONTHDAY}[/-]%{YEAR}
DATE_EU              : %{MONTHDAY}[./-]%{MONTHNUM}[./-]%{YEAR}
ISO8601_TIMEZONE     : (?:Z|[+-]%{HOUR}(?::?%{MINUTE}))
ISO8601_SECOND       : (?:%{SECOND}|60)
TIMESTAMP_ISO8601    : %{YEAR}-%{MONTHNUM}-%{MONTHDAY}[T ]%{HOUR}:?%{MINUTE}(?::?%{SECOND})?%{ISO8601_TIMEZONE}?
DATE                 : %{DATE_US}|%{DATE_EU}
DATESTAMP            : %{DATE}[- ]%{TIME}
TZ                   : (?:[PMCE][SD]T|UTC)
DATESTAMP_RFC822     : %{DAY} %{MONTH} %{MONTHDAY} %{YEAR} %{TIME} %{TZ}
DATESTAMP_RFC2822    : %{DAY}, %{MONTHDAY} %{MONTH} %{YEAR} %{TIME} %{ISO8601_TIMEZONE}
DATESTAMP_OTHER      : %{DAY} %{MONTH} %{MONTHDAY} %{TIME} %{TZ} %{YEAR}
DATESTAMP_EVENTLOG   : %{YEAR}%{MONTHNUM2}%{MONTHDAY}%{HOUR}%{MINUTE}%{SECOND}
HTTPDERROR_DATE      : %{DAY} %{MONTH} %{MONTHDAY} %{TIME} %{YEAR}
SYSLOGTIMESTAMP      : %{MONTH} +%{MONTHDAY} %{TIME}
PROG                 : [\x21-\x5a\x5c\x5e-\x7e]+
SYSLOGPROG           : %{PROG:program}(?:\[%{POSINT:pid}\])?
SYSLOGHOST           : %{IPORHOST}
SYSLOGFACILITY       : <%{NONNEGINT:facility}.%{NONNEGINT:priority}>
HTTPDATE             : %{MONTHDAY}/%{MONTH}/%{YEAR}:%{TIME} %{INT}
QS                   : %{QUOTEDSTRING}
SYSLOGBASE           : %{SYSLOGTIMESTAMP:timestamp} (?:%{SYSLOGFACILITY} )?%{SYSLOGHOST:logsource} %{SYSLOGPROG}:
COMMONAPACHELOG      : %{IPORHOST:clientip} %{HTTPDUSER:ident} %{USER:auth} \[%{HTTPDATE:timestamp}\] "(?:%{WORD:verb} %{NOTSPACE:request}(?: HTTP/%{NUMBER:httpversion})?|%{DATA:rawrequest})" %{NUMBER:response} (?:%{NUMBER:bytes}|-)
COMBINEDAPACHELOG    : %{COMMONAPACHELOG} %{QS:referrer} %{QS:agent}
HTTPD20_ERRORLOG     : \[%{HTTPDERROR_DATE:timestamp}\] \[%{LOGLEVEL:loglevel}\] (?:\[client %{IPORHOST:clientip}\] ){0,1}%{GREEDYDATA:errormsg}
HTTPD24_ERRORLOG     : \[%{HTTPDERROR_DATE:timestamp}\] \[%{WORD:module}:%{LOGLEVEL:loglevel}\] \[pid %{POSINT:pid}:tid %{NUMBER:tid}\]( \(%{POSINT:proxy_errorcode}\)%{DATA:proxy_errormessage}:)?( \[client %{IPORHOST:client}:%{POSINT:clientport}\])? %{DATA:errorcode}: %{GREEDYDATA:message}
HTTPD_ERRORLOG       : %{HTTPD20_ERRORLOG}|%{HTTPD24_ERRORLOG}
LOGLEVEL             : (?:[Aa]lert|ALERT|[Tt]race|TRACE|[Dd]ebug|DEBUG|[Nn]otice|NOTICE|[Ii]nfo|INFO|[Ww]arn?(?:ing)?|WARN?(?:ING)?|[Ee]rr?(?:or)?|ERR?(?:OR)?|[Cc]rit?(?:ical)?|CRIT?(?:ICAL)?|[Ff]atal|FATAL|[Ss]evere|SEVERE|EMERG(?:ENCY)?|[Ee]merg(?:ency)?)
COMMONENVOYACCESSLOG : \[%{TIMESTAMP_ISO8601:timestamp}\] \"%{DATA:method} (?:%{URIPATH:uri_path}(?:%{URIPARAM:uri_param})?|%{DATA:}) %{DATA:protocol}\" %{NUMBER:status_code} %{DATA:response_flags} %{NUMBER:bytes_received} %{NUMBER:bytes_sent} %{NUMBER:duration} (?:%{NUMBER:upstream_service_time}|%{DATA:tcp_service_time}) \"%{DATA:forwarded_for}\" \"%{DATA:user_agent}\" \"%{DATA:request_id}\" \"%{DATA:authority}\" \"%{DATA:upstream_service}\"
```

## 脚本执行流

pipeline 支持 `if/elif/else` 语法，`if` 后面的语句仅支持条件表达式，即 `<`、`<=`、`==`、`>`、`>=` 和 `!=`， 且支持小括号优先级和多个条件表达式的 `AND` 和 `OR` 连接。
表达式两边可以是已存在的 key 或固定值（数值、布尔值、字符串和 nil ），例如：

```python
# 数值比较
add_key(score, 95)

if score == 100  {
	add_key(level, "S")
} elif score >= 90 && score < 100 {
	add_key(level, "A")
} elif score >= 60 {
	add_key(level, "C")
} else {
	add_key(level, "D")
}

# 字符串比较
add_key(name, "张三")

if name == "法外狂徒" {
	# 这是不可能的，不要污蔑我
}
```

和大多数编程/脚本语言相同，根据 `if/elif` 的条件是否成立，来决定其执行顺序。

注意：如果是进行数值比较，需要先用 `cast()` 进行类型转换，比如：

```
# status_code 是 grok 切出来的 string 类型
cast(status_code, "int")

if status == 200 {
	add_key(level, "OK")
} elif status >= 400 && status < 500 {
	add_key(level, "ERROR")
} elif stauts > 500 {
	add_key(level, "FATAL")
}

```

## Pipeline 脚本存放目录

<<<<<<< HEAD
### 内置的 pipeline 目录
### Git 管理的 pipeline 目录
### Remote Pipeline 目录

=======
Pipeline 的目录搜索优先级是:
1. Remote Pipeline 目录
2. Git 管理的 pipeline 目录
3. 内置的 pipeline 目录

由 1 往 3 方向查找，匹配到了直接返回。

不允许绝对路径的写法。

### Remote Pipeline 目录

在 Datakit 的安装目录下面的 `pipeline_remote` 目录下，目录结构如下所示:

```
.
├── conf.d
├── datakit
├── pipeline
│   ├── root_apache.p
│   └── root_consul.p
├── pipeline_remote
│   ├── remote_elasticsearch.p
│   └── remote_jenkins.p
├── gitrepos
│   └── mygitproject
│       ├── conf.d
│       ├── pipeline
│       │   └── git_kafka.p
│       │   └── git_mongod.p
│       └── python.d
└── ...
```

### Git 管理的 pipeline 目录

在 `gitrepos` 目录下的 `项目名/pipeline` 目录下，目录结构如上所示。

### 内置的 pipeline 目录

在 Datakit 的安装目录下面的 `pipeline` 目录下，目录结构如上所示。

>>>>>>> 1f646983
## 脚本函数

函数参数说明：

- 函数参数中，匿名参数（`_`）指原始的输入文本数据
- json 路径，直接表示成 `x.y.z` 这种形式，无需其它修饰。例如 `{"a":{"first":2.3, "second":2, "third":"abc", "forth":true}, "age":47}`，json 路径为 `a.thrid` 表示待操作数据为 `abc`
- 所有函数参数的相对顺序，都是固定的，引擎会对其做具体检查
- 以下提到的所有 `key` 参数，都指已经过初次提取（通过 `grok()` 或 `json()`）之后，生成的 `key`
- 待处理json的路径，支持标识符的写法，不能使用字符串，如果是生成新key，需要使用字符串

{{.PipelineFuncs}}<|MERGE_RESOLUTION|>--- conflicted
+++ resolved
@@ -235,12 +235,6 @@
 
 ## Pipeline 脚本存放目录
 
-<<<<<<< HEAD
-### 内置的 pipeline 目录
-### Git 管理的 pipeline 目录
-### Remote Pipeline 目录
-
-=======
 Pipeline 的目录搜索优先级是:
 1. Remote Pipeline 目录
 2. Git 管理的 pipeline 目录
@@ -282,7 +276,6 @@
 
 在 Datakit 的安装目录下面的 `pipeline` 目录下，目录结构如上所示。
 
->>>>>>> 1f646983
 ## 脚本函数
 
 函数参数说明：
