--- conflicted
+++ resolved
@@ -5,11 +5,7 @@
 - DataKit 版本：{{.Version}}
 - 操作系统支持：全平台
 
-<<<<<<< HEAD
-[DataKit 安装](datakit-install)完后，有必要对安装好的 DataKit 做一些基本的介绍。
-=======
 [DataKit 安装](datakit-install.md)完后，有必要对安装好的 DataKit 做一些基本的介绍。
->>>>>>> 71766edb
 
 ## DataKit 目录介绍 {#install-dir}
 
