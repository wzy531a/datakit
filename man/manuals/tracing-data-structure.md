--- conflicted
+++ resolved
@@ -3,11 +3,7 @@
 ## 简述
 
 此文用于解释主流 Telemetry 平台数据结构以及与 Datakit 平台数据结构的映射关系。
-<<<<<<< HEAD
-包括: DataDog, Jaeger, Skywalking, Zipkin
-=======
 包括: DataDog, Jaeger, OpenTelemetry, Skywalking, Zipkin
->>>>>>> 8b673c37
 
 ---
 
@@ -17,12 +13,6 @@
 
 航协议数据结构是由 Name,Tags, Fields, Timestamp 四部分组成的字符串形如:
 
-<<<<<<< HEAD
-> 以下简称 dkproto
-
-### Datakit Tracing Span Structure
-
-=======
 ```example
 source_name,key1=value1,key2=value2 field1=value1,field2=value2 ts
 ```
@@ -33,34 +23,10 @@
 
 Datakit Span 是 Datakit 内部使用的中间数据结构. Datakit 目前接入的第三方 Tracing 平台都要在 Datakit 内部转换成此结构后传入数据中心.
 
->>>>>>> 8b673c37
 > 以下简称 dkspan
 
 | <span style="color:green">**Field Name**</span> | <span style="color:green">**Data Type**</span> | <span style="color:green"> **Unit**</span> | <span style="color:green">**Description**</span> | <span style="color:green">**Correspond**</span> |
 | ----------------------------------------------- | ---------------------------------------------- | ------------------------------------------ | ------------------------------------------------ | ----------------------------------------------- |
-<<<<<<< HEAD
-| ContainerHost                                   | string                                         |                                            | 容器主机名                                       | dkproto.tags.container_host                     |
-| Content                                         | string                                         |                                            | Span 原始数据                                    | dkproto.fields.message                          |
-| Duration                                        | int64                                          | 纳秒                                       | 耗时                                             | dkproto.fields.duration                         |
-| EndPoint                                        | string                                         |                                            | 通讯对端                                         | dkproto.tags.endpoint                           |
-| Env                                             | string                                         |                                            | 环境变量                                         | dkproto.tags.env                                |
-| HTTPMethod                                      | string                                         |                                            | HTTP Method                                      | dkproto.tags.http_method                        |
-| HTTPStatusCode                                  | string                                         |                                            | HTTP Response Status Code                        | dkproto.tags.http_status_code                   |
-| OperationName                                   | string                                         |                                            | 生产此条 Span 的方法名                           | dkproto.tags.operation                          |
-| ParentID                                        | string                                         |                                            | Parent Span ID                                   | dkproto.fields.parent_id                        |
-| Project                                         | string                                         |                                            | 项目名                                           | dkproto.tags.project                            |
-| Resource                                        | string                                         |                                            | 资源名                                           | dkproto.fields.resource                         |
-| ServiceName                                     | string                                         |                                            | 服务名                                           | dkproto.tags.service                            |
-| Source                                          | string                                         |                                            | Span 生产者                                      | dkproto.name                                    |
-| SpanID                                          | string                                         |                                            | Span ID                                          | dkproto.fields.span_id                          |
-| SpanType                                        | string                                         |                                            | Span Type                                        | dkproto.tags.span_type                          |
-| Start                                           | int64                                          | 纳秒                                       | Span 起始时间                                    | dkproto.fields.start                            |
-| Status                                          | string                                         |                                            | Span 状态字段                                    | dkproto.tags.status                             |
-| Tags                                            | map[string, string]                            |                                            | Span Tags                                        | dkproto.tags                                    |
-| TraceID                                         | string                                         |                                            | Trace ID                                         | dkproto.fields.trace_id                         |
-| Type                                            | string                                         |                                            | Span Type                                        | dkproto.tags.span_type                          |
-| Version                                         | string                                         |                                            | 版本号                                           | dkproto.tags.version                            |
-=======
 
 | TraceID | string | | Trace ID | dkproto.fields.trace_id |
 | ParentID | string | | Parent Span ID | dkproto.fields.parent_id |
@@ -86,7 +52,6 @@
 | Content | string | | Span 原始数据 | dkproto.fields.message |
 | Priority | int | | Span 上报优先级 -1:reject 0:auto consider with sample rate 1:always send to data center | dkproto.fields.priority |
 | SamplingRateGlobal | float64 | | Global Sampling Rate | dkproto.fields.sampling_rate_global |
->>>>>>> 8b673c37
 
 ---
 
@@ -100,22 +65,6 @@
 
 ### DDTrace Span Structure
 
-<<<<<<< HEAD
-| <span style="color:green">**Field Name**</span> | <span style="color:green">**Data Type**</span> | <span style="color:green"> **Unit**</span> | <span style="color:green">**Description**</span> | <span style="color:green">**Correspond**</span>                                                                                                    |
-| ----------------------------------------------- | ---------------------------------------------- | ------------------------------------------ | ------------------------------------------------ | -------------------------------------------------------------------------------------------------------------------------------------------------- |
-| Duration                                        | int64                                          | 纳秒                                       | 耗时                                             | dkproto.fields.duration                                                                                                                            |
-| Error                                           | int32                                          |                                            | Span 状态字段 0:无报错 1:出错                    | dkproto.tags.status                                                                                                                                |
-| Meta                                            | map[string, string]                            |                                            | Span 过程元数据                                  | dkproto.tags.project, dkproto.tags.env, dkproto.tags.version, dkproto.tags.container_host, dkproto.tags.http_method, dkproto.tags.http_status_code |
-| Metrics                                         | map[string, float64]                           |                                            | Span 过程需要参与运算数据例如采样                | 无直接对应关系                                                                                                                                     |
-| Name                                            | string                                         |                                            | 生产此条 Span 的方法名                           | dkproto.tags.operation                                                                                                                             |
-| ParentID                                        | uint64                                         |                                            | Parent Span ID                                   | dkproto.fields.parent_id                                                                                                                           |
-| Resource                                        | string                                         |                                            | 资源名                                           | dkproto.fields.resource                                                                                                                            |
-| Service                                         | string                                         |                                            | 服务名                                           | dkproto.tags.service                                                                                                                               |
-| SpanID                                          | uint64                                         |                                            | Span ID                                          | dkproto.fields.span_id                                                                                                                             |
-| Start                                           | int64                                          | 纳秒                                       | Span 起始时间                                    | dkproto.fields.start                                                                                                                               |
-| TraceID                                         | uint64                                         |                                            | Trace ID                                         | dkproto.fields.trace_id                                                                                                                            |
-| Type                                            | string                                         |                                            | Span Type                                        | dkproto.tags.span_type                                                                                                                             |
-=======
 | <span style="color:green">**Field Name**</span> | <span style="color:green">**Data Type**</span> | <span style="color:green"> **Unit**</span> | <span style="color:green">**Description**</span> | <span style="color:green">**Correspond**</span> |
 | ----------------------------------------------- | ---------------------------------------------- | ------------------------------------------ | ------------------------------------------------ | ----------------------------------------------- |
 
@@ -135,7 +84,6 @@
 ---
 
 ## OpenTelemetry Tracing Data Structure
->>>>>>> 8b673c37
 
 ---
 
@@ -145,36 +93,16 @@
 
 | <span style="color:green">**Field Name**</span> | <span style="color:green">**Data Type**</span> | <span style="color:green"> **Unit**</span> | <span style="color:green">**Description**</span> | <span style="color:green">**Correspond**</span> |
 | ----------------------------------------------- | ---------------------------------------------- | ------------------------------------------ | ------------------------------------------------ | ----------------------------------------------- |
-<<<<<<< HEAD
-| Process                                         | struct pointer                                 |                                            | 进程相关项                                       | dkproto.tags.service                            |
-| SeqNo                                           | int64 pointer                                  |                                            | 序列号                                           | 无直接对应关系                                  |
-| Spans                                           | array                                          |                                            | Span 数组结构                                    | 多重对应关系                                    |
-| Stats                                           | struct pointer                                 |                                            | 客户端统计结构                                   | 无直接对应关系                                  |
-=======
 
 | Process | struct pointer | | 进程相关项 | dkproto.tags.service |
 | SeqNo | int64 pointer | | 序列号 | 无直接对应关系 |
 | Spans | array | | Span 数组结构 | 多重对应关系 |
 | Stats | struct pointer | | 客户端统计结构 | 无直接对应关系 |
->>>>>>> 8b673c37
 
 ### Jaeger Thrift Protocol Span Structure
 
 | <span style="color:green">**Field Name**</span> | <span style="color:green">**Data Type**</span> | <span style="color:green"> **Unit**</span> | <span style="color:green">**Description**</span> | <span style="color:green">**Correspond**</span> |
 | ----------------------------------------------- | ---------------------------------------------- | ------------------------------------------ | ------------------------------------------------ | ----------------------------------------------- |
-<<<<<<< HEAD
-| Duration                                        | int64                                          | 纳秒                                       | 耗时                                             | dkproto.fields.duration                         |
-| Flags                                           | int32                                          |                                            | Span Flags                                       | 无直接对应关系                                  |
-| Logs                                            | array                                          |                                            | Span Logs                                        | 无直接对应关系                                  |
-| OperationName                                   | string                                         |                                            | 生产此条 Span 的方法名                           | dkproto.tags.operation                          |
-| ParentSpanId                                    | int64                                          |                                            | Parent Span ID                                   | dkproto.fields.parent_id                        |
-| References                                      | array                                          |                                            | Span References                                  | 无直接对应关系                                  |
-| SpanId                                          | int64                                          |                                            | Span ID                                          | dkproto.fields.span_id                          |
-| StartTime                                       | int64                                          | 纳秒                                       | Span 起始时间                                    | dkproto.fields.start                            |
-| Tags                                            | array                                          |                                            | Span Tags 目前只取 Span 状态字段                 | dkproto.tags.status                             |
-| TraceIdHigh                                     | int64                                          |                                            | Trace ID 高位 TraceIdLow 组成 Trace ID           | dkproto.fields.trace_id                         |
-| TraceIdLow                                      | int64                                          |                                            | Trace ID 低位与 TraceIdHigh 组成 Trace ID        | dkproto.fields.trace_id                         |
-=======
 
 | Duration | int64 | 纳秒 | 耗时 | dkproto.fields.duration |
 | Flags | int32 | | Span Flags | 无直接对应关系 |
@@ -187,7 +115,6 @@
 | Tags | array | | Span Tags 目前只取 Span 状态字段 | dkproto.tags.status |
 | TraceIdHigh | int64 | | Trace ID 高位 TraceIdLow 组成 Trace ID | dkproto.fields.trace_id |
 | TraceIdLow | int64 | | Trace ID 低位与 TraceIdHigh 组成 Trace ID | dkproto.fields.trace_id |
->>>>>>> 8b673c37
 
 ---
 
@@ -195,35 +122,6 @@
 
 ### Skywalking Segment Object Generated By Proto Buffer Protocol V3
 
-<<<<<<< HEAD
-| <span style="color:green">**Field Name**</span> | <span style="color:green">**Data Type**</span> | <span style="color:green"> **Unit**</span> | <span style="color:green">**Description**</span> | <span style="color:green">**Correspond**</span>                            |
-| ----------------------------------------------- | ---------------------------------------------- | ------------------------------------------ | ------------------------------------------------ | -------------------------------------------------------------------------- |
-| IsSizeLimited                                   | bool                                           |                                            | 是否包含连路上所有 Span                          | 未使用字段                                                                 |
-| Service                                         | string                                         |                                            | 服务名                                           | dkproto.tags.service                                                       |
-| ServiceInstance                                 | string                                         |                                            | 借点逻辑关系名                                   | 未使用字段                                                                 |
-| Spans                                           | array                                          |                                            | Tracing Span 数组                                | 对应关系见下表                                                             |
-| TraceId                                         | string                                         |                                            | Trace ID                                         | dkproto.fields.trace_id                                                    |
-| TraceSegmentId                                  | string                                         |                                            | Segment ID                                       | 与 Span ID 一起使用唯一标志一个 Span, 对应 dkproto.fields.span_id 中的高位 |
-
-### Skywalking Span Object Structure in Segment Object
-
-| <span style="color:green">**Field Name**</span> | <span style="color:green">**Data Type**</span> | <span style="color:green"> **Unit**</span> | <span style="color:green">**Description**</span> | <span style="color:green">**Correspond**</span>                                        |
-| ----------------------------------------------- | ---------------------------------------------- | ------------------------------------------ | ------------------------------------------------ | -------------------------------------------------------------------------------------- |
-| ComponentId                                     | int32                                          |                                            | 第三方框架数值化定义                             | 未使用字段                                                                             |
-| EndTime                                         | int64                                          | 毫秒                                       | Span 结束时间                                    | EndTime 减去 StartTime 对应 dkproto.fields.duration                                    |
-| IsError                                         | bool                                           |                                            | Span 状态字段                                    | dkproto.tags.status                                                                    |
-| Logs                                            | array                                          |                                            | Span Logs                                        | 未使用字段                                                                             |
-| OperationName                                   | string                                         |                                            | Span Operation Name                              | dkproto.tags.operation                                                                 |
-| ParentSpanId                                    | int32                                          |                                            | Parent Span ID                                   | 与 Segment ID 一起使用唯一标志一个 Parent Span, 对应 dkproto.fields.parent_id 中的低位 |
-| Peer                                            | string                                         |                                            | 通讯对端                                         | dkproto.tags.endpoint                                                                  |
-| Refs                                            | array                                          |                                            | 跨线程跨进程情况下存储 Parent Segment            | ParentTraceSegmentId 对应 dkproto.fields.span_id 中的高位                              |
-| SkipAnalysis                                    | bool                                           |                                            | 跳过后端分析                                     | 未使用字段                                                                             |
-| SpanId                                          | int32                                          |                                            | Span ID                                          | 与 Segment ID 一起使用唯一标志一个 Span, 对应 dkproto.fields.span_id 中的低位          |
-| SpanLayer                                       | int32                                          |                                            | Span 技术栈数值化定义                            | 未使用字段                                                                             |
-| SpanType                                        | int32                                          |                                            | Span Type 数值化定义                             | dkproto.tags.span_type                                                                 |
-| StartTime                                       | int64                                          | 毫秒                                       | Span 起始时间                                    | dkproto.fields.start                                                                   |
-| Tags                                            | array                                          |                                            | Span Tags                                        | 未使用字段                                                                             |
-=======
 | <span style="color:green">**Field Name**</span> | <span style="color:green">**Data Type**</span> | <span style="color:green"> **Unit**</span> | <span style="color:green">**Description**</span> | <span style="color:green">**Correspond**</span> |
 | ----------------------------------------------- | ---------------------------------------------- | ------------------------------------------ | ------------------------------------------------ | ----------------------------------------------- |
 
@@ -253,7 +151,6 @@
 | SpanType | int32 | | Span Type 数值化定义 | dkproto.tags.span_type |
 | StartTime | int64 | 毫秒 | Span 起始时间 | dkproto.fields.start |
 | Tags | array | | Span Tags | 未使用字段 |
->>>>>>> 8b673c37
 
 ---
 
@@ -263,18 +160,6 @@
 
 | <span style="color:green">**Field Name**</span> | <span style="color:green">**Data Type**</span> | <span style="color:green"> **Unit**</span> | <span style="color:green">**Description**</span> | <span style="color:green">**Correspond**</span> |
 | ----------------------------------------------- | ---------------------------------------------- | ------------------------------------------ | ------------------------------------------------ | ----------------------------------------------- |
-<<<<<<< HEAD
-| Annotations                                     | array                                          |                                            | 参与获取 Service Name                            | dkproto.tags.service                            |
-| BinaryAnnotations                               | array                                          |                                            | 参与获取 Span 状态字段                           | dkproto.tags.status                             |
-| Debug                                           | bool                                           |                                            | Debug 状态字段                                   | 未使用字段                                      |
-| Duration                                        | uint64                                         | 微秒                                       | Span 耗时                                        | dkproto.fields.duration                         |
-| ID                                              | uint64                                         |                                            | Span ID                                          | dkproto.fields.span_id                          |
-| Name                                            | string                                         |                                            | Span Operation Name                              | dkproto.tags.operation                          |
-| ParentID                                        | uint64                                         |                                            | Parent Span ID                                   | dkproto.fields.parent_id                        |
-| Timestamp                                       | uint64                                         | 微秒                                       | Span 起始时间                                    | dkproto.fields.start                            |
-| TraceID                                         | uint64                                         |                                            | Trace ID                                         | dkproto.fields.trace_id                         |
-| TraceIDHigh                                     | uint64                                         |                                            | Trace ID 高位                                    | 无直接对应关系                                  |
-=======
 
 | Annotations | array | | 参与获取 Service Name | dkproto.tags.service |
 | BinaryAnnotations | array | | 参与获取 Span 状态字段 | dkproto.tags.status |
@@ -286,29 +171,11 @@
 | Timestamp | uint64 | 微秒 | Span 起始时间 | dkproto.fields.start |
 | TraceID | uint64 | | Trace ID | dkproto.fields.trace_id |
 | TraceIDHigh | uint64 | | Trace ID 高位 | 无直接对应关系 |
->>>>>>> 8b673c37
 
 ### Zipkin Span Structure V2
 
 | <span style="color:green">**Field Name**</span> | <span style="color:green">**Data Type**</span> | <span style="color:green"> **Unit**</span> | <span style="color:green">**Description**</span> | <span style="color:green">**Correspond**</span> |
 | ----------------------------------------------- | ---------------------------------------------- | ------------------------------------------ | ------------------------------------------------ | ----------------------------------------------- |
-<<<<<<< HEAD
-| TraceID                                         | struct                                         |                                            | Trace ID                                         | dkproto.fields.trace_id                         |
-| ID                                              | uint64                                         |                                            | Span ID                                          | dkproto.fields.span_id                          |
-| ParentID                                        | uint64                                         |                                            | Parent Span ID                                   | dkproto.fields.parent_id                        |
-| Debug                                           | bool                                           |                                            | Debug 状态                                       | 未使用字段                                      |
-| Sampled                                         | bool                                           |                                            | 采样状态字段                                     | 未使用字段                                      |
-| Err                                             | string                                         |                                            | Error Message                                    | 无直接对应关系                                  |
-| Name                                            | string                                         |                                            | Span Operation Name                              | dkproto.tags.operation                          |
-| Kind                                            | string                                         |                                            | Span Type                                        | dkproto.tags.span_type                          |
-| Timestamp                                       | struct                                         | 微秒                                       | 微秒级时间结构表示 Span 起始时间                 | dkproto.fields.start                            |
-| Duration                                        | int64                                          | 微秒                                       | Span 耗时                                        | dkproto.fields.duration                         |
-| Shared                                          | bool                                           |                                            | 共享状态                                         | 未使用字段                                      |
-| LocalEndpoint                                   | struct                                         |                                            | 用于获取 Service Name                            | dkproto.tags.service                            |
-| RemoteEndpoint                                  | struct                                         |                                            | 通讯对端                                         | dkproto.tags.endpoint                           |
-| Annotations                                     | array                                          |                                            | 用于解释延迟相关的事件                           | 未使用字段                                      |
-| Tags                                            | map                                            |                                            | 用于获取 Span 状态                               | dkproto.tags.status                             |
-=======
 
 | TraceID | struct | | Trace ID | dkproto.fields.trace_id |
 | ID | uint64 | | Span ID | dkproto.fields.span_id |
@@ -324,5 +191,4 @@
 | LocalEndpoint | struct | | 用于获取 Service Name | dkproto.tags.service |
 | RemoteEndpoint | struct | | 通讯对端 | dkproto.tags.endpoint |
 | Annotations | array | | 用于解释延迟相关的事件 | 未使用字段 |
-| Tags | map | | 用于获取 Span 状态 | dkproto.tags.status |
->>>>>>> 8b673c37
+| Tags | map | | 用于获取 Span 状态 | dkproto.tags.status |