--- conflicted
+++ resolved
@@ -336,11 +336,7 @@
 
 [:octicons-tag-24: Version-1.4.2](changelog.md#cl-1.4.2)
 
-<<<<<<< HEAD
-对于从中心同步下来的过滤器，DataKit 记录了一份到 *<DataKit 安装目录>/data/.pull* 下，可直接查看
-=======
 对于从中心同步下来的过滤器，DataKit 记录了一份到 *<DataKit 安装目录>/data/.pull* 中，可直接查看
->>>>>>> d95df089
 
 ```shell
 $ cat .filters  | jq
