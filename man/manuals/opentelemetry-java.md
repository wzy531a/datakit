# Java 示例
---

在使用 OTEL 发送 Trace 到 Datakit 之前，请先确定您已经配置好了采集器。

<<<<<<< HEAD
=======
配置：[Datakit 配置 OTEL](opentelemetry.md)

>>>>>>> 71766edb
## 添加依赖

在 pom.xml 中添加依赖

``` xml
    <!-- 加入opentelemetry  -->
    <dependency>
        <groupId>io.opentelemetry</groupId>
        <artifactId>opentelemetry-sdk</artifactId>
        <version>1.9.0</version>
    </dependency>
    <dependency>
        <groupId>io.opentelemetry</groupId>
        <artifactId>opentelemetry-exporter-otlp</artifactId>
        <version>1.9.0</version>
    </dependency>
    <dependency>
        <groupId>io.grpc</groupId>
        <artifactId>grpc-netty-shaded</artifactId>
        <version>1.41.0</version>
    </dependency>
    <dependency>
        <groupId>io.opentelemetry</groupId>
        <artifactId>opentelemetry-semconv</artifactId>
        <version>1.9.0-alpha</version>
    </dependency>
    <!-- 使用 grpc 协议 -->
    <dependency>
        <groupId>io.grpc</groupId>
        <artifactId>grpc-protobuf</artifactId>
        <version>1.36.1</version>
    </dependency>

```

Java 代码示例

``` java
package com.example;

import io.opentelemetry.api.OpenTelemetry;
import io.opentelemetry.api.common.Attributes;
import io.opentelemetry.api.trace.Span;
import io.opentelemetry.api.trace.Tracer;
import io.opentelemetry.api.trace.propagation.W3CTraceContextPropagator;
import io.opentelemetry.context.Context;
import io.opentelemetry.context.propagation.ContextPropagators;
import io.opentelemetry.exporter.otlp.trace.OtlpGrpcSpanExporter;
import io.opentelemetry.sdk.OpenTelemetrySdk;
import io.opentelemetry.sdk.resources.Resource;
import io.opentelemetry.semconv.resource.attributes.ResourceAttributes;
import io.opentelemetry.sdk.trace.SdkTracerProvider;
import io.opentelemetry.sdk.trace.export.BatchSpanProcessor;
import java.util.concurrent.TimeUnit;
import static java.lang.Thread.sleep;


public class otlpdemo {
    public static void main(String[] args) {
        try {
            OtlpGrpcSpanExporter grpcSpanExporter = OtlpGrpcSpanExporter.builder()
                    .setEndpoint("http://127.0.0.1:4317")   //配置.setEndpoint参数时，必须添加https或者http
                    .setTimeout(2, TimeUnit.SECONDS)
                    //.addHeader("header1", "1") // 添加header
                    .build();

            String s = grpcSpanExporter.toString();
            System.out.println(s);
            SdkTracerProvider tracerProvider = SdkTracerProvider.builder()
                    .addSpanProcessor(BatchSpanProcessor.builder(grpcSpanExporter).build())
                    .setResource(Resource.create(Attributes.builder()
                            .put(ResourceAttributes.SERVICE_NAME, "serviceForJAVA")
                            .put(ResourceAttributes.SERVICE_VERSION, "1.0.0")
                            .put(ResourceAttributes.HOST_NAME, "host")
                            .build()))
                    .build();

            OpenTelemetry openTelemetry = OpenTelemetrySdk.builder()
                    .setTracerProvider(tracerProvider)
                    .setPropagators(ContextPropagators.create(W3CTraceContextPropagator.getInstance()))
                    .buildAndRegisterGlobal();
            // .build();

            Tracer tracer = openTelemetry.getTracer("instrumentation-library-name", "1.0.0");
            Span parentSpan = tracer.spanBuilder("parent").startSpan();


            Span childSpan = tracer.spanBuilder("child")
                    .setParent(Context.current().with(parentSpan))
                    .startSpan();
            childSpan.setAttribute("tagsA", "vllelel");
            // do stuff
            sleep(500);    //延时1秒
            for (int i = 0; i < 10; i++) {
                Span childSpan1 = tracer.spanBuilder("child")
                        .setParent(Context.current().with(parentSpan))
                        .startSpan();
                sleep(1000);    //延时1秒
                System.out.println(i);
                childSpan1.end();
            }
            childSpan.end();
            childSpan.end(0, TimeUnit.NANOSECONDS);
            System.out.println("span end");
            sleep(1000);    //延时1秒
            parentSpan.end();
            tracerProvider.shutdown();

        } catch (InterruptedException e) {
            e.printStackTrace();
        } finally {
            System.out.println("finally end");
        }
    }
}
```

## 观测
<<<<<<< HEAD

登录 [观测云](https://console.guance.com/tracing/service/table?time=15m) 后查看 `应用性能监测` -> `链路` -> 点击单条 `链路`

=======

登录 [观测云](https://console.guance.com/tracing/service/table?time=15m){:target="_blank"} 后查看 `应用性能监测` -> `链路` -> 点击单条 `链路`

>>>>>>> 71766edb
![avatar](imgs/otel-java-example.png)

在火焰图中可看到每一个模块中执行的时间、调用流程等。

--- 

参考

<<<<<<< HEAD
- 源码示例 [github-opentelemetry-java](https://github.com/open-telemetry/opentelemetry-java)
- 文档 [官方文档](https://opentelemetry.io/docs/instrumentation/go/getting-started/)

=======
- 源码示例 [github-opentelemetry-java](https://github.com/open-telemetry/opentelemetry-java){:target="_blank"}
- 文档 [官方文档](https://opentelemetry.io/docs/instrumentation/go/getting-started/){:target="_blank"}

>>>>>>> 71766edb
<|MERGE_RESOLUTION|>--- conflicted
+++ resolved
@@ -1,154 +1,138 @@
-# Java 示例
----
-
-在使用 OTEL 发送 Trace 到 Datakit 之前，请先确定您已经配置好了采集器。
-
-<<<<<<< HEAD
-=======
-配置：[Datakit 配置 OTEL](opentelemetry.md)
-
->>>>>>> 71766edb
-## 添加依赖
-
-在 pom.xml 中添加依赖
-
-``` xml
-    <!-- 加入opentelemetry  -->
-    <dependency>
-        <groupId>io.opentelemetry</groupId>
-        <artifactId>opentelemetry-sdk</artifactId>
-        <version>1.9.0</version>
-    </dependency>
-    <dependency>
-        <groupId>io.opentelemetry</groupId>
-        <artifactId>opentelemetry-exporter-otlp</artifactId>
-        <version>1.9.0</version>
-    </dependency>
-    <dependency>
-        <groupId>io.grpc</groupId>
-        <artifactId>grpc-netty-shaded</artifactId>
-        <version>1.41.0</version>
-    </dependency>
-    <dependency>
-        <groupId>io.opentelemetry</groupId>
-        <artifactId>opentelemetry-semconv</artifactId>
-        <version>1.9.0-alpha</version>
-    </dependency>
-    <!-- 使用 grpc 协议 -->
-    <dependency>
-        <groupId>io.grpc</groupId>
-        <artifactId>grpc-protobuf</artifactId>
-        <version>1.36.1</version>
-    </dependency>
-
-```
-
-Java 代码示例
-
-``` java
-package com.example;
-
-import io.opentelemetry.api.OpenTelemetry;
-import io.opentelemetry.api.common.Attributes;
-import io.opentelemetry.api.trace.Span;
-import io.opentelemetry.api.trace.Tracer;
-import io.opentelemetry.api.trace.propagation.W3CTraceContextPropagator;
-import io.opentelemetry.context.Context;
-import io.opentelemetry.context.propagation.ContextPropagators;
-import io.opentelemetry.exporter.otlp.trace.OtlpGrpcSpanExporter;
-import io.opentelemetry.sdk.OpenTelemetrySdk;
-import io.opentelemetry.sdk.resources.Resource;
-import io.opentelemetry.semconv.resource.attributes.ResourceAttributes;
-import io.opentelemetry.sdk.trace.SdkTracerProvider;
-import io.opentelemetry.sdk.trace.export.BatchSpanProcessor;
-import java.util.concurrent.TimeUnit;
-import static java.lang.Thread.sleep;
-
-
-public class otlpdemo {
-    public static void main(String[] args) {
-        try {
-            OtlpGrpcSpanExporter grpcSpanExporter = OtlpGrpcSpanExporter.builder()
-                    .setEndpoint("http://127.0.0.1:4317")   //配置.setEndpoint参数时，必须添加https或者http
-                    .setTimeout(2, TimeUnit.SECONDS)
-                    //.addHeader("header1", "1") // 添加header
-                    .build();
-
-            String s = grpcSpanExporter.toString();
-            System.out.println(s);
-            SdkTracerProvider tracerProvider = SdkTracerProvider.builder()
-                    .addSpanProcessor(BatchSpanProcessor.builder(grpcSpanExporter).build())
-                    .setResource(Resource.create(Attributes.builder()
-                            .put(ResourceAttributes.SERVICE_NAME, "serviceForJAVA")
-                            .put(ResourceAttributes.SERVICE_VERSION, "1.0.0")
-                            .put(ResourceAttributes.HOST_NAME, "host")
-                            .build()))
-                    .build();
-
-            OpenTelemetry openTelemetry = OpenTelemetrySdk.builder()
-                    .setTracerProvider(tracerProvider)
-                    .setPropagators(ContextPropagators.create(W3CTraceContextPropagator.getInstance()))
-                    .buildAndRegisterGlobal();
-            // .build();
-
-            Tracer tracer = openTelemetry.getTracer("instrumentation-library-name", "1.0.0");
-            Span parentSpan = tracer.spanBuilder("parent").startSpan();
-
-
-            Span childSpan = tracer.spanBuilder("child")
-                    .setParent(Context.current().with(parentSpan))
-                    .startSpan();
-            childSpan.setAttribute("tagsA", "vllelel");
-            // do stuff
-            sleep(500);    //延时1秒
-            for (int i = 0; i < 10; i++) {
-                Span childSpan1 = tracer.spanBuilder("child")
-                        .setParent(Context.current().with(parentSpan))
-                        .startSpan();
-                sleep(1000);    //延时1秒
-                System.out.println(i);
-                childSpan1.end();
-            }
-            childSpan.end();
-            childSpan.end(0, TimeUnit.NANOSECONDS);
-            System.out.println("span end");
-            sleep(1000);    //延时1秒
-            parentSpan.end();
-            tracerProvider.shutdown();
-
-        } catch (InterruptedException e) {
-            e.printStackTrace();
-        } finally {
-            System.out.println("finally end");
-        }
-    }
-}
-```
-
-## 观测
-<<<<<<< HEAD
-
-登录 [观测云](https://console.guance.com/tracing/service/table?time=15m) 后查看 `应用性能监测` -> `链路` -> 点击单条 `链路`
-
-=======
-
-登录 [观测云](https://console.guance.com/tracing/service/table?time=15m){:target="_blank"} 后查看 `应用性能监测` -> `链路` -> 点击单条 `链路`
-
->>>>>>> 71766edb
-![avatar](imgs/otel-java-example.png)
-
-在火焰图中可看到每一个模块中执行的时间、调用流程等。
-
---- 
-
-参考
-
-<<<<<<< HEAD
-- 源码示例 [github-opentelemetry-java](https://github.com/open-telemetry/opentelemetry-java)
-- 文档 [官方文档](https://opentelemetry.io/docs/instrumentation/go/getting-started/)
-
-=======
-- 源码示例 [github-opentelemetry-java](https://github.com/open-telemetry/opentelemetry-java){:target="_blank"}
-- 文档 [官方文档](https://opentelemetry.io/docs/instrumentation/go/getting-started/){:target="_blank"}
-
->>>>>>> 71766edb
+# Java 示例
+---
+
+在使用 OTEL 发送 Trace 到 Datakit 之前，请先确定您已经配置好了采集器。
+
+配置：[Datakit 配置 OTEL](opentelemetry.md)
+
+## 添加依赖
+
+在 pom.xml 中添加依赖
+
+``` xml
+    <!-- 加入opentelemetry  -->
+    <dependency>
+        <groupId>io.opentelemetry</groupId>
+        <artifactId>opentelemetry-sdk</artifactId>
+        <version>1.9.0</version>
+    </dependency>
+    <dependency>
+        <groupId>io.opentelemetry</groupId>
+        <artifactId>opentelemetry-exporter-otlp</artifactId>
+        <version>1.9.0</version>
+    </dependency>
+    <dependency>
+        <groupId>io.grpc</groupId>
+        <artifactId>grpc-netty-shaded</artifactId>
+        <version>1.41.0</version>
+    </dependency>
+    <dependency>
+        <groupId>io.opentelemetry</groupId>
+        <artifactId>opentelemetry-semconv</artifactId>
+        <version>1.9.0-alpha</version>
+    </dependency>
+    <!-- 使用 grpc 协议 -->
+    <dependency>
+        <groupId>io.grpc</groupId>
+        <artifactId>grpc-protobuf</artifactId>
+        <version>1.36.1</version>
+    </dependency>
+
+```
+
+Java 代码示例
+
+``` java
+package com.example;
+
+import io.opentelemetry.api.OpenTelemetry;
+import io.opentelemetry.api.common.Attributes;
+import io.opentelemetry.api.trace.Span;
+import io.opentelemetry.api.trace.Tracer;
+import io.opentelemetry.api.trace.propagation.W3CTraceContextPropagator;
+import io.opentelemetry.context.Context;
+import io.opentelemetry.context.propagation.ContextPropagators;
+import io.opentelemetry.exporter.otlp.trace.OtlpGrpcSpanExporter;
+import io.opentelemetry.sdk.OpenTelemetrySdk;
+import io.opentelemetry.sdk.resources.Resource;
+import io.opentelemetry.semconv.resource.attributes.ResourceAttributes;
+import io.opentelemetry.sdk.trace.SdkTracerProvider;
+import io.opentelemetry.sdk.trace.export.BatchSpanProcessor;
+import java.util.concurrent.TimeUnit;
+import static java.lang.Thread.sleep;
+
+
+public class otlpdemo {
+    public static void main(String[] args) {
+        try {
+            OtlpGrpcSpanExporter grpcSpanExporter = OtlpGrpcSpanExporter.builder()
+                    .setEndpoint("http://127.0.0.1:4317")   //配置.setEndpoint参数时，必须添加https或者http
+                    .setTimeout(2, TimeUnit.SECONDS)
+                    //.addHeader("header1", "1") // 添加header
+                    .build();
+
+            String s = grpcSpanExporter.toString();
+            System.out.println(s);
+            SdkTracerProvider tracerProvider = SdkTracerProvider.builder()
+                    .addSpanProcessor(BatchSpanProcessor.builder(grpcSpanExporter).build())
+                    .setResource(Resource.create(Attributes.builder()
+                            .put(ResourceAttributes.SERVICE_NAME, "serviceForJAVA")
+                            .put(ResourceAttributes.SERVICE_VERSION, "1.0.0")
+                            .put(ResourceAttributes.HOST_NAME, "host")
+                            .build()))
+                    .build();
+
+            OpenTelemetry openTelemetry = OpenTelemetrySdk.builder()
+                    .setTracerProvider(tracerProvider)
+                    .setPropagators(ContextPropagators.create(W3CTraceContextPropagator.getInstance()))
+                    .buildAndRegisterGlobal();
+            // .build();
+
+            Tracer tracer = openTelemetry.getTracer("instrumentation-library-name", "1.0.0");
+            Span parentSpan = tracer.spanBuilder("parent").startSpan();
+
+
+            Span childSpan = tracer.spanBuilder("child")
+                    .setParent(Context.current().with(parentSpan))
+                    .startSpan();
+            childSpan.setAttribute("tagsA", "vllelel");
+            // do stuff
+            sleep(500);    //延时1秒
+            for (int i = 0; i < 10; i++) {
+                Span childSpan1 = tracer.spanBuilder("child")
+                        .setParent(Context.current().with(parentSpan))
+                        .startSpan();
+                sleep(1000);    //延时1秒
+                System.out.println(i);
+                childSpan1.end();
+            }
+            childSpan.end();
+            childSpan.end(0, TimeUnit.NANOSECONDS);
+            System.out.println("span end");
+            sleep(1000);    //延时1秒
+            parentSpan.end();
+            tracerProvider.shutdown();
+
+        } catch (InterruptedException e) {
+            e.printStackTrace();
+        } finally {
+            System.out.println("finally end");
+        }
+    }
+}
+```
+
+## 观测
+
+登录 [观测云](https://console.guance.com/tracing/service/table?time=15m){:target="_blank"} 后查看 `应用性能监测` -> `链路` -> 点击单条 `链路`
+
+![avatar](imgs/otel-java-example.png)
+
+在火焰图中可看到每一个模块中执行的时间、调用流程等。
+
+--- 
+
+参考
+
+- 源码示例 [github-opentelemetry-java](https://github.com/open-telemetry/opentelemetry-java){:target="_blank"}
+- 文档 [官方文档](https://opentelemetry.io/docs/instrumentation/go/getting-started/){:target="_blank"}