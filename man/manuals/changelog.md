{{.CSS}}

# DataKit 版本历史

<<<<<<< HEAD
=======
## 1.2.3(2022/01/10)

- 修复 datakit.yaml 格式错误问题(#544)
- 修复 [MySQL 采集器](mysql)选举问题(#543)
- 修复因 Pipeline 不配置导致日志不采集的问题(#546)

---

>>>>>>> 247a368e
## 1.2.2(2022/01/07)

- [容器采集器](container)更新：
	- 修复日志处理效率问题(#540)
	-	优化配置文件黑白名单配置(#536)
- Pipeline 模块增加 `datakit -M` 指标暴露(#541)
- [ClickHouse](clickhousev1) 采集器 config-sample 问题修复(#539)
- [Kafka](kafka) 指标采集优化(#534)

---

## 1.2.1(2022/01/05)

- 修复采集器 Pipeline 使用问题(#529)
- 完善[容器采集器](container)数据问题(#532/#530)
	- 修复 short-image 采集问题
	- 完善 k8s 环境下 Deployment/Replica-Set 关联

---

## 1.2.0(2021/12/30)

### 采集器更新

- 重构 Kubernetes 云原生采集器，将其整合进[容器采集器](container)。原有 Kubernetes 采集器不再生效(#492)
- [Redis 采集器](redis)
	- 支持配置 [Redis 用户名](redis#852abae7)(#260)
	- 增加 [Latency](redis#1355d1f8) 以及 [Cluster](redis#786114c8) 指标集(#396)
- [Kafka 采集器](kafka)增强，支持 topic/broker/consumer/connnetion 等维度的指标(#397)
- 新增 [ClickHouse](clickhousev1) 以及 [Flink](flinkv1) 采集器(#458/#459)
- [主机对象采集器](hostobject)
	- 支持从 [`ENV_CLOUD_PROVIDER`](hostobject#224e2ccd) 读取云同步配置(#501)
	- 优化磁盘采集，默认不会再采集无效磁盘（比如总大小为 0 的一些磁盘）(#505)
- [日志采集器](logging) 支持接收 TCP/UDP 日志流(#503)
- [Prom 采集器](prom) 支持多 URL 采集(#506)
- 新增 [eBPF](ebpf) 采集器，它集成了 L4-network/DNS/Bash 等 eBFP 数据采集(507)
- [ElasticSearch采集器](elasticsearch) 增加 [Open Distro](https://opendistro.github.io/for-elasticsearch/) 分支的 ElasticSearch 支持(#510)

### Bug 修复

- 修复 [Statsd](statsd)/[Rabbitmq](rabbitmq) 指标问题(#497)
- 修复 [Windows Event](windows_event) 采集数据问题(#521)

### 其它

- [Pipeline](pipeline)
	- 增强 Pipeline 并行处理能力
	- 增加 [`set_tag()`](pipeline#6e8c5285) 函数(#444)
	- 增加 [`drop()`](pipeline#6e8c5285) 函数(#498)
- Git 模式
	- 在 DaemonSet 模式下的 Git，支持识别 `ENV_DEFAULT_ENABLED_INPUTS` 并将其生效，非 DaemonSet 模式下，会自动开启 datakit.conf 中默认开启的采集器(#501)
	- 调整 Git 模式下文件夹[存放策略]()(#509)
- 推行新的版本号机制(#484)
	- 新的版本号形式为 1.2.3，此处 `1` 为 master 版本号，`2` 为 minor 版本号，`3` 为 mini 版本号
	- 以 minor 版本号的奇偶性来判定是稳定版（偶数）还是非稳定版（奇数）
	- 同一个 minor 版本号上，会有多个不同的 mini 版本号，主要用于问题修复以及功能调整
	- 新功能预计会发布在非稳定版上，待新功能稳定后，会发布新的稳定版本。如 1.3.x 新功能稳定后，会发布 1.4.0 稳定版，以合并 1.3.x 上的新功能
	- 非稳定版不支持直接升级，比如，不能升级到 1.3.x 这样的版本，只能直接安装非稳定版
	- **老版本的 DataKit 通过 `datakit --version` 已经无法推送新升级命令**，直接使用如下命令：
		- Linux/Mac: `DK_UPGRADE=1 bash -c "$(curl -L https://static.guance.com/datakit/install.sh)"`
		- Windows: `$env:DK_UPGRADE="1"; Set-ExecutionPolicy Bypass -scope Process -Force; Import-Module bitstransfer; start-bitstransfer -source https://static.guance.com/datakit/install.ps1 -destination .install.ps1; powershell .install.ps1;`

---

## 1.1.9-rc7.1(2021/12/22)

- 修复 MySQL 采集器因局部采集失败导致的数据问题。

---

## 1.1.9-rc7(2021/12/16)

- Pipeline 总体进行了较大的重构(#339)：
	- 添加 `if/elif/else` [语法](pipeline#1ea7e5aa)
	- 暂时移除 `expr()/json_all()` 函数
	- 优化时区处理，增加 `adjust_timezone()` 函数
	- 各个 Pipeline 函数做了整体测试加强

- DataKit DaemonSet：
	- Git 配置 DaemonSet [ENV 注入](datakit-daemonset-deploy#00c8a780)(#470)
	- 默认开启采集器移除容器采集器，以避免一些重复的采集问题(#473)

- 其它：
	- DataKit 支持自身事件上报（以日志形式）(#463)
	- [ElasticSearch](elasticsearch) 采集器指标集下增加 `indices_lifecycle_error_count` 指标（注意： 采集该指标，需在 ES [增加 `ilm` 角色](elasticsearch#852abae7)）
	- DataKit 安装完成后自动增加 [cgroup 限制](datakit-conf-how-to#9e364a84)
	- 部分跟中心对接的接口升级到了 v2 版本，故对接**非 SAAS 节点**的 DataKit，如果升级到当前版本，其对应的 DataWay 以及 Kodo 也需要升级，否则部分接口会报告 404 错误

### Breaking Changes

处理 json 数据时，如果最顶层是数组，需要使用下标方式进行选择，例如 JSON

```
[
	{"abc": 123},
	{"def": true}
]
```

经过 Pipeline 处理完之后，如果取第一个元素的 `abc` 资源，之前版本做法是：

```
[0].abc
```

当前版本需改为：

```
# 在前面加一个 . 字符
.[0].abc
```

---

## 1.1.9-rc6.1(2021/12/10)

- 修复 ElasticSearch 以及 Kafka 采集报错问题(#486)

---

## 1.1.9-rc6(2021/11/30)

- 针对 Pipeline 做了一点紧急修复：
	- 移除 `json_all()` 函数，这个函数对于异常的 json 有严重的数据问题，故选择禁用之(#457)
	- 修正 `default_time()` 函数时区设置问题(#434)
- 解决 [prom](prom) 采集器在 Kubernetes 环境下 HTTPS 访问问题(#447)
- DataKit DaemonSet 安装的 [yaml 文件](https://static.guance.com/datakit/datakit.yaml) 公网可直接下载
---

## 1.1.9-rc5.1(2021/11/26)

- 修复 ddtrace 采集器因脏数据挂掉的问题

---

## 1.1.9-rc5(2021/11/23)

- 增加 [pythond(alpha)](pythond) ，便于用 Python3 编写自定义采集器(#367)
<!-- - 支持 source map 文件处理，便于 RUM 采集器收集 JavaScript 调用栈信息(#266) -->
- [SkyWalking V3](skywalking) 已支持到 8.5.0/8.6.0/8.7.0 三个版本(#385)
- DataKit 初步支持[磁盘数据缓存(alpha)](datakit-conf-how-to#9dc84d15)(#420)
- DataKit 支持选举状态上报(#427)
- DataKit 支持 scheck 状态上报(#428)
- 调整 DataKit 使用入门文档，新的分类更便于找到具体文档

----

## 1.1.9-rc4.3(2021/11/19)

- 修复容器日志采集器因 pipeline 配置失当无法启动的问题

----

## 1.1.9-rc4.2(2021/11/18)

- 紧急修复(#446)
	- 修复 Kubernetes 模式下 stdout 日志输出 level 异常
	- 修复选举模式下，未选举上的 MySQL 采集器死循环问题
	- DaemonSet 文档补全

----

## 1.1.9-rc4.1(2021/11/16)

- 修复 Kubernetes Pod 采集 namespace 命名空间问题(#439)

-----

## 1.1.9-rc4(2021/11/09)

- 支持[通过 Git 来管理](datakit-conf-how-to#5dd2079e) 各种采集器配置（`datakit.conf` 除外）以及 Pipeline(#366)
- 支持[全离线安装](datakit-offline-install#7f3c40b6)(#421)
<!--
- eBPF-network
     - 增加[DNS 数据采集]()(#418)
     - 增强内核适配性，内核版本要求已降低至 Linux 4.4+(#416) -->
- 增强数据调试功能，采集到的数据支持写入本地文件，同时发送到中心(#415)
- K8s 环境中，默认开启的采集器支持通过环境变量注入 tags，详见各个默认开启的采集器文档(#408)
- DataKit 支持[一键上传日志](datakit-tools-how-to#0b4d9e46)(#405)
<!-- - MySQL 采集器增加[SQL 语句执行性能指标]()(#382) -->
- 修复安装脚本中 root 用户设定的 bug(#430)
- 增强 Kubernetes 采集器：
	- 添加通过 Annotation 配置 [Pod 日志采集](kubernetes-podlogging)(#380)
	- 增加更多 Annotation key，[支持多 IP 情况](kubernetes-prom#b8ba2a9e)(#419)
	- 支持采集 Node IP(#411)
	- 优化 Annotation 在采集器配置中的使用(#380)
- 云同步增加[华为云与微软云支持](hostobject#031406b2)(#265)

------

## 1.1.9-rc3(2021/10/26)

- 优化 [Redis 采集器](redis) DB 配置方式(#395)
- 修复 [Kubernetes](kubernetes) 采集器 tag 取值为空的问题(#409)
- 安装过程修复 Mac M1 芯片支持(#407)
- [eBPF-network](net_ebpf) 修复连接数统计错误问题(#387)
- 日志采集新增[日志数据获取方式](logstreaming)，支持 [Fluentd/Logstash 等数据接入](logstreaming)(#394/#392/#391)
- [ElasticSearch](elasticsearch) 采集器增加更多指标采集(#386)
- APM 增加 [Jaeger 数据](jaeger)接入(#383)
- [Prometheus Remote Write](prom_remote_write)采集器支持数据切割调试
- 优化 [Nginx 代理](proxy#a64f44d8)功能
- DQL 查询结果支持 [CSV 文件导出](datakit-dql-how-to#2368bf1d)

---

## 1.1.9-rc2(2021/10/14)

- 新增[采集器](prom_remote_write)支持 Prometheus Remote Write 将数据同步给 DataKit(#381)
- 新增[Kubernetes Event 数据采集](kubernetes#49edf2c4)(#296)
- 修复 Mac 因安全策略导致安装失败问题(#379)
- [prom 采集器](prom) 调试工具支持从本地文件调试数据切割(#378)
- 修复 [etcd 采集器](etcd)数据问题(#377)
- DataKit Docker 镜像增加 arm64 架构支持(#365)
- 安装阶段新增环境变量 `DK_HOSTNAME` [支持](datakit-install#f9858758)(#334)
- [Apache 采集器](apache) 增加更多指标采集 (#329)
- DataKit API 新增接口 [`/v1/workspace`](apis#2a24dd46) 以获取工作空间信息(#324)
	- 支持 DataKit 通过命令行参数[获取工作空间信息](datakit-tools-how-to#88b4967d)

---

## 1.1.9-rc1.1(2021/10/09)

- 修复 Kubernetes 选举问题(#389)
- 修复 MongoDB 配置兼容性问题

---

## 1.1.9-rc1(2021/09/28)

- 完善 Kubernetes 生态下 [Prometheus 类指标采集](kubernetes-prom)(#368/#347)
- [eBPF-network](net_ebpf) 优化
- 修复 DataKit/DataWay 之间连接数泄露问题(#290)
- 修复容器模式下DataKit 各种子命令无法执行的问题(#375)
- 修复日志采集器因 Pipeline 错误丢失原始数据的问题(#376)
- 完善 DataKit 端 [DCA](dca) 相关功能，支持在安装阶段[开启 DCA 功能](datakit-install#f9858758)。
- 下线浏览器拨测功能

---

## 1.1.9-rc0(2021/09/23)

- [日志采集器](logging)增加特殊字符（如颜色字符）过滤功能（默认关闭）(#351)
- [完善容器日志采集](container#6a1b31bb)，同步更多现有普通日志采集器功能（多行匹配/日志等级过滤/字符编码等）(#340)
- [主机对象](hostobject)采集器字段微调(#348)
- 新增如下几个采集器
	- [eBPF-network](net_ebpf)(alpha)(#148)
	- [Consul](consul)(#303)
	- [etcd](etcd)(#304)
	- [CoreDNS](coredns)(#305)
- 选举功能已经覆盖到如下采集器：(#288)
	- [Kubernetes](kubernetes)
	- [Prom](prom)
	- [Gitlab](gitlab)
	- [NSQ](nsq)
	- [Apache](apache)
	- [InfluxDB](influxdb)
	- [ElasticSearch](elasticsearch)
	- [MongoDB](mongodb)
	- [MySQL](mysql)
	- [Nginx](nginx)
	- [PostgreSQL](postgresql)
	- [RabbitMQ](rabbitmq)
	- [Redis](redis)
	- [Solr](solr)

<!--
- [DCA](dca) 相关功能完善
	- 独立端口分离(#341)
	- 远程重启功能调整(#345)
	- 白名单功能(#244) -->

----

## 1.1.8-rc3(2021/09/10)

- ddtrace 增加 [resource 过滤](ddtrace#224e2ccd)功能(#328)
- 新增 [NSQ](nsq) 采集器(#312)
- K8s daemonset 部署时，部分采集器支持通过环境变量来变更默认配置，以[CPU为例](cpu#1b85f981)(#309)
- 初步支持 [SkyWalkingV3](skywalking)(alpha)(#335)

### Bugs

- [RUM](rum) 采集器移除全文字段，减少网络开销(#349)
- [日志采集器](logging)增加对文件 truncate 情况的处理(#271)
- 日志字段切割错误字段兼容(#342)
- 修复[离线下载](datakit-offline-install)时可能出现的 TLS 错误(#330)

### 改进

- 日志采集器一旦配置成功，则触发一条通知日志，表明对应文件的日志采集已经开启(#323)

---

## 1.1.8-rc2.4(2021/08/26)

- 修复安装程序开启云同步导致无法安装的问题

---

## 1.1.8-rc2.3(2021/08/26)

- 修复容器运行时无法启动的问题

---

## 1.1.8-rc2.2(2021/08/26)

- 修复 [hostdir](hostdir) 配置文件不存在问题

---

## 1.1.8-rc2.1(2021/08/25)

- 修复 CPU 温度采集导致的无数据问题
- 修复 statsd 采集器退出奔溃问题(#321)
- 修复代理模式下自动提示的升级命令问题

---

## 1.1.8-rc2(2021/08/24)

- 支持同步 Kubernetes labels 到各种对象上（pod/service/...）(#279)
- `datakit` 指标集增加数据丢弃指标(#286)
- [Kubernetes 集群自定义指标采集](kubernetes-prom) 优化(#283)
- [ElasticSearch](elasticsearch) 采集器完善(#275)
- 新增[主机目录](hostdir)采集器(#264)
- [CPU](cpu) 采集器支持单个 CPU 指标采集(#317)
- [ddtrace](ddtrace) 支持多路由配置(#310)
- [ddtrace](ddtrace#fb3a6e17) 支持自定义业务 tag 提取(#316)
- [主机对象](hostobject)上报的采集器错误，只上报最近 30s(含)以内的错误(#318)
- [DCA客户端](dca)发布
- 禁用 Windows 下部分命令行帮助(#319)
- 调整 DataKit [安装形式](datakit-install)，[离线安装](datakit-offline-install)方式做了调整(#300)
	- 调整之后，依然兼容之前老的安装方式

### Breaking Changes

- 从环境变量 `ENV_HOSTNAME` 获取主机名的功能已移除（1.1.7-rc8 支持），可通过[主机名覆盖功能](datakit-install#987d5f91) 来实现
- 移除命令选项 `--reload`
- 移除 DataKit API `/reload`，代之以 `/restart`
- 由于调整了命令行选项，之前的查看 monitor 的命令，也需要 sudo 权限运行（因为要读取 datakit.conf 自动获取 DataKit 的配置）

---

## 1.1.8-rc1.1(2021/08/13)

- 修复 `ENV_HTTP_LISTEN` 无效问题，该问题导致容器部署（含 K8s DaemonSet 部署）时，HTTP 服务启动异常。

---

## 1.1.8-rc1(2021/08/10)

- 修复云同步开启时，无法上报主机对象的问题
- 修复 Mac 上新装 DataKit 无法启动的问题
- 修复 Mac/Linux 上非 `root` 用户操作服务「假成功」的问题
- 优化数据上传的性能
- [`proxy`](proxy) 采集器支持全局代理功能，涉及内网环境的安装、更新、数据上传方式的调整
- 日志采集器性能优化
- 文档完善

---

## 1.1.8-rc0(2021/08/03)

- 完善 [Kubernetes](kubernetes) 采集器，增加更多 Kubernetes 对象采集
- 完善[主机名覆盖功能](datakit-install#987d5f91)
- 优化 Pipeline 处理性能（约 15 倍左右，视不同 Pipeline 复杂度而定）
- 加强[行协议数据检查](apis#f54b954f)
- `system` 采集器，增加 [`conntrack`以及`filefd`](system) 两个指标集
- `datakit.conf` 增加 IO 调参入口，便于用户对 DataKit 网络出口流量做优化（参见下面的 Breaking Changes）
- DataKit 支持[服务卸载和恢复](datakit-service-how-to#9e00a535)
- Windows 平台的服务支持通过[命令行管理](datakit-service-how-to#147762ed)
- DataKit 支持动态获取最新 DataWay 地址，避免默认 DataWay 被 DDos 攻击
- DataKit 日志支持[输出到终端](datakit-daemonset-deploy#00c8a780)（Windows 暂不不支持），便于 k8s 部署时日志查看、采集
- 调整 DataKit 主配置，各个不同配置模块化（详见下面的 Breaking Changes）
- 其它一些 bug 修复，完善现有的各种文档

### Breaking Changes

以下改动，在升级过程中会*自动调整*，这里只是提及具体变更，便于大家理解

- 主配置修改：增加如下几个模块

```toml
[io]
  feed_chan_size                 = 1024  # IO管道缓存大小
  hight_frequency_feed_chan_size = 2048  # 高频IO管道缓存大小
  max_cache_count                = 1024  # 本地缓存最大值，原主配置中 io_cache_count [此数值与max_dynamic_cache_count同时小于等于零将无限使用内存]
  cache_dump_threshold         = 512   # 本地缓存推送后清理剩余缓存阈值 [此数值小于等于零将不清理缓存，如遇网络中断可导致内存大量占用]
  max_dynamic_cache_count      = 1024  # HTTP缓存最大值，[此数值与max_cache_count同时小于等于零将无限使用内存]
  dynamic_cache_dump_threshold = 512   # HTTP缓存推送后清理剩余缓存阈值，[此数值小于等于零将不清理缓存，如遇网络中断可导致内存大量占用]
  flush_interval               = "10s" # 推送时间间隔
  output_file                  = ""    # 输出io数据到本地文件，原主配置中 output_file

[http_api]
	listen          = "localhost:9529" # 原 http_listen
	disable_404page = false            # 原 disable_404page

[logging]
	log           = "/var/log/datakit/log"     # 原 log
	gin_log       = "/var/log/datakit/gin.log" # 原 gin.log
	level         = "info"                     # 原 log_level
	rotate        = 32                         # 原 log_rotate
	disable_color = false                      # 新增配置
```

---

## 1.1.7-rc9.1(2021/07/17)

### 发布说明

- 修复因文件句柄泄露，导致 Windows 平台上重启 DataKit 可能失败的问题

## 1.1.7-rc9(2021/07/15)

### 发布说明

- 安装阶段支持填写云服务商、命名空间以及网卡绑定
- 多命名空间的选举支持
- 新增 [InfluxDB 采集器](influxdb)
- datakit DQL 增加历史命令存储
- 其它一些细节 bug 修复

---

## 1.1.7-rc8(2021/07/09)

### 发布说明

- 支持 MySQL [用户](mysql#15319c6c)以及[表级别](mysql#3343f732)的指标采集
- 调整 monitor 页面展示
  - 采集器配置情况和采集情况分离显示
  - 增加选举、自动更新状态显示
- 支持从 `ENV_HOSTNAME` 获取主机名，以应付原始主机名不可用的问题
- 支持 tag 级别的 [Trace](ddtrace) 过滤
- [容器采集器](container)支持采集容器内进程对象
- 支持通过 [cgroup 控制 DataKit CPU 占用](datakit-conf-how-to#9e364a84)（仅 Linux 支持）
- 新增 [IIS 采集器](iis)

### Bug 修复

- 修复云同步脏数据导致的上传问题

---

## 1.1.7-rc7(2021/07/01)

### 发布说明

- DataKit API 支持，且支持 [JSON Body](apis#75f8e5a2)
- 命令行增加功能：

  - [DQL 查询功能](datakit-dql-how-to#cb421e00)
  - [命令行查看 monitor](datakit-tools-how-to#44462aae)
  - [检查采集器配置是否正确](datakit-tools-how-to#519a9e75)

- 日志性能优化（对各个采集器自带的日志采集而言，目前仅针对 nginx/MySQL/Redis 做了适配，后续将适配其它各个自带日志收集的采集器）

- 主机对象采集器，增加 [conntrack](hostobject#2300b531) 和 [filefd](hostobject#697f87e2) 俩类指标
- 应用性能指标采集，支持[采样率设置](ddtrace#c59ce95c)
- K8s 集群 Prometheus 指标采集[通用方案](kubernetes-prom)

### Breaking Changes

- 在 datakit.conf 中配置的 `global_tags` 中，`host` tag 将不生效，此举主要为了避免大家在配置 host 时造成一些误解（即配置了 `host`，但可能跟实际的主机名不同，造成一些数据误解）

---

## 1.1.7-rc6(2021/06/17)

### 发布说明

- 新增[Windows 事件采集器](windows_event)
- 为便于用户部署 [RUM](rum) 公网 DataKit，提供禁用 DataKit 404 页面的选项
- [容器采集器](container)字段有了新的优化，主要涉及 pod 的 restart/ready/state 等字段
- [Kubernetes 采集器](kubernetes) 增加更多指标采集
- 支持在 DataKit 端[对日志进行（黑名单）过滤](https://www.yuque.com/dataflux/doc/ilhawc#wGemu)
  - 注意：如果 DataKit 上配置了多个 DataWay 地址，日志过滤功能将不生效。

### Breaking Changes

对于没有语雀文档支持的采集器，在这次发布中，均已移除（各种云采集器，如阿里云监控数据、费用等采集）。如果有对这些采集器有依赖，不建议升级。

---

## 1.1.7-rc5(2021/06/16)

### 问题修复

修复 [DataKit API](apis) `/v1/query/raw` 无法使用的问题。

---

## 1.1.7-rc4(2021/06/11)

### 问题修复

禁用 Docker 采集器，其功能完全由[容器采集器](container) 来实现。

原因：

- Docker 采集器和容器采集器并存的情况下（DataKit 默认安装、升级情况下，会自动启用容器采集器），会导致数据重复
- 现有 Studio 前端、模板视图等尚不支持最新的容器字段，可能导致用户升级上来之后，看不到容器数据。本版本的容器采集器会冗余一份原 Docker 采集器中采集上来的指标，使得 Studio 能正常工作。

> 注意：如果在老版本中，有针对 Docker 的额外配置，建议手动移植到 [容器采集器](container) 中来。它们之间的配置基本上是兼容的。

---

## 1.1.7-rc3(2021/06/10)

### 发布说明

- 新增 [磁盘 S.M.A.R.T 采集器](smart)
- 新增 [硬件 温度采集器](sensors)
- 新增 [Prometheus 采集器](prom)

### 问题修复

- 修正 [Kubernetes 采集器](kubernetes)，支持更多 K8s 对象统计指标收集
- 完善[容器采集器](container)，支持 image/container/pod 过滤
- 修正 [Mongodb 采集器](mongodb)问题
- 修正 MySQL/Redis 采集器可能因为配置缺失导致奔溃的问题
- 修正[离线安装问题](datakit-offline-install)
- 修正部分采集器日志设置问题
- 修正 [SSH](ssh)/[Jenkins](jenkins) 等采集器的数据问题

---

## 1.1.7-rc2(2021/06/07)

### 发布说明

- 新增 [Kubernetes 采集器](kubernetes)
- DataKit 支持 [DaemonSet 方式部署](datakit-daemonset-deploy)
- 新增 [SQL Server 采集器](sqlserver)
- 新增 [PostgreSQL 采集器](postgresql)
- 新增 [statsd 采集器](statsd)，以支持采集从网络上发送过来的 statsd 数据
- [JVM 采集器](jvm) 优先采用 ddtrace + statsd 采集
- 新增[容器采集器](container)，增强对 k8s 节点（Node）采集，以替代原有 [docker 采集器](docker)（原 docker 采集器仍可用）
- [拨测采集器](dialtesting)支持 Headleass 模式
- [Mongodb 采集器](mongodb) 支持采集 Mongodb 自身日志
- DataKit 新增 DQL HTTP [API 接口](apis) `/v1/query/raw`
- 完善部分采集器文档，增加中间件（如 MySQL/Redis/ES 等）日志采集相关文档

---

## 1.1.7-rc1(2021/05/26)

### 发布说明

- 修复 Redis/MySQL 采集器数据异常问题
- MySQL InnoDB 指标重构，具体细节参考 [MySQL 文档](mysql#e370e857)

---

## 1.1.7-rc0(2021/05/20)

### 发布说明

新增采集器：

- [Apache](apache)
- [Cloudprober 接入](cloudprober)
- [Gitlab](gitlab)
- [Jenkins](jenkins)
- [Memcached](memcached)
- [Mongodb](mongodb)
- [SSH](ssh)
- [Solr](solr)
- [Tomcat](tomcat)

新功能相关：

- 网络拨测支持私有节点接入
- Linux 平台默认开启容器对象、日志采集
- CPU 采集器支持温度数据采集
- [MySQL 慢日志支持阿里云 RDS 格式切割](mysql#ee953f78)

其它各种 Bug 修复。

### Breaking Changes

[RUM 采集](rum)中数据类型做了调整，原有数据类型基本已经废弃，需[更新对应 SDK](/dataflux/doc/eqs7v2)。

---

## 1.1.6-rc7(2021/05/19)

### 发布说明

- 修复 Windows 平台安装、升级问题

---

## 1.1.6-rc6(2021/05/19)

### 发布说明

- 修复部分采集器（MySQL/Redis）数据处理过程中， 因缺少指标导致的数据问题
- 其它一些 bug 修复

---

## 1.1.6-rc5(2021/05/18)

### 发布说明

- 修复 HTTP API precision 解析问题，导致部分数据时间戳解析失败

---

## 1.1.6-rc4(2021/05/17)

### 发布说明

- 修复容器日志采集可能奔溃的问题

---

## 1.1.6-rc3(2021/05/13)

### 发布说明

本次发布，有如下更新：

- DataKit 安装/升级后，安装目录变更为

  - Linux/Mac: `/usr/local/datakit`，日志目录为 `/var/log/datakit`
  - Windows: `C:\Program Files\datakit`，日志目录就在安装目录下

- 支持 [`/v1/ping` 接口](apis#50ea0eb5)
- 移除 RUM 采集器，RUM 接口[默认已经支持](apis#f53903a9)
- 新增 monitor 页面：http://localhost:9529/monitor，以替代之前的 /stats 页面。reload 之后自动跳转到 monitor 页面
- 支持命令直接[安装 sec-checker](datakit-tools-how-to#01243fef) 以及[更新 ip-db](datakit-tools-how-to#ab5cd5ad)

---

## 1.1.6-rc2(2021/05/11)

### Bug 修复

- 修复容器部署情况下无法启动的问题

---

## 1.1.6-rc1(2021/05/10)

### 发布说明

本次发布，对 DataKit 的一些细节做了调整：

- DataKit 上支持配置多个 DataWay
- [云关联](hostobject#031406b2)通过对应 meta 接口来实现
- 调整 docker 日志采集的[过滤方式](docker#a487059d)
- [DataKit 支持选举](election)
- 修复拨测历史数据清理问题
- 大量文档[发布到语雀](https://www.yuque.com/dataflux/datakit)
- [DataKit 支持命令行集成 Telegraf](datakit-tools-how-to#d1b3b29b)
- DataKit 单实例运行检测
- DataKit [自动更新功能](datakit-update-crontab)

---

## 1.1.6-rc0(2021/04/30)

### 发布说明

本次发布，对 DataKit 的一些细节做了调整：

- Linux/Mac 安装完后，能直接在任何目录执行 `datakit` 命令，无需切换到 DataKit 安装目录
- Pipeline 增加脱敏函数 `cover()`
- 优化命令行参数，更加便捷
- 主机对象采集，默认过滤虚拟设备（仅 Linux 支持）
- datakit 命令支持 `--start/--stop/--restart/--reload` 几个命令（需 root 权限），更加便于大家管理 DataKit 服务
- 安装/升级完成后，默认开启进程对象采集器（目前默认开启列表为 `cpu/disk/diskio/mem/swap/system/hostobject/net/host_processes`）
- 日志采集器 `tailf` 改名为 `logging`，原有的 `tailf` 名称继续可用
- 支持接入 Security 数据
- 移除 Telegraf 安装集成。如果需要 Telegraf 功能，可查看 :9529/man 页面，有专门针对 Telegraf 安装使用的文档
- 增加 datakit-how-to 文档，便于大家初步入门（:9529/man 页面可看到）
- 其它一些采集器的指标采集调整

---

## v1.1.5-rc2(2021/04/22)

### Bug 修复

- 修复 Windows 上 `--version` 命令请求线上版本信息的地址错误
- 调整华为云监控数据采集配置，放出更多可配置信息，便于实时调整
- 调整 Nginx 错误日志（error.log）切割脚本，同时增加默认日志等级的归类

---

## v1.1.5-rc1(2021/04/21)

### Bug 修复

- 修复 tailf 采集器配置文件兼容性问题，该问题导致 tailf 采集器无法运行

---

## v1.1.5-rc0(2021/04/20)

### 发布说明

本次发布，对采集器做了较大的调整。

### Breaking Changes

涉及的采集器列表如下：

| 采集器          | 说明                                                                                                                                                                                      |
| --------------- | ----------------------------------------------------------------------------------------------------------------------------------------------------------------------------------------- |
| `cpu`           | DataKit 内置 CPU 采集器，移除 Telegraf CPU 采集器，配置文件保持兼容。另外，Mac 平台暂不支持 CPU 采集，后续会补上                                                                          |
| `disk`          | DataKit 内置磁盘采集器                                                                                                                                                                    |
| `docker`        | 重新开发了 docker 采集器，同时支持容器对象、容器日志以及容器指标采集（额外增加对 K8s 容器采集）                                                                                           |
| `elasticsearch` | DataKit 内置 ES 采集器，同时移除 Telegraf 中的 ES 采集器。另外，可在该采集器中直接配置采集 ES 日志                                                                                        |
| `jvm`           | DataKit 内置 JVM 采集器                                                                                                                                                                   |
| `kafka`         | DataKit 内置 Kafka 指标采集器，可在该采集器中直接采集 Kafka 日志                                                                                                                          |
| `mem`           | DataKit 内置内存采集器，移除 Telegraf 内存采集器，配置文件保持兼容                                                                                                                        |
| `mysql`         | DataKit 内置 MySQL 采集器，移除 Telegraf MySQL 采集器。可在该采集器中直接采集 MySQL 日志                                                                                                  |
| `net`           | DataKit 内置网络采集器，移除 Telegraf 网络采集器。在 Linux 上，对于虚拟网卡设备，默认不再采集（需手动开启）                                                                               |
| `nginx`         | DataKit 内置 Nginx 采集器，移除 Telegraf Ngxin 采集器。可在该采集器中直接采集 Nginx 日志                                                                                                  |
| `oracle`        | DataKit 内置 Oracle 采集器。可在该采集器中直接采集 Oracle 日志                                                                                                                            |
| `rabbitmq`      | DataKit 内置 RabbitMQ 采集器。可在该采集器中直接采集 RabbitMQ 日志                                                                                                                        |
| `redis`         | DataKit 内置 Redis 采集器。可在该采集器中直接采集 Redis 日志                                                                                                                              |
| `swap`          | DataKit 内置内存 swap 采集器                                                                                                                                                              |
| `system`        | DataKit 内置 system 采集器，移除 Telegraf system 采集器。内置的 system 采集器新增三个指标： `load1_per_core/load5_per_core/load15_per_core`，便于客户端直接显示单核平均负载，无需额外计算 |

以上采集器的更新，非主机类型的采集器，绝大部分涉均有指标集、指标名的更新，具体参考各个采集器文档。

其它兼容性问题：

- 出于安全考虑，采集器不再默认绑定所有网卡，默认绑定在 `localhost:9529` 上。原来绑定的 `0.0.0.0:9529` 已失效（字段 `http_server_addr` 也已弃用），可手动修改 `http_listen`，将其设定成 `http_listen = "0.0.0.0:9529"`（此处端口可变更）
- 某些中间件（如 MySQL/Nginx/Docker 等）已经集成了对应的日志采集，它们的日志采集可以直接在对应的采集器中配置，无需额外用 `tailf` 来采集了（但 `tailf` 仍然可以单独采集这些日志）
- 以下采集器，将不再有效，请用上面内置的采集器来采集
  - `dockerlog`：已集成到 docker 采集器
  - `docker_containers`：已集成到 docker 采集器
  - `mysqlMonitor`：以集成到 mysql 采集器

### 新增特性

- 拨测采集器（`dialtesting`）：支持中心化任务下发，在 Studio 主页，有单独的拨测入口，可创建拨测任务来试用
- 所有采集器的配置项中，支持配置环境变量，如 `host="$K8S_HOST"`，便于容器环境的部署
- http://localhost:9529/stats 新增更多采集器运行信息统计，包括采集频率（`frequency`）、每次上报数据条数（`avg_size`）、每次采集消耗（`avg_collect_cost`）等。部分采集器可能某些字段没有，这个不影响，因为每个采集器的采集方式不同
- http://localhost:9529/reload 可用于重新加载采集器，比如修改了配置文件后，可以直接 `curl http://localhost:9529/reload` 即可，这种形式不会重启服务，类似 Nginx 中的 `-s reload` 功能。当然也能在浏览器上直接访问该 reload 地址，reload 成功后，会自动跳转到 stats 页面
- 支持在 http://localhost:9529/man 页面浏览 DataKit 文档（只有此次新改的采集器文档集成过来了，其它采集器文档需在原来的帮助中心查看）。默认情况下不支持远程查看 DataKit 文档，可在终端查看（仅 Mac/Linux 支持）：

```shell
	# 进入采集器安装目录，输入采集器名字（通过 `Tab` 键选择自动补全）即可查看文档
	$ ./datakit -cmd -man
	man > nginx
	(显示 Nginx 采集文档)
	man > mysql
	(显示 MySQL 采集文档)
	man > Q               # 输入 Q 或 exit 退出
```

---

## v1.1.4-rc2(2021/04/07)

### Bug 修复

- 修复阿里云监控数据采集器（`aliyuncms`）频繁采集导致部分其它采集器卡死的问题。

---

## v1.1.4-rc1(2021/03/25)

### 改进

- 进程采集器 `message` 字段增加更多信息，便于全文搜索
- 主机对象采集器支持自定义 tag，便于云属性同步

---

## v1.1.4-rc0(2021/03/25)

### 新增功能

- 增加文件采集器、拨测采集器以及 HTTP 报文采集器
- 内置支持 ActiveMQ/Kafka/RabbitMQ/gin（Gin HTTP 访问日志）/Zap（第三方日志框架）日志切割

### 改进

- 丰富 `http://localhost:9529/stats` 页面统计信息，增加诸如采集频率（`n/min`），每次采集的数据量大小等
- DataKit 本身增加一定的缓存空间（重启即失效），避免偶然的网络原因导致数据丢失
- 改进 Pipeline 日期转换函数，提升准确性。另外增加了更多 Pipeline 函数（`parse_duration()/parse_date()`）
- trace 数据增加更多业务字段（`project/env/version/http_method/http_status_code`）
- 其它采集器各种细节改进

---

## v1.1.3-rc4(2021/03/16)

### Bug 修复

- 进程采集器：修复用户名缺失导致显示空白的问题，对用户名获取失败的进程，以 `nobody` 当做其用户名。

---

## v1.1.3-rc3(2021/03/04)

### Bug 修复

- 修复进程采集器部分空字段（进程用户以及进程命令缺失）问题
- 修复 kubernetes 采集器内存占用率计算可能 panic 的问题

<!--
### 新增功能
- `http://datakit:9529/reload` 会自动跳转到 `http://datakit:9529/stats`，便于查看 reload 后 datakit 的运行情况
- `http://datakit:9529/reload` 页面增加每分钟采集频率（`frequency`）以及每次采集的数据量大小统计
- `kubernetes` 指标采集器增加 node 的内存使用率（`mem_usage_percent`）采集 -->

---

## v1.1.3-rc2(2021/03/01)

### Bug 修复

- 修复进程对象采集器 `name` 字段命名问题，以 `hostname + pid` 来命名 `name` 字段
- 修正华为云对象采集器 pipeline 问题
- 修复 Nginx/MySQL/Redis 日志采集器升级后的兼容性问题

---

## v1.1.3-rc1(2021/02/26)

### 新增功能

- 增加内置 Redis/Nginx
- 完善 MySQL 慢查询日志分析

### 功能改进

- 进程采集器由于单次采集耗时过长，对采集器的采集频率做了最小值（30s）限制
- 采集器配置文件名称不再严格限制，任何形如 `xxx.conf` 的文件，都是合法的文件命名
- 更新版本提示判断，如果 git 提交码跟线上不一致，也会提示更新
- 容器对象采集器（`docker_containers`），增加内存/CPU 占比字段（`mem_usage_percent/cpu_usage`）
- K8s 指标采集器（`kubernetes`），增加 CPU 占比字段（`cpu_usage`）
- Tracing 数据采集完善对 service type 处理
- 部分采集器支持自定义写入日志或者指标（默认指标）

### Bug 修复

- 修复 Mac 平台上，进程采集器获取默认用户名无效的问题
- 修正容器对象采集器，获取不到*已退出容器*的问题
- 其它一些细节 bug 修复

### Breaking Changes

- 对于某些采集器，如果原始指标中带有 `uint64` 类型的字段，新版本会导致字段不兼容，应该删掉原有指标集，避免类型冲突

  - 原来对于 uint64 的处理，将其自动转成了 string，这会导致使用过程中困扰。实际上可以更为精确的控制这个整数移除的问题
  - 对于超过 max-int64 的 uint 整数，采集器会丢弃这样的指标，因为目前 influx1.7 不支持 uint64 的指标

- 移除部分原 dkctrl 命令执行功能，配置管理功能后续不再依赖该方式实现

---

## v1.1.2(2021/02/03)

### 功能改进

- 容器安装时，必须注入 `ENV_UUID` 环境变量
- 从旧版本升级后，会自动开启主机采集器（原 datakit.conf 会备份一个）
- 添加缓存功能，当出现网络抖动的情况下，不至于丢失采集到的数据（当长时间网络瘫痪的情况下，数据还是会丢失）
- 所有使用 tailf 采集的日志，必须在 pipeline 中用 `time` 字段来指定切割出来的时间字段，否则日志存入时间字段会跟日志实际时间有出入

### Bug 修复

- 修复 zipkin 中时间单位问题
- 主机对象出采集器中添加 `state` 字段

---

## v1.1.1(2021/02/01)

### Bug 修复

- 修复 mysqlmonitor 采集器 status/variable 字段均为 string 类型的问题。回退至原始字段类型。同时对 int64 溢出问题做了保护。
- 更改进程采集器部分字段命名，使其跟主机采集器命名一致

---

## v1.1.0(2021/01/29)

### 发布说明

本版本主要涉及部分采集器的 bug 修复以及 datakit 主配置的调整。

### Breaking Changes

- 采用新的版本号机制，原来形如 `v1.0.0-2002-g1fe9f870` 这样的版本号将不再使用，改用 `v1.2.3` 这样的版本号
- 原 DataKit 顶层目录的 `datakit.conf` 配置移入 `conf.d` 目录
- 原 `network/net.conf` 移入 `host/net.conf`
- 原 `pattern` 目录转移到 `pipeline` 目录下
- 原 grok 中内置的 pattern，如 `%{space}` 等，都改成大写形式 `%{SPACE}`。**之前写好的 grok 需全量替换**
- 移除 `datakit.conf` 中 `uuid` 字段，单独用 `.id` 文件存放，便于统一 DataKit 所有配置文件
- 移除 ansible 采集器事件数据上报

### Bug 修复

- 修复 `prom`、`oraclemonitor` 采集不到数据的问题
- `self` 采集器将主机名字段 hostname 改名成 host，并置于 tag 上
- 修复 `mysqlMonitor` 同时采集 MySQL 和 MariaDB 类型冲突问题
- 修复 Skywalking 采集器日志不切分导致磁盘爆满问题

### 特性

- 新增采集器/主机黑白名单功能（暂不支持正则）
- 重构主机、进程、容器等对象采集器采集器
- 新增 pipeline/grok 调试工具
- `-version` 参数除了能看当前版本，还将提示线上新版本信息以及更新命令
- 支持 DDTrace 数据接入
- `tailf` 采集器新日志匹配改成正向匹配
- 其它一些细节问题修复
- 支持 Mac 平台的 CPU 数据采集<|MERGE_RESOLUTION|>--- conflicted
+++ resolved
@@ -2,8 +2,6 @@
 
 # DataKit 版本历史
 
-<<<<<<< HEAD
-=======
 ## 1.2.3(2022/01/10)
 
 - 修复 datakit.yaml 格式错误问题(#544)
@@ -12,7 +10,6 @@
 
 ---
 
->>>>>>> 247a368e
 ## 1.2.2(2022/01/07)
 
 - [容器采集器](container)更新：
