--- conflicted
+++ resolved
@@ -2,8 +2,6 @@
 
 # DataKit 版本历史
 
-<<<<<<< HEAD
-=======
 ## 1.1.9-rc3(2021/10/26)
 
 - 优化 [Redis 采集器](redis) DB 配置方式(#395)
@@ -34,7 +32,6 @@
 
 ---
 
->>>>>>> f1f84870
 ## 1.1.9-rc1.1(2021/10/09)
 
 - 修复 Kubernetes 选举问题(#389)
