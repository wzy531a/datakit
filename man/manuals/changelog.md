--- conflicted
+++ resolved
@@ -12,7 +12,6 @@
 - `datakit.conf` 增加 [IO 调参入口](...)，便于用户对 DataKit 网络出口流量做优化
 - DataKit 支持[服务卸载和恢复](...)
 - Windows 平台的服务支持通过[命令行管理](...)
-- DataKit [API](...) 支持 Label 导入
 - DataKit 支持动态获取最新 DataWay 地址，避免默认 DataWay 被 DDos 攻击
 - DataKit 日志支持[输出到终端](...)（Windows 暂不不支持），便于 k8s 部署时日志查看、采集
 - 调整 DataKit 主配置，各个不同配置模块化（详见下面的 Breaking Changes）
@@ -26,21 +25,12 @@
 
 ```toml
 [io]
-<<<<<<< HEAD
-  max_cache_count              = 1024  # 本地缓存最大值 原主配置中 io_cache_count
-  cache_dump_threshold         = 512   # 本地缓存推送后清理剩余缓存阈值，[!!!important 此数值小于等于零将不清理缓存，如遇网络中断可导致内存大量占用]
-  max_dynamic_cache_count      = 1024  # HTTP缓存最大值
-  dynamic_cache_dump_threshold = 512   # HTTP缓存推送后清理剩余缓存阈值，[!!!important 此数值小于等于零将不清理缓存，如遇网络中断可导致内存大量占用]
+  max_cache_count              = 1024  # 本地缓存最大值，原主配置中 io_cache_count [此数值与max_dynamic_cache_count同时小于等于零将无限使用内存]
+  cache_dump_threshold         = 512   # 本地缓存推送后清理剩余缓存阈值 [此数值小于等于零将不清理缓存，如遇网络中断可导致内存大量占用]
+  max_dynamic_cache_count      = 1024  # HTTP缓存最大值，[此数值与max_cache_count同时小于等于零将无限使用内存]
+  dynamic_cache_dump_threshold = 512   # HTTP缓存推送后清理剩余缓存阈值，[此数值小于等于零将不清理缓存，如遇网络中断可导致内存大量占用]
   flush_interval               = "10s" # 推送时间间隔
   output_file                  = ""    # 输出io数据到本地文件，原主配置中 output_file
-=======
-  max_cache_count = 1024 # 本地缓存最大值 原主配置中 io_cache_count [!!!important 此数值与max_dynamic_cache_count同时小于等于零将无限使用内存]
-  cache_dump_threshold = 512 # 本地缓存推送后清理剩余缓存阈值，[!!!important 此数值小于等于零将不清理缓存，如遇网络中断可导致内存大量占用]
-  max_dynamic_cache_count = 1024 # HTTP缓存最大值，[!!!important 此数值与max_cache_count同时小于等于零将无限使用内存]
-  dynamic_cache_dump_threshold = 512 # HTTP缓存推送后清理剩余缓存阈值，[!!!important 此数值小于等于零将不清理缓存，如遇网络中断可导致内存大量占用]
-  flush_interval = "10s" # 推送时间间隔
-  output_file = ""  # 输出io数据到本地文件，原主配置中 output_file
->>>>>>> b12f30f8
 
 [http_api]
 	listen          = "localhost:9529" # 原 http_listen
