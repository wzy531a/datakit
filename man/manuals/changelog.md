--- conflicted
+++ resolved
@@ -10,7 +10,6 @@
     ```
 -->
 
-<<<<<<< HEAD
 ## 1.4.16(2022/09/15) {#cl-1.4.16}
 
 本次发布属于迭代发布，主要有如下更新。
@@ -39,17 +38,12 @@
 
 ---
 
-=======
->>>>>>> 4c6bffa5
 ## 1.4.15(2022/09/13) {#cl-1.4.15}
 
 本次发布属于 Hotfix 发布，大幅度提高日志类数据的采集和发送效率。
 
-<<<<<<< HEAD
-=======
----
-
->>>>>>> 4c6bffa5
+---
+
 ## 1.4.14(2022/09/09) {#cl-1.4.14}
 
 本次发布属于 Hotfix 发布，主要有如下更新：
@@ -58,11 +52,7 @@
 - 修正磁盘采集器在 Windows 上采集不到指标的问题(#1114)
 - 修复 Git 管理配置的情况下，部分资源泄露导致的数据重复采集问题(#1107)
 - 修复 [SQLServer 采集器](sqlserver.md) 复杂密码导致无法连接的问题(#1119)
-<<<<<<< HEAD
-- 修复 [DQL API 请求](apis.md#api-raw-query)丢失 applicaiton/json Content-Encoding 问题(#1119)
-=======
 - 修复 [DQL API 请求](apis.md#api-raw-query)丢失 applicaiton/json Content-Type 问题(#1119)
->>>>>>> 4c6bffa5
 - 调整 Pipeline 有关的文档，将其移到「自定义开发」目录下：
 
 <figure markdown>
