--- conflicted
+++ resolved
@@ -2,8 +2,6 @@
 
 # DataKit 版本历史
 
-<<<<<<< HEAD
-=======
 ## 1.2.6(2022/01/20)
 
 本次发布属于迭代发布，内容如下：
@@ -31,7 +29,6 @@
 
 ----
 
->>>>>>> acd2ed35
 ## 1.2.5(2022/01/19)
 
 - 修复[Log Stream 采集器](logstreaming) Pipeline 配置问题(#569)
