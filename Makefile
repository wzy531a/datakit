--- conflicted
+++ resolved
@@ -31,15 +31,9 @@
 # Solution:
 # > apt-get install gcc-multilib
 # 
-<<<<<<< HEAD
-# LOCAL_ARCHS = "linux/amd64"
 LOCAL_ARCHS = "darwin/amd64"
 #LOCAL_ARCHS = "all"
-=======
-#LOCAL_ARCHS = "darwin/amd64"
-LOCAL_ARCHS = "all"
-LOCAL_ARCHS = "linux/amd64"
->>>>>>> bd671473
+#LOCAL_ARCHS = "linux/amd64"
 DEFAULT_ARCHS = "all"
 
 VERSION := $(shell git describe --always --tags)
