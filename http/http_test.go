--- conflicted
+++ resolved
@@ -15,8 +15,6 @@
 	tu "gitlab.jiagouyun.com/cloudcare-tools/cliutils/testutil"
 	"gitlab.jiagouyun.com/cloudcare-tools/datakit"
 	"gitlab.jiagouyun.com/cloudcare-tools/datakit/io"
-
-	"github.com/influxdata/influxdb1-client/models"
 )
 
 var (
@@ -25,7 +23,6 @@
 	__token = "tkn_2dc438b6693711eb8ff97aeee04b54af"
 )
 
-<<<<<<< HEAD
 func TestHandleBody(t *testing.T) {
 	var cases = []struct {
 		body []byte
@@ -126,54 +123,10 @@
 			// 行协议指标带换行
 			body: []byte(`error,sdk_name=Web\ SDK,sdk_version=2.0.1,app_id=appid_16b35953792f4fcda0ca678d81dd6f1a,env=production,version=1.0.0,userid=60f0eae1-01b8-431e-85c9-a0b7bcb391e1,session_id=8c96307f-5ef0-4533-be8f-c84e622578cc,is_signin=F,os=Mac\ OS,os_version=10.11.6,os_version_major=10,browser=Chrome,browser_version=90.0.4430.212,browser_version_major=90,screen_size=1920*1080,network_type=4g,view_id=addb07a3-5ab9-4e30-8b4f-6713fc54fb4e,view_url=http://172.16.5.9:5003/,view_host=172.16.5.9:5003,view_path=/,view_path_group=/,view_url_query={},error_source=source,error_type=ReferenceError error_starttime=1621244127493,error_message="displayDate is not defined",error_stack="ReferenceError
   at onload @ http://172.16.5.9:5003/:25:30" 1621244127493`),
-=======
-func TestParsePoint(t *testing.T) {
-
-	var cases = []struct {
-		body []byte
-		prec string
-		npts int
-		fail bool
-	}{
-		{
-			body: []byte(`m1,t1=abc f1=123 123`),
-			prec: "h",
-			npts: 1,
-		},
-
-		{
-			body: []byte(`m1,t1=abc f1=123 123`),
-			prec: "m",
-			npts: 1,
-		},
-
-		{
-			body: []byte(`m1,t1=abc f1=123 123`),
-			prec: "s",
-			npts: 1,
-		},
-
-		{
-			body: []byte(`m1,t1=abc f1=123 123`),
-			prec: "ms",
-			npts: 1,
-		},
-
-		{
-			body: []byte(`m1,t1=abc f1=123 123`),
-			prec: "u",
-			npts: 1,
-		},
-
-		{
-			body: []byte(`m1,t1=abc f1=123 123`),
-			prec: "n",
->>>>>>> a44ad648
-			npts: 1,
-		},
-	}
-
-<<<<<<< HEAD
+			npts: 1,
+		},
+	}
+
 	for i, tc := range cases {
 		pts, err := handleRUMBody(tc.body, tc.prec, "")
 
@@ -197,7 +150,56 @@
 			_, err := models.ParsePointsWithPrecision([]byte(lp), time.Now(), "n")
 			if err != nil {
 				t.Error(err)
-=======
+			}
+		}
+	}
+}
+
+func TestParsePoint(t *testing.T) {
+
+	var cases = []struct {
+		body []byte
+		prec string
+		npts int
+		fail bool
+	}{
+		{
+			body: []byte(`m1,t1=abc f1=123 123`),
+			prec: "h",
+			npts: 1,
+		},
+
+		{
+			body: []byte(`m1,t1=abc f1=123 123`),
+			prec: "m",
+			npts: 1,
+		},
+
+		{
+			body: []byte(`m1,t1=abc f1=123 123`),
+			prec: "s",
+			npts: 1,
+		},
+
+		{
+			body: []byte(`m1,t1=abc f1=123 123`),
+			prec: "ms",
+			npts: 1,
+		},
+
+		{
+			body: []byte(`m1,t1=abc f1=123 123`),
+			prec: "u",
+			npts: 1,
+		},
+
+		{
+			body: []byte(`m1,t1=abc f1=123 123`),
+			prec: "n",
+			npts: 1,
+		},
+	}
+
 	for _, tc := range cases {
 		points, err := models.ParsePointsWithPrecision(tc.body, time.Now(), tc.prec)
 		if tc.fail {
@@ -206,7 +208,6 @@
 			tu.Equals(t, tc.npts, len(points))
 			for _, pt := range points {
 				t.Log(pt.String())
->>>>>>> a44ad648
 			}
 		}
 	}
@@ -246,7 +247,7 @@
 	}{
 		{
 			api:    "/v1/write/metric?precision=mss",
-			body:   []byte(`rum_app_startup,t1=tag1,t2=tag2 f1=1.0,f2=2i,f3="abc" 1621315267`),
+			body:   []byte(`abc,t1=tag1,t2=tag2 f1=1.0,f2=2i,f3="abc" 1621315267`),
 			method: `POST`,
 			fail:   true,
 		},
@@ -315,27 +316,26 @@
 		},
 
 		{ // unknown RUM metric
+			api:    "/v1/write/rum?input=unknown-RUM-metric",
+			body:   []byte(`not_rum_metric,t1=tag1,t2=tag2 f1=1.0,f2=2i,f3="abc"`),
+			method: `POST`,
+			gz:     true,
+			fail:   true,
+		},
+
+		{ // bad line-proto
+			api:    "/v1/write/rum?input=bad-line-proto",
+			body:   []byte(`not_rum_metric,t1=tag1,t2=tag2 f1=1.0f,f2=2i,f3="abc"`),
+			method: `POST`,
+			gz:     true,
+			fail:   true,
+		},
+
+		{
 			api:    "/v1/write/rum?input=rum-test",
-			body:   []byte(`not_rum_metric,t1=tag1,t2=tag2 f1=1.0,f2=2i,f3="abc"`),
-			method: `POST`,
-			gz:     true,
-			fail:   true,
-		},
-
-		{ // bad line-proto
-			api:    "/v1/write/rum?input=rum-test",
-			body:   []byte(`not_rum_metric,t1=tag1,t2=tag2 f1=1.0f,f2=2i,f3="abc"`),
-			method: `POST`,
-			gz:     true,
-			fail:   true,
-		},
-
-		{
-			api:           "/v1/write/rum?input=rum-test",
-			body:          []byte(`js_error,t1=tag1,t2=tag2 f1=1.0,f2=2i,f3="abc"`),
-			method:        `POST`,
-			expectErrCode: "datakit.badRequest",
-			gz:            true,
+			body:   []byte(`error,t1=tag1,t2=tag2 f1=1.0,f2=2i,f3="abc"`),
+			method: `POST`,
+			gz:     true,
 		},
 
 		{
@@ -350,25 +350,17 @@
 		},
 
 		{
-<<<<<<< HEAD
-			api:           "/v1/write/rum",
-			body:          []byte(`rum_app_startup,t1=tag1,t2=tag2 f1=1.0,f2=2i,f3="abc"`),
-			method:        `POST`,
-			gz:            true,
-			expectErrCode: "datakit.badRequest",
-=======
 			api:    "/v1/write/rum?precision=ms",
-			body:   []byte(`rum_app_startup,t1=tag1,t2=tag2 f1=1.0,f2=2i,f3="abc" 1621315267`),
+			body:   []byte(`resource,t1=tag1,t2=tag2 f1=1.0,f2=2i,f3="abc" 1621315267`),
 			method: `POST`,
 			gz:     true,
 		},
 
 		{
 			api:    "/v1/write/xxx?precision=ms",
-			body:   []byte(`rum_app_startup,t1=tag1,t2=tag2 f1=1.0,f2=2i,f3="abc" 1621315267`),
-			method: `POST`,
-			fail:   true,
->>>>>>> a44ad648
+			body:   []byte(`view,t1=tag1,t2=tag2 f1=1.0,f2=2i,f3="abc" 1621315267`),
+			method: `POST`,
+			fail:   true,
 		},
 	}
 
@@ -415,21 +407,13 @@
 			t.Fatal(err)
 		}
 
-<<<<<<< HEAD
-=======
-		var x struct {
-			ErrCode string `json:"error_code"`
-			Msg     string `json:"message"`
-		}
-
 		if tc.fail {
-			tu.Assert(t, resp.StatusCode != http.StatusOK, "[%d] http should be failed, but ok", i)
+			tu.Assert(t, resp.StatusCode != http.StatusOK, "[%d] http should be failed, but ok, api: %s", i, tc.api)
 		} else {
 			tu.Assert(t, resp.StatusCode == http.StatusOK,
-				"[%d] request failed, http code %d, body: %s", i, resp.Status, string(respbody))
-		}
-
->>>>>>> a44ad648
+				"[%d] request failed, http code %d, body: %s, api: %s", i, resp.Status, string(respbody), tc.api)
+		}
+
 		if len(respbody) > 0 {
 
 			var x struct {
@@ -441,11 +425,6 @@
 				t.Error(err.Error())
 			}
 		}
-
-<<<<<<< HEAD
-		t.Logf("case [%d] ok: %s", i, cases[i].api)
-=======
 		t.Logf("case [%d] %s ok", i, cases[i].api)
->>>>>>> a44ad648
 	}
 }