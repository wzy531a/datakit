--- conflicted
+++ resolved
@@ -190,9 +190,6 @@
 	} else {
 		ErrOK.HttpBody(c, nil)
 	}
-<<<<<<< HEAD
-
-	ErrOK.HttpBody(c, nil)
 }
 
 func apiWriteTelegraf(c *gin.Context) {
@@ -228,6 +225,4 @@
 		return
 	}
 
-=======
->>>>>>> 25004226
 }