--- conflicted
+++ resolved
@@ -53,13 +53,9 @@
 	httpBind = bind
 
 	// start HTTP server
-<<<<<<< HEAD
-	go HttpStart(bind)
-=======
 	go func() {
 		HttpStart(bind)
 	}()
->>>>>>> 19f5e2cd
 }
 
 func ReloadDatakit() error {
