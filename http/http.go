package http

import (
	"bytes"
	"context"
	"encoding/json"
	"fmt"
	"html/template"
	iowrite "io"
	"net/http"
	"os"
	"runtime"
	"sort"
	"strings"
	"sync"
	"time"

	"github.com/gin-gonic/gin"
	"github.com/gomarkdown/markdown"
	"github.com/gomarkdown/markdown/html"
	"github.com/gomarkdown/markdown/parser"
	"github.com/unrolled/secure"

	"gitlab.jiagouyun.com/cloudcare-tools/cliutils"
	"gitlab.jiagouyun.com/cloudcare-tools/cliutils/logger"
	uhttp "gitlab.jiagouyun.com/cloudcare-tools/cliutils/network/http"
	"gitlab.jiagouyun.com/cloudcare-tools/datakit"
	"gitlab.jiagouyun.com/cloudcare-tools/datakit/config"
	"gitlab.jiagouyun.com/cloudcare-tools/datakit/git"
	"gitlab.jiagouyun.com/cloudcare-tools/datakit/io"
	"gitlab.jiagouyun.com/cloudcare-tools/datakit/man"
	"gitlab.jiagouyun.com/cloudcare-tools/datakit/plugins/inputs"
	tgi "gitlab.jiagouyun.com/cloudcare-tools/datakit/plugins/inputs/telegraf_inputs"
)

var (
	l        = logger.DefaultSLogger("http")
	httpBind string

	uptime    = time.Now()
	reload    time.Time
	reloadCnt int

	stopCh   = make(chan interface{})
	stopOkCh = make(chan interface{})
	mtx      = sync.Mutex{}
)

func Start(bind string) {

	l = logger.SLogger("http")

	httpBind = bind

	// start HTTP server
<<<<<<< HEAD
	go HttpStart(bind)
=======
	go func() {
		HttpStart(bind)
	}()
>>>>>>> 4ad5bd85
}

func ReloadDatakit() error {

	// FIXME: if config.LoadCfg() failed:
	// we should add a function like try-load-cfg(), to testing
	// if configs ok.

	datakit.Exit.Close()
	l.Info("wait all goroutines exit...")
	datakit.WG.Wait()

	l.Info("reopen datakit.Exit...")
	datakit.Exit = cliutils.NewSem() // reopen

	// reload configs
	l.Info("reloading configs...")
	if err := config.LoadCfg(datakit.Cfg, datakit.MainConfPath); err != nil {
		l.Errorf("load config failed: %s", err)
		return err
	}

	l.Info("reloading io...")
	io.Start()
	l.Info("reloading telegraf...")
	inputs.StartTelegraf()

	resetHttpRoute()
	l.Info("reloading inputs...")
	if err := inputs.RunInputs(); err != nil {
		l.Error("error running inputs: %v", err)
		return err
	}

	return nil
}

func RestartHttpServer() {
	HttpStop()

	l.Info("wait HTTP server to stopping...")
	<-stopOkCh // wait HTTP server stop ok

	l.Info("reload HTTP server...")
	HttpStart(httpBind)
}

type welcome struct {
	Version string
	BuildAt string
	Uptime  string
	OS      string
	Arch    string
}

func page404(c *gin.Context) {

	w := &welcome{
		Version: git.Version,
		BuildAt: git.BuildAt,
		OS:      runtime.GOOS,
		Arch:    runtime.GOARCH,
	}

	c.Writer.Header().Set("Content-Type", "text/html")
	t := template.New(``)
	t, err := t.Parse(config.WelcomeMsgTemplate)
	if err != nil {
		l.Error("parse welcome msg failed: %s", err.Error())
		uhttp.HttpErr(c, err)
		return
	}

	buf := &bytes.Buffer{}
	w.Uptime = fmt.Sprintf("%v", time.Since(uptime))
	if err := t.Execute(buf, w); err != nil {
		l.Error("build html failed: %s", err.Error())
		uhttp.HttpErr(c, err)
		return
	}

	c.String(http.StatusNotFound, buf.String())
}

func corsMiddleware(c *gin.Context) {
	allowHeaders := []string{
		"Content-Type",
		"Content-Length",
		"Accept-Encoding",
		"X-CSRF-Token",
		"Authorization",
		"accept",
		"origin",
		"Cache-Control",
		"X-Requested-With",

		// dataflux headers
		"X-Token",
		"X-Datakit-UUID",
		"X-RP",
		"X-Precision",
		"X-Lua",
	}

	c.Writer.Header().Set("Access-Control-Allow-Origin", c.GetHeader("origin"))
	c.Writer.Header().Set("Access-Control-Allow-Credentials", "true")
	c.Writer.Header().Set("Access-Control-Allow-Headers", strings.Join(allowHeaders, ", "))
	c.Writer.Header().Set("Access-Control-Allow-Methods", "POST, OPTIONS, GET, PUT")

	if c.Request.Method == "OPTIONS" {
		c.AbortWithStatus(http.StatusNoContent)
		return
	}

	c.Next()
}

func tlsHandler(addr string) gin.HandlerFunc {
	return func(c *gin.Context) {

		secureMiddleware := secure.New(secure.Options{
			SSLRedirect: true,
			SSLHost:     addr,
		})
		err := secureMiddleware.Process(c.Writer, c.Request)

		// If there was an error, do not continue.
		if err != nil {
			return
		}

		c.Next()
	}
}

func HttpStart(addr string) {

	if !datakit.EnableUncheckInputs {
		gin.SetMode(gin.ReleaseMode)
	}

	router := gin.New()

	gin.DisableConsoleColor()

	l.Infof("set gin log to %s", datakit.Cfg.MainCfg.GinLog)
	f, err := os.Create(datakit.Cfg.MainCfg.GinLog)
	if err != nil {
		l.Fatalf("create gin log failed: %s", err)
	}

	gin.DefaultWriter = iowrite.MultiWriter(f)
	if datakit.Cfg.MainCfg.LogLevel != "debug" {
		gin.SetMode(gin.ReleaseMode)
	}

	l.Debugf("HTTP bind addr:%s", addr)

	router.Use(gin.Logger())
	router.Use(gin.Recovery())
	router.Use(corsMiddleware)
	router.NoRoute(page404)

	applyHTTPRoute(router)

	// internal datakit stats API
	router.GET("/stats", func(c *gin.Context) { apiGetInputsStats(c.Writer, c.Request) })
	router.GET("/man", func(c *gin.Context) { apiManual(c) })
	// ansible api
	router.GET("/reload", func(c *gin.Context) { apiReload(c) })

	router.POST(io.Metric, func(c *gin.Context) { apiWriteMetric(c) })
	router.POST(io.Object, func(c *gin.Context) { apiWriteObject(c) })
	router.POST(io.Logging, func(c *gin.Context) { apiWriteLogging(c) })
	router.POST(io.Tracing, func(c *gin.Context) { apiWriteTracing(c) })

	srv := &http.Server{
		Addr:    addr,
		Handler: router,
	}

	go func() {
		tryStartHTTPServer(srv)
		l.Info("http server exit")
	}()

	l.Debug("http server started")
	<-stopCh
	l.Debug("stopping http server...")

	if err := srv.Shutdown(context.Background()); err != nil {
		l.Errorf("Failed of http server shutdown, err: %s", err.Error())
	} else {
		l.Info("http server shutdown ok")
	}
}

func HttpStop() {
	l.Info("trigger HTTP server to stopping...")
	stopCh <- nil
}

func tryStartHTTPServer(srv *http.Server) {

	retryCnt := 0

	for {
		if err := srv.ListenAndServe(); err != nil {

			if err != http.ErrServerClosed {
				retryCnt++
				l.Warnf("start HTTP server at %s failed: %s, retrying(%d)...", srv.Addr, err.Error(), retryCnt)
				continue
			} else {
				l.Debugf("http server(%s) stopped on: %s", srv.Addr, err.Error())
				break
			}
		}
		time.Sleep(time.Second)
	}

	stopOkCh <- nil
}

type enabledInput struct {
	Input     string   `json:"input"`
	Instances int      `json:"instances"`
	Cfgs      []string `json:"configs"`
	Panics    int      `json:"panic"`
}

type datakitStats struct {
	InputsStats     []*io.InputsStat `json:"inputs_status"`
	EnabledInputs   []*enabledInput  `json:"enabled_inputs"`
	AvailableInputs []string         `json:"available_inputs"`

	Version      string    `json:"version"`
	BuildAt      string    `json:"build_at"`
	Branch       string    `json:"branch"`
	Uptime       string    `json:"uptime"`
	OSArch       string    `json:"os_arch"`
	Reload       time.Time `json:"reload,omitempty"`
	ReloadCnt    int       `json:"reload_cnt"`
	WithinDocker bool      `json:"docker"`
	IOChanStat   string    `json:"io_chan_stats"`
}

func apiGetInputsStats(w http.ResponseWriter, r *http.Request) {

	_ = r

	stats := &datakitStats{
		Version:      git.Version,
		BuildAt:      git.BuildAt,
		Branch:       git.Branch,
		Uptime:       fmt.Sprintf("%v", time.Since(uptime)),
		OSArch:       fmt.Sprintf("%s/%s", runtime.GOOS, runtime.GOARCH),
		ReloadCnt:    reloadCnt,
		WithinDocker: datakit.Docker,
		IOChanStat:   io.ChanStat(),
	}

	if reloadCnt > 0 {
		stats.Reload = reload
	}

	var err error

	stats.InputsStats, err = io.GetStats() // get all inputs stats
	if err != nil {
		l.Error(err)
		w.WriteHeader(http.StatusBadRequest)
		w.Write([]byte(err.Error()))
		return
	}

	for k := range inputs.Inputs {
		if !datakit.Enabled(k) {
			continue
		}

		n, cfgs := inputs.InputEnabled(k)
		npanic := inputs.GetPanicCnt(k)
		if n > 0 {
			stats.EnabledInputs = append(stats.EnabledInputs, &enabledInput{Input: k, Instances: n, Cfgs: cfgs, Panics: npanic})
		}
	}

	for k := range tgi.TelegrafInputs {
		if !datakit.Enabled(k) {
			continue
		}

		n, cfgs := inputs.InputEnabled(k)
		if n > 0 {
			stats.EnabledInputs = append(stats.EnabledInputs, &enabledInput{Input: k, Instances: n, Cfgs: cfgs})
		}
	}

	for k := range inputs.Inputs {
		if !datakit.Enabled(k) {
			continue
		}
		stats.AvailableInputs = append(stats.AvailableInputs, fmt.Sprintf("[D] %s", k))
	}

	for k := range tgi.TelegrafInputs {
		if !datakit.Enabled(k) {
			continue
		}
		stats.AvailableInputs = append(stats.AvailableInputs, fmt.Sprintf("[T] %s", k))
	}

	// add available inputs(datakit+telegraf) stats
	stats.AvailableInputs = append(stats.AvailableInputs, fmt.Sprintf("tatal %d, datakit %d, agent: %d",
		len(stats.AvailableInputs), len(inputs.Inputs), len(tgi.TelegrafInputs)))

	sort.Strings(stats.AvailableInputs)

	body, err := json.MarshalIndent(stats, "", "    ")
	if err != nil {
		w.WriteHeader(http.StatusInternalServerError)
		w.Write([]byte(err.Error()))
		return
	}

	w.WriteHeader(http.StatusOK)
	w.Write(body)
}

func apiReload(c *gin.Context) {

	if err := ReloadDatakit(); err != nil {
		uhttp.HttpErr(c, uhttp.Error(ErrReloadDatakitFailed, err.Error()))
		return
	}

	ErrOK.HttpBody(c, nil)

	go func() {
		reload = time.Now()
		reloadCnt++

		RestartHttpServer()
		l.Info("reload HTTP server ok")
	}()

	c.Redirect(http.StatusFound, "/stats")
}

var (
	manualTOCTemplate = `
<style>
div {
  border: 1px solid gray;
  /* padding: 8px; */
}

h1 {
  text-align: center;
  text-transform: uppercase;
  color: #4CAF50;
}

p {
  /* text-indent: 50px; */
  text-align: justify;
  /* letter-spacing: 3px; */
}

a {
  text-decoration: none;
  /* color: #008CBA; */
}

ul.a {
  list-style-type: square;
}
</style>

<h1>{{.PageTitle}}</h1>
采集器文档列表
<ul class="a">
	{{ range $name := .InputNames}}
	<li>
	<p><a href="/man?input={{$name}}">
			{{$name}} </a> </p> </li>
	{{end}}
</ul>

其它文档集合

<ul class="a">
	{{ range $name := .OtherDocs}}
	<li>
	<p><a href="/man?input={{$name}}">
			{{$name}} </a> </p> </li>
	{{end}}
</ul>
`
)

type manualTOC struct {
	PageTitle  string
	InputNames []string
	OtherDocs  []string
}

func apiManual(c *gin.Context) {
	name := c.Query("input")
	if name == "" { // request toc
		toc := &manualTOC{
			PageTitle: "DataKit文档列表",
		}

		for k, v := range inputs.Inputs {
			switch v().(type) {
			case inputs.InputV2:
				toc.InputNames = append(toc.InputNames, k)
			}
		}
		sort.Strings(toc.InputNames)

		for k := range man.OtherDocs {
			toc.OtherDocs = append(toc.OtherDocs, k)
		}
		sort.Strings(toc.OtherDocs)

		t := template.New("man-toc")

		tmpl, err := t.Parse(manualTOCTemplate)
		if err != nil {
			l.Error(err)
			c.Data(http.StatusInternalServerError, "", []byte(err.Error()))
			return
		}

		if err := tmpl.Execute(c.Writer, toc); err != nil {
			l.Error(err)
			c.Data(http.StatusInternalServerError, "", []byte(err.Error()))
			return
		}
		return
	}

	mdtxt, err := man.BuildMarkdownManual(name)
	if err != nil {
		c.Data(http.StatusInternalServerError, "", []byte(err.Error()))
		return
	}

	// render markdown as HTML
	mdext := parser.CommonExtensions
	psr := parser.NewWithExtensions(mdext)

	htmlFlags := html.CommonFlags | html.HrefTargetBlank | html.TOC | html.CompletePage
	opts := html.RendererOptions{Flags: htmlFlags}
	renderer := html.NewRenderer(opts)

	out := markdown.ToHTML(mdtxt, psr, renderer)
	c.Data(http.StatusOK, "text/html; charset=UTF-8", out)
}<|MERGE_RESOLUTION|>--- conflicted
+++ resolved
@@ -53,13 +53,9 @@
 	httpBind = bind
 
 	// start HTTP server
-<<<<<<< HEAD
-	go HttpStart(bind)
-=======
 	go func() {
 		HttpStart(bind)
 	}()
->>>>>>> 4ad5bd85
 }
 
 func ReloadDatakit() error {
