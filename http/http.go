package http

import (
	"bytes"
	"context"
	"encoding/json"
	"fmt"
	"html/template"
	iowrite "io"
	"net/http"
	"os"
	"runtime"
	"sort"
	"strings"
	"sync"
	"time"

	"github.com/gin-gonic/gin"
	"github.com/gomarkdown/markdown"
	"github.com/gomarkdown/markdown/html"
	"github.com/gomarkdown/markdown/parser"
	"github.com/unrolled/secure"

	"gitlab.jiagouyun.com/cloudcare-tools/cliutils"
	"gitlab.jiagouyun.com/cloudcare-tools/cliutils/logger"
	uhttp "gitlab.jiagouyun.com/cloudcare-tools/cliutils/network/http"
	"gitlab.jiagouyun.com/cloudcare-tools/datakit"
	"gitlab.jiagouyun.com/cloudcare-tools/datakit/config"
	"gitlab.jiagouyun.com/cloudcare-tools/datakit/git"
	"gitlab.jiagouyun.com/cloudcare-tools/datakit/io"
	"gitlab.jiagouyun.com/cloudcare-tools/datakit/man"
	"gitlab.jiagouyun.com/cloudcare-tools/datakit/plugins/inputs"
	tgi "gitlab.jiagouyun.com/cloudcare-tools/datakit/plugins/inputs/telegraf_inputs"
)

var (
	l        = logger.DefaultSLogger("http")
	httpBind string

	uptime    = time.Now()
	reload    time.Time
	reloadCnt int

	stopCh   = make(chan interface{})
	stopOkCh = make(chan interface{})
	mtx      = sync.Mutex{}
)

func Start(bind string) {

	l = logger.SLogger("http")

	httpBind = bind

	// start HTTP server
<<<<<<< HEAD
	go HttpStart(bind)
=======
	go func() {
		HttpStart(bind)
	}()
>>>>>>> 3e6daa75
}

func ReloadDatakit() error {

	// FIXME: if config.LoadCfg() failed:
	// we should add a function like try-load-cfg(), to testing
	// if configs ok.

	datakit.Exit.Close()
	l.Info("wait all goroutines exit...")
	datakit.WG.Wait()

	l.Info("reopen datakit.Exit...")
	datakit.Exit = cliutils.NewSem() // reopen

	// reload configs
	l.Info("reloading configs...")
	if err := config.LoadCfg(datakit.Cfg, datakit.MainConfPath); err != nil {
		l.Errorf("load config failed: %s", err)
		return err
	}

	l.Info("reloading io...")
	io.Start()
	l.Info("reloading telegraf...")
	inputs.StartTelegraf()

	resetHttpRoute()
	l.Info("reloading inputs...")
	if err := inputs.RunInputs(); err != nil {
		l.Error("error running inputs: %v", err)
		return err
	}

	return nil
}

func RestartHttpServer() {
	HttpStop()

	l.Info("wait HTTP server to stopping...")
	<-stopOkCh // wait HTTP server stop ok

	l.Info("reload HTTP server...")
	HttpStart(httpBind)
}

type welcome struct {
	Version string
	BuildAt string
	Uptime  string
	OS      string
	Arch    string
}

func page404(c *gin.Context) {

	w := &welcome{
		Version: git.Version,
		BuildAt: git.BuildAt,
		OS:      runtime.GOOS,
		Arch:    runtime.GOARCH,
	}

	c.Writer.Header().Set("Content-Type", "text/html")
	t := template.New(``)
	t, err := t.Parse(config.WelcomeMsgTemplate)
	if err != nil {
		l.Error("parse welcome msg failed: %s", err.Error())
		uhttp.HttpErr(c, err)
		return
	}

	buf := &bytes.Buffer{}
	w.Uptime = fmt.Sprintf("%v", time.Since(uptime))
	if err := t.Execute(buf, w); err != nil {
		l.Error("build html failed: %s", err.Error())
		uhttp.HttpErr(c, err)
		return
	}

	c.String(http.StatusNotFound, buf.String())
}

func corsMiddleware(c *gin.Context) {
	allowHeaders := []string{
		"Content-Type",
		"Content-Length",
		"Accept-Encoding",
		"X-CSRF-Token",
		"Authorization",
		"accept",
		"origin",
		"Cache-Control",
		"X-Requested-With",

		// dataflux headers
		"X-Token",
		"X-Datakit-UUID",
		"X-RP",
		"X-Precision",
		"X-Lua",
	}

	c.Writer.Header().Set("Access-Control-Allow-Origin", c.GetHeader("origin"))
	c.Writer.Header().Set("Access-Control-Allow-Credentials", "true")
	c.Writer.Header().Set("Access-Control-Allow-Headers", strings.Join(allowHeaders, ", "))
	c.Writer.Header().Set("Access-Control-Allow-Methods", "POST, OPTIONS, GET, PUT")

	if c.Request.Method == "OPTIONS" {
		c.AbortWithStatus(http.StatusNoContent)
		return
	}

	c.Next()
}

func tlsHandler(addr string) gin.HandlerFunc {
	return func(c *gin.Context) {

		secureMiddleware := secure.New(secure.Options{
			SSLRedirect: true,
			SSLHost:     addr,
		})
		err := secureMiddleware.Process(c.Writer, c.Request)

		// If there was an error, do not continue.
		if err != nil {
			return
		}

		c.Next()
	}
}

func HttpStart(addr string) {

	if !datakit.EnableUncheckInputs {
		gin.SetMode(gin.ReleaseMode)
	}

	router := gin.New()

	gin.DisableConsoleColor()

	l.Infof("set gin log to %s", datakit.Cfg.MainCfg.GinLog)
	f, err := os.Create(datakit.Cfg.MainCfg.GinLog)
	if err != nil {
		l.Fatalf("create gin log failed: %s", err)
	}

	gin.DefaultWriter = iowrite.MultiWriter(f)
	if datakit.Cfg.MainCfg.LogLevel != "debug" {
		gin.SetMode(gin.ReleaseMode)
	}

	l.Debugf("HTTP bind addr:%s", addr)

	router.Use(gin.Logger())
	router.Use(gin.Recovery())
	router.Use(corsMiddleware)
	router.NoRoute(page404)

	applyHTTPRoute(router)

	// internal datakit stats API
	router.GET("/stats", func(c *gin.Context) { apiGetInputsStats(c.Writer, c.Request) })
	router.GET("/man", func(c *gin.Context) { apiManual(c) })
	// ansible api
	router.GET("/reload", func(c *gin.Context) { apiReload(c) })

	router.POST(io.Metric, func(c *gin.Context) { apiWriteMetric(c) })
	router.POST(io.Object, func(c *gin.Context) { apiWriteObject(c) })
	router.POST(io.Logging, func(c *gin.Context) { apiWriteLogging(c) })
	router.POST(io.Tracing, func(c *gin.Context) { apiWriteTracing(c) })

	srv := &http.Server{
		Addr:    addr,
		Handler: router,
	}

	go func() {
		tryStartHTTPServer(srv)
		l.Info("http server exit")
	}()

	l.Debug("http server started")
	<-stopCh
	l.Debug("stopping http server...")

	if err := srv.Shutdown(context.Background()); err != nil {
		l.Errorf("Failed of http server shutdown, err: %s", err.Error())
	} else {
		l.Info("http server shutdown ok")
	}
}

func HttpStop() {
	l.Info("trigger HTTP server to stopping...")
	stopCh <- nil
}

func tryStartHTTPServer(srv *http.Server) {

	retryCnt := 0

	for {
		if err := srv.ListenAndServe(); err != nil {

			if err != http.ErrServerClosed {
				retryCnt++
				l.Warnf("start HTTP server at %s failed: %s, retrying(%d)...", srv.Addr, err.Error(), retryCnt)
				continue
			} else {
				l.Debugf("http server(%s) stopped on: %s", srv.Addr, err.Error())
				break
			}
		}
		time.Sleep(time.Second)
	}

	stopOkCh <- nil
}

type enabledInput struct {
	Input     string   `json:"input"`
	Instances int      `json:"instances"`
	Cfgs      []string `json:"configs"`
	Panics    int      `json:"panic"`
}

type datakitStats struct {
	InputsStats     []*io.InputsStat `json:"inputs_status"`
	EnabledInputs   []*enabledInput  `json:"enabled_inputs"`
	AvailableInputs []string         `json:"available_inputs"`

	Version      string    `json:"version"`
	BuildAt      string    `json:"build_at"`
	Branch       string    `json:"branch"`
	Uptime       string    `json:"uptime"`
	OSArch       string    `json:"os_arch"`
	Reload       time.Time `json:"reload,omitempty"`
	ReloadCnt    int       `json:"reload_cnt"`
	WithinDocker bool      `json:"docker"`
	IOChanStat   string    `json:"io_chan_stats"`
}

func apiGetInputsStats(w http.ResponseWriter, r *http.Request) {

	_ = r

	stats := &datakitStats{
		Version:      git.Version,
		BuildAt:      git.BuildAt,
		Branch:       git.Branch,
		Uptime:       fmt.Sprintf("%v", time.Since(uptime)),
		OSArch:       fmt.Sprintf("%s/%s", runtime.GOOS, runtime.GOARCH),
		ReloadCnt:    reloadCnt,
		WithinDocker: datakit.Docker,
		IOChanStat:   io.ChanStat(),
	}

	if reloadCnt > 0 {
		stats.Reload = reload
	}

	var err error

	stats.InputsStats, err = io.GetStats() // get all inputs stats
	if err != nil {
		l.Error(err)
		w.WriteHeader(http.StatusBadRequest)
		w.Write([]byte(err.Error()))
		return
	}

	for k := range inputs.Inputs {
		if !datakit.Enabled(k) {
			continue
		}

		n, cfgs := inputs.InputEnabled(k)
		npanic := inputs.GetPanicCnt(k)
		if n > 0 {
			stats.EnabledInputs = append(stats.EnabledInputs, &enabledInput{Input: k, Instances: n, Cfgs: cfgs, Panics: npanic})
		}
	}

	for k := range tgi.TelegrafInputs {
		if !datakit.Enabled(k) {
			continue
		}

		n, cfgs := inputs.InputEnabled(k)
		if n > 0 {
			stats.EnabledInputs = append(stats.EnabledInputs, &enabledInput{Input: k, Instances: n, Cfgs: cfgs})
		}
	}

	for k := range inputs.Inputs {
		if !datakit.Enabled(k) {
			continue
		}
		stats.AvailableInputs = append(stats.AvailableInputs, fmt.Sprintf("[D] %s", k))
	}

	for k := range tgi.TelegrafInputs {
		if !datakit.Enabled(k) {
			continue
		}
		stats.AvailableInputs = append(stats.AvailableInputs, fmt.Sprintf("[T] %s", k))
	}

	// add available inputs(datakit+telegraf) stats
	stats.AvailableInputs = append(stats.AvailableInputs, fmt.Sprintf("tatal %d, datakit %d, agent: %d",
		len(stats.AvailableInputs), len(inputs.Inputs), len(tgi.TelegrafInputs)))

	sort.Strings(stats.AvailableInputs)

	body, err := json.MarshalIndent(stats, "", "    ")
	if err != nil {
		w.WriteHeader(http.StatusInternalServerError)
		w.Write([]byte(err.Error()))
		return
	}

	w.WriteHeader(http.StatusOK)
	w.Write(body)
}

func apiReload(c *gin.Context) {

	if err := ReloadDatakit(); err != nil {
		uhttp.HttpErr(c, uhttp.Error(ErrReloadDatakitFailed, err.Error()))
		return
	}

	ErrOK.HttpBody(c, nil)

	go func() {
		reload = time.Now()
		reloadCnt++

		RestartHttpServer()
		l.Info("reload HTTP server ok")
	}()

	c.Redirect(http.StatusFound, "/stats")
}

var (
	manualTOCTemplate = `
<style>
div {
  border: 1px solid gray;
  /* padding: 8px; */
}

h1 {
  text-align: center;
  text-transform: uppercase;
  color: #4CAF50;
}

p {
  /* text-indent: 50px; */
  text-align: justify;
  /* letter-spacing: 3px; */
}

a {
  text-decoration: none;
  /* color: #008CBA; */
}

ul.a {
  list-style-type: square;
}
</style>

<h1>{{.PageTitle}}</h1>
采集器文档列表
<ul class="a">
	{{ range $name := .InputNames}}
	<li>
	<p><a href="/man?input={{$name}}">
			{{$name}} </a> </p> </li>
	{{end}}
</ul>

其它文档集合

<ul class="a">
	{{ range $name := .OtherDocs}}
	<li>
	<p><a href="/man?input={{$name}}">
			{{$name}} </a> </p> </li>
	{{end}}
</ul>
`
)

type manualTOC struct {
	PageTitle  string
	InputNames []string
	OtherDocs  []string
}

func apiManual(c *gin.Context) {
	name := c.Query("input")
	if name == "" { // request toc
		toc := &manualTOC{
			PageTitle: "DataKit文档列表",
		}

		for k, v := range inputs.Inputs {
			switch v().(type) {
			case inputs.InputV2:
				toc.InputNames = append(toc.InputNames, k)
			}
		}
		sort.Strings(toc.InputNames)

		for k := range man.OtherDocs {
			toc.OtherDocs = append(toc.OtherDocs, k)
		}
		sort.Strings(toc.OtherDocs)

		t := template.New("man-toc")

		tmpl, err := t.Parse(manualTOCTemplate)
		if err != nil {
			l.Error(err)
			c.Data(http.StatusInternalServerError, "", []byte(err.Error()))
			return
		}

		if err := tmpl.Execute(c.Writer, toc); err != nil {
			l.Error(err)
			c.Data(http.StatusInternalServerError, "", []byte(err.Error()))
			return
		}
		return
	}

	mdtxt, err := man.BuildMarkdownManual(name)
	if err != nil {
		c.Data(http.StatusInternalServerError, "", []byte(err.Error()))
		return
	}

	// render markdown as HTML
	mdext := parser.CommonExtensions
	psr := parser.NewWithExtensions(mdext)

	htmlFlags := html.CommonFlags | html.HrefTargetBlank | html.TOC | html.CompletePage
	opts := html.RendererOptions{Flags: htmlFlags}
	renderer := html.NewRenderer(opts)

	out := markdown.ToHTML(mdtxt, psr, renderer)
	c.Data(http.StatusOK, "text/html; charset=UTF-8", out)
}<|MERGE_RESOLUTION|>--- conflicted
+++ resolved
@@ -53,13 +53,9 @@
 	httpBind = bind
 
 	// start HTTP server
-<<<<<<< HEAD
-	go HttpStart(bind)
-=======
 	go func() {
 		HttpStart(bind)
 	}()
->>>>>>> 3e6daa75
 }
 
 func ReloadDatakit() error {
