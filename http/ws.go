--- conflicted
+++ resolved
@@ -525,21 +525,12 @@
 		"datakit_version": git.Version,
 		"datakit_os":      runtime.GOOS,
 		"datakit_arch":    runtime.GOARCH,
-<<<<<<< HEAD
-		"status":          "info",
-	}
-	now := time.Now().Local()
-	fields := map[string]interface{}{
-		"title":      title,
-		"input_name": inputName,
-=======
 		"__status":        "info",
 	}
 	now := time.Now().Local()
 	fields := map[string]interface{}{
 		"__title":   title,
 		"inputName": inputName,
->>>>>>> 01873fc9
 	}
 	err := io.NamedFeedEx(name, io.KeyEvent, "__keyevent", tags, fields, now)
 	if err != nil {
