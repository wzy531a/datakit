--- conflicted
+++ resolved
@@ -164,10 +164,6 @@
 	}
 }
 
-<<<<<<< HEAD
-// updateStats update io input stats with a new groutine, do not block io.
-=======
->>>>>>> 2920a06b
 func (x *IO) updateStats(d *iodata) {
 	g.Go(func(ctx context.Context) error {
 		x.lock.Lock()
