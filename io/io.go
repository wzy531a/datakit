package io

import (
	"bytes"
	"compress/gzip"
	"encoding/json"
	"fmt"
	"io/ioutil"
	"net/http"
	"os"
	"time"

	ifxcli "github.com/influxdata/influxdb1-client/v2"

	"gitlab.jiagouyun.com/cloudcare-tools/cliutils/logger"
	"gitlab.jiagouyun.com/cloudcare-tools/cliutils/system/rtpanic"
	"gitlab.jiagouyun.com/cloudcare-tools/datakit"
	"gitlab.jiagouyun.com/cloudcare-tools/datakit/config"
	"gitlab.jiagouyun.com/cloudcare-tools/datakit/git"
)

var (
	input    chan *iodata
	qstatsCh chan *qstats

	l       *logger.Logger
	baseURL string

	httpCli      *http.Client
	categoryURLs map[string]string

	outputFile     *os.File
	outputFileSize int64
	cookies        string
)

const ( // categories
	__MetricDeprecated = "/v1/write/metrics"
	Metric             = "/v1/write/metric"
	KeyEvent           = "/v1/write/keyevent"
	Object             = "/v1/write/object"
	Logging            = "/v1/write/logging"
)

type iodata struct {
	category, name string
	data           []byte // line-protocol or json or others
}

type InputsStat struct {
	Name     string    `json:"name"`
	Category string    `json:"category"`
	Total    int64     `json:"total"`
	Count    int64     `json:"count"`
	First    time.Time `json:"first"`
	Last     time.Time `json:"last"`
}

type qstats struct {
	name string
	ch   chan []*InputsStat
}

func init() {
	input = make(chan *iodata, 128)
	qstatsCh = make(chan *qstats)

	httpCli = &http.Client{
		Timeout: time.Second,
	}
}

// Deprecated
func Feed(data []byte, category string) error {
	return doFeed(data, category, "")
}

func doFeed(data []byte, category, name string) error {
	switch category {
	case Metric, KeyEvent, Object, Logging:
	default:
		return fmt.Errorf("invalid category %s", category)
	}

	select {
	case input <- &iodata{
		category: category,
		data:     data,
		name:     name,
	}: // XXX: blocking

	case <-datakit.Exit.Wait():
		l.Warn("feed skipped on global exit")
	}

	return nil
}

func NamedFeed(data []byte, catagory, name string) error {
	return doFeed(data, catagory, name)
}

// Deprecated
func FeedEx(catagory string, metric string, tags map[string]string, fields map[string]interface{}, t ...time.Time) error {
	return doFeedEx("", catagory, metric, tags, fields, t...)
}

func NamedFeedEx(name, catagory string, metric string, tags map[string]string, fields map[string]interface{}, t ...time.Time) error {
	return doFeedEx(name, catagory, metric, tags, fields, t...)
}

func doFeedEx(name, catagory string, metric string, tags map[string]string, fields map[string]interface{}, t ...time.Time) error {
	data, err := MakeMetric(metric, tags, fields, t...)
	if err != nil {
		return err
	}
	return doFeed(data, catagory, name)
}

func MakeMetric(name string, tags map[string]string, fields map[string]interface{}, t ...time.Time) ([]byte, error) {
	var tm time.Time
	if len(t) > 0 {
		tm = t[0]
	} else {
		tm = time.Now().UTC()
	}

	if len(config.Cfg.MainCfg.GlobalTags) > 0 {
		if tags == nil {
			tags = map[string]string{}
		}

		for k, v := range config.Cfg.MainCfg.GlobalTags {
			if _, ok := tags[k]; !ok { // do not overwrite exists tags
				tags[k] = v
			}
		}
	}

	pt, err := ifxcli.NewPoint(name, tags, fields, tm)
	if err != nil {
		return nil, err
	}
	return []byte(pt.String()), nil
}

func ioStop() {
	if outputFile != nil {
		if err := outputFile.Close(); err != nil {
			l.Error(err)
		}
	}
}

func startIO() {
	baseURL = "http://" + config.Cfg.MainCfg.DataWay.Host
	if config.Cfg.MainCfg.DataWay.Scheme == "https" {
		baseURL = "https://" + config.Cfg.MainCfg.DataWay.Host
	}

	categoryURLs = map[string]string{

		__MetricDeprecated: baseURL + __MetricDeprecated + "?token=" + config.Cfg.MainCfg.DataWay.Token,
		Metric:             baseURL + Metric + "?token=" + config.Cfg.MainCfg.DataWay.Token,
		KeyEvent:           baseURL + KeyEvent + "?token=" + config.Cfg.MainCfg.DataWay.Token,
		Object:             baseURL + Object + "?token=" + config.Cfg.MainCfg.DataWay.Token,
		Logging:            baseURL + Logging + "?token=" + config.Cfg.MainCfg.DataWay.Token,
	}

	l.Debugf("categoryURLs: %+#v", categoryURLs)

	cache := map[string][][]byte{
		__MetricDeprecated: nil,
		Metric:             nil,
		KeyEvent:           nil,
		Object:             nil,
		Logging:            nil,
	}

	stats := map[string]*InputsStat{}

	defer ioStop()

	var f rtpanic.RecoverCallback

	f = func(trace []byte, _ error) {
		defer rtpanic.Recover(f, nil)

		tick := time.NewTicker(config.Cfg.MainCfg.Interval.Duration)
		defer tick.Stop()
		l.Debugf("io interval: %v", config.Cfg.MainCfg.Interval.Duration)

		if trace != nil {
			l.Warn("recover ok")
		}

		for {
			select {
			case d := <-input:
				if d == nil {
					l.Warn("get empty data, ignored")
				} else {

					now := time.Now()

					l.Debugf("get iodata(%d bytes) from %s|%s", len(d.data), d.category, d.name)
					cache[d.category] = append(cache[d.category], d.data)

					if istat, ok := stats[d.name]; !ok {
						stats[d.name] = &InputsStat{
							Name:     d.name,
							Category: d.category,
							Total:    int64(len(d.data)),
							First:    now,
							Count:    1,
							Last:     now,
						}
					} else {
						istat.Total += int64(len(d.data))
						istat.Count++
						istat.Last = now
					}
				}

			case q := <-qstatsCh:
				statRes := []*InputsStat{}
				if q.name == "" {
					for _, v := range stats {
						statRes = append(statRes, v)
					}
				} else {
					stat := stats[q.name]
					if stat != nil {
						statRes = append(statRes, stat)
					}
				}

				select {
				case q.ch <- statRes: // maybe blocking(i.e., client canceled)
				default:
					l.Warn("client canceled")
					// pass
				}

			case <-tick.C:
				flush(cache)

			case <-datakit.Exit.Wait():
				l.Info("exit")
				return
			}
		}
	}

	l.Info("starting...")
	f(nil, nil)
}

func Start() {

	l = logger.SLogger("io")

	datakit.WG.Add(1)
	go func() {
		defer datakit.WG.Done()
		startIO()
		l.Info("io goroutine exit")
	}()

	datakit.WG.Add(1)
	go func() {
		defer datakit.WG.Done()
		GRPCServer(datakit.GRPCDomainSock)
		l.Info("gRPC goroutine exit")
	}()
}

func flush(cache map[string][][]byte) {

	defer httpCli.CloseIdleConnections()

	if err := doFlush(cache[Metric], Metric); err == nil {
		cache[Metric] = nil
	}

	if err := doFlush(cache[KeyEvent], KeyEvent); err == nil {
		cache[KeyEvent] = nil
	}

	if err := doFlush(cache[Object], Object); err == nil {
		cache[Object] = nil
	}

	if err := doFlush(cache[Logging], Logging); err == nil {
		cache[Logging] = nil
	}
}

func gz(data []byte) ([]byte, error) {
	var z bytes.Buffer
	zw := gzip.NewWriter(&z)
	if _, err := zw.Write(data); err != nil {
		l.Error(err)
		return nil, err
	}

	zw.Flush()
	zw.Close()
	return z.Bytes(), nil
}

func doFlush(bodies [][]byte, url string) error {

	var err error

	if bodies == nil {
		return nil
	}

	if config.Cfg.MainCfg.Name == "" {
		config.Cfg.MainCfg.Name = config.Cfg.MainCfg
	}

	if cookies == "" {
		cookies = fmt.Sprintf("uuid=%s;name=%s;hostname=%s;max_post_interval=%s,version=%s,os=%s,arch=%s",
			config.Cfg.MainCfg.UUID,
			config.Cfg.MainCfg.Name,
			datakit.Hostname,
			datakit.MaxLifeCheckInterval,
			git.Version,
			runtime.GOOS,
			runtime.GOARCH)
	}

	body := bytes.Join(bodies, []byte("\n"))
	switch url {
	case Object: // object is json
		all_objs := []map[string]interface{}{}

		for _, data := range bodies {

			var objs []map[string]interface{}
			err := json.Unmarshal(data, &objs)
			if err != nil {
				l.Error(err)
				return err
			}
			all_objs = append(all_objs, objs...)
		}

		body, err = json.Marshal(all_objs)
		if err != nil {
			l.Error(err)
			return err
		}
	default: // others are line-protocol
	}

	if datakit.OutputFile != "" {
		return fileOutput(body)
	}

	gzOn := false
	if len(body) > 1024 {
		gzbody, err := gz(body)
		if err != nil {
			return err
		}

		l.Debugf("gzip %d->%d", len(body), len(gzbody))

		gzOn = true
		body = gzbody
	}

	req, err := http.NewRequest("POST", categoryURLs[url], bytes.NewBuffer(body))
	if err != nil {
		l.Error(err)
		return err
	}

	req.Header.Set("Cookie", cookies)
	if gzOn {
		req.Header.Set("Content-Encoding", "gzip")
	}

	switch url {
	case Object: // object is json
		req.Header.Set("Content-Type", "application/json")
	default: // others are line-protocol
	}

<<<<<<< HEAD
=======
	if datakit.MaxLifeCheckInterval > 0 {
		l.Debugf("set max-post-interval: %v", datakit.MaxLifeCheckInterval)
		req.Header.Set("X-Max-POST-Interval", fmt.Sprintf("%v", datakit.MaxLifeCheckInterval))
	} else {
		l.Debugf("max-post-interval not set: %+#v", datakit.MaxLifeCheckInterval)
	}

>>>>>>> 08c07ac7
	l.Debugf("post to %s...", categoryURLs[url])

	resp, err := httpCli.Do(req)
	if err != nil {
		l.Error(err)
		return err
	}

	l.Debugf("get resp from %s...", categoryURLs[url])
	defer resp.Body.Close()
	respbody, err := ioutil.ReadAll(resp.Body)
	if err != nil {
		l.Error(err)
		return err
	}

	switch resp.StatusCode / 100 {
	case 2:
		l.Debugf("post to %s ok", url)
	case 4:
		l.Errorf("post to %s failed(HTTP: %d): %s, data dropped", url, resp.StatusCode, string(respbody))
	case 5:
		l.Warnf("post to %s failed(HTTP: %d): %s", url, resp.StatusCode, string(respbody))
		return fmt.Errorf("dataway internal error")
	}

	return nil
}

func fileOutput(body []byte) error {

	if outputFile == nil {
		f, err := os.OpenFile(datakit.OutputFile, os.O_WRONLY|os.O_APPEND, 0644)
		if err != nil {
			l.Error(err)
			return err
		}

		outputFile = f
	}

	if _, err := outputFile.Write(append(body, '\n')); err != nil {
		l.Error(err)
		return err
	}

	outputFileSize += int64(len(body))
	if outputFileSize > 4*1024*1024 {
		if err := outputFile.Truncate(0); err != nil {
			l.Error(err)
			return err
		}
		outputFileSize = 0
	}

	return nil
}

func GetStats(iname string) ([]*InputsStat, error) {
	q := &qstats{
		name: iname,
		ch:   make(chan []*InputsStat),
	}

	tick := time.NewTicker(time.Second * 3)
	defer tick.Stop()

	select {
	case qstatsCh <- q:
	case <-tick.C:
		return nil, fmt.Errorf("send stats request timeout")
	}

	select {
	case res := <-q.ch:
		return res, nil
	case <-tick.C:
		return nil, fmt.Errorf("get stats timeout")
	}
}<|MERGE_RESOLUTION|>--- conflicted
+++ resolved
@@ -8,6 +8,7 @@
 	"io/ioutil"
 	"net/http"
 	"os"
+	"runtime"
 	"time"
 
 	ifxcli "github.com/influxdata/influxdb1-client/v2"
@@ -318,7 +319,7 @@
 	}
 
 	if config.Cfg.MainCfg.Name == "" {
-		config.Cfg.MainCfg.Name = config.Cfg.MainCfg
+		config.Cfg.MainCfg.Name = datakit.Hostname
 	}
 
 	if cookies == "" {
@@ -390,8 +391,6 @@
 	default: // others are line-protocol
 	}
 
-<<<<<<< HEAD
-=======
 	if datakit.MaxLifeCheckInterval > 0 {
 		l.Debugf("set max-post-interval: %v", datakit.MaxLifeCheckInterval)
 		req.Header.Set("X-Max-POST-Interval", fmt.Sprintf("%v", datakit.MaxLifeCheckInterval))
@@ -399,7 +398,6 @@
 		l.Debugf("max-post-interval not set: %+#v", datakit.MaxLifeCheckInterval)
 	}
 
->>>>>>> 08c07ac7
 	l.Debugf("post to %s...", categoryURLs[url])
 
 	resp, err := httpCli.Do(req)
