--- conflicted
+++ resolved
@@ -23,13 +23,9 @@
 
 var (
 	minGZSize   = 1024
-<<<<<<< HEAD
-	maxKodoPack = 10 * 1000 * 1000
-=======
 	maxKodoPack = 10 * 1024 * 1024
 
 	cacheBucket = "io_upload_metric"
->>>>>>> 11ba7f3c
 )
 
 var (
