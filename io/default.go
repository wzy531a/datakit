--- conflicted
+++ resolved
@@ -182,33 +182,6 @@
 	return fmt.Sprintf("inputCh: %d/%d, highFreqInputCh: %d/%d", l, c, l2, c2)
 }
 
-<<<<<<< HEAD
-func Feed(name, category string, pts []*Point, opt *Option) error {
-	if len(pts) == 0 {
-		return fmt.Errorf("no points")
-	}
-
-	return defaultIO.DoFeed(pts, category, name, opt)
-}
-
-func FeedLastError(inputName string, err string) {
-	select {
-	case defaultIO.inLastErr <- &lastErr{
-		from: inputName,
-		err:  err,
-		ts:   time.Now(),
-	}:
-	case <-datakit.Exit.Wait():
-		l.Warnf("%s feed last error skipped on global exit", inputName)
-	}
-}
-
-func SelfError(err string) {
-	FeedLastError(datakit.DatakitInputName, err)
-}
-
-=======
->>>>>>> 4221c198
 func DroppedTotal() int64 {
 	return defaultIO.DroppedTotal()
 }