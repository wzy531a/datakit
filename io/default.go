--- conflicted
+++ resolved
@@ -122,20 +122,9 @@
 	defaultIO.cache = map[string][]*Point{}
 	defaultIO.dynamicCache = map[string][]*Point{}
 
-<<<<<<< HEAD
 	if err := sink.Init(sincfg, defaultIO.dw.Write); err != nil {
 		log.Error("InitSink failed: %v", err)
 		return err
-=======
-	defaultIO.StartIO(true)
-
-	if defaultIO.EnableCache {
-		if err := cache.Initialize(datakit.CacheDir, nil); err != nil {
-			log.Warn("initialized cache: %s, ignored", err)
-		} else if err := cache.CreateBucketIfNotExists(cacheBucket); err != nil {
-			log.Warn("create bucket: %s", err)
-		}
->>>>>>> 5ad65aeb
 	}
 
 	defaultIO.StartIO(true)
