//go:generate stringer -type logFilterStatus -output logfilter_stringer.go

package io

import (
	"encoding/json"
	"strings"
	"sync"
	"time"

	"gitlab.jiagouyun.com/cloudcare-tools/datakit"
	"gitlab.jiagouyun.com/cloudcare-tools/datakit/io/parser"
)

type logFilterStatus uint8

const (
	filter_released logFilterStatus = iota + 1
	filter_refreshed
)

var (
	defInterval  = 10 * time.Second
	defLogfilter = &logFilter{status: filter_released}
)

type rules struct {
	Content []string `json:"content"`
}

type logFilter struct {
	status logFilterStatus
	rules  string
	conds  parser.WhereConditions
	sync.Mutex
}

func (this *logFilter) filter(pts []*Point) []*Point {
	// mock data injector
	pts = defLogFilterMock.preparePoints(pts)

	if this.status == filter_released {
		return pts
	}

	var after []*Point
	for _, pt := range pts {
		fields, err := pt.Fields()
		if err != nil {
			l.Error(err)
			continue
		}
		if !this.conds.Eval(pt.Name(), pt.Tags(), fields) {
			after = append(after, pt)
		}
	}

	return after
}

func (this *logFilter) start() {
	l.Infof("log filter engaged, status: %q refresh_interval: %ds", this.status.String(), int(defInterval.Seconds()))

	go func() {
		tick := time.NewTicker(defInterval)
	EXIT:
		for {
			select {
			case <-datakit.Exit.Wait():
				l.Info("log filter exits")
				break EXIT
			case <-tick.C:
				l.Debugf("### enter log filter refresh routine, status: %q", this.status.String())
				if err := this.refreshRules(); err != nil {
					l.Error(err.Error())
				}
			}
		}
	}()
}

func (this *logFilter) refreshRules() error {
	defer func() {
		if err := recover(); err != nil {
			l.Error(err)
		}
	}()

	body, err := defLogFilterMock.getLogFilter()
	if err != nil {
		return err
	}
	l.Debug(string(body))

	if len(body) == 0 {
		this.status = filter_released

		return nil
	}

	var rules rules
	if err = json.Unmarshal(body, &rules); err != nil {
		return err
	}

	if len(rules.Content) == 0 {
		this.status = filter_released

		return nil
	}

	this.Lock()
	defer this.Unlock()

	// compare and refresh
	if newRules := strings.Join(rules.Content, ";"); newRules != this.rules {
		conds := parser.GetConds(newRules)
		if conds != nil {
			this.conds = conds
			this.rules = newRules
			this.status = filter_refreshed
		}
	}

	return nil
<<<<<<< HEAD
}

func init() {
	log = logger.SLogger("logfilter")

	defLogfilter = newLogFilter()
	//defLogfilter.start()
=======
>>>>>>> 837b014b
}<|MERGE_RESOLUTION|>--- conflicted
+++ resolved
@@ -123,14 +123,4 @@
 	}
 
 	return nil
-<<<<<<< HEAD
-}
-
-func init() {
-	log = logger.SLogger("logfilter")
-
-	defLogfilter = newLogFilter()
-	//defLogfilter.start()
-=======
->>>>>>> 837b014b
 }