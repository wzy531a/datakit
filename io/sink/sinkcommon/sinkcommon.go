--- conflicted
+++ resolved
@@ -12,9 +12,7 @@
 
 type ISinkPoint interface {
 	ToPoint() *client.Point
-<<<<<<< HEAD
 	String() string
-=======
 	ToJSON() (*JSONPoint, error)
 }
 
@@ -23,7 +21,6 @@
 	Tags        map[string]string      `json:"tags,omitempty"` // tags associated with the point.
 	Fields      map[string]interface{} `json:"fields"`         // the fields for the point.
 	Time        time.Time              `json:"time,omitempty"` // timestamp for the point.
->>>>>>> 0f810810
 }
 
 type ISink interface {
