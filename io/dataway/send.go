--- conflicted
+++ resolved
@@ -24,15 +24,9 @@
 	"gopkg.in/CodapeWild/dd-trace-go.v1/ddtrace/tracer"
 )
 
-<<<<<<< HEAD
-var startTime = time.Now()
-
-func (dc *endPoint) send(category string, data []byte, gz bool) (int, error) {
-	var err error
-	var statusCode int
-=======
 var (
 	sendFailStats = map[string]int32{}
+	startTime     = time.Now()
 	lock          sync.RWMutex
 )
 
@@ -66,13 +60,13 @@
 	log.Debugf("update send fail stats: %+#v", sendFailStats)
 }
 
-func (dc *endPoint) send(category string, data []byte, gz bool) error {
+func (dc *endPoint) send(category string, data []byte, gz bool) (int, error) {
 	var (
-		err      error
-		isSendOk bool // data sent successfully, http response code is 200
+		err        error
+		statusCode int
+		isSendOk   bool // data sent successfully, http response code is 200
 	)
 
->>>>>>> 1ab24ba0
 	span, _ := tracer.StartSpanFromContext(context.Background(), "io.dataway.send", tracer.SpanType(ext.SpanTypeHTTP))
 	defer func() {
 		span.SetTag("fails", dc.fails)
