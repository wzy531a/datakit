// Unless explicitly stated otherwise all files in this repository are licensed
// under the MIT License.
// This product includes software developed at Guance Cloud (https://www.guance.com/).
// Copyright 2021-present Guance, Inc.

package dataway

import (
	"bytes"
	"context"
	"crypto/tls"
	"errors"
	"fmt"
	"io/ioutil"
	"math/rand"
	"net/http"
	"net/http/httptrace"
	"net/url"
	"sync"
	"time"

	"github.com/hashicorp/go-retryablehttp"
	"gitlab.jiagouyun.com/cloudcare-tools/datakit"
	"gitlab.jiagouyun.com/cloudcare-tools/datakit/io/sender"
	"gitlab.jiagouyun.com/cloudcare-tools/datakit/io/sink/sinkcommon"
	"gopkg.in/CodapeWild/dd-trace-go.v1/ddtrace/ext"
	"gopkg.in/CodapeWild/dd-trace-go.v1/ddtrace/tracer"
)

var (
	sendFailStats = map[string]int32{}
<<<<<<< HEAD
	startTime     = time.Now()
=======
>>>>>>> 2920a06b
	lock          sync.RWMutex
)

// GetSendStat return the sent fail count of the specified category.
func GetSendStat(category string) int32 {
	lock.RLock()
	defer lock.RUnlock()
	if failCount, ok := sendFailStats[category]; ok {
		return failCount
	} else {
		return 0
	}
}

func updateSendFailStats(category string, isOk bool) {
	lock.Lock()
	defer lock.Unlock()

	if failCount, ok := sendFailStats[category]; ok {
		if isOk {
			sendFailStats[category] = 0
		} else {
			sendFailStats[category] = failCount + 1
		}
	} else {
		if !isOk {
			sendFailStats[category] = 1
		}
	}

	log.Debugf("update send fail stats: %+#v", sendFailStats)
}
<<<<<<< HEAD
=======

var startTime = time.Now()
>>>>>>> 2920a06b

func (dc *endPoint) send(category string, data []byte, gz bool) (int, error) {
	var (
		err        error
<<<<<<< HEAD
		statusCode int
		isSendOk   bool // data sent successfully, http response code is 200
=======
		isSendOk   bool // data sent successfully, http response code is 200
		statusCode int
>>>>>>> 2920a06b
	)

	span, _ := tracer.StartSpanFromContext(context.Background(), "io.dataway.send", tracer.SpanType(ext.SpanTypeHTTP))
	defer func() {
		span.SetTag("fails", dc.fails)
		span.Finish(tracer.WithError(err))
	}()
	span.SetTag("category", category)
	span.SetTag("data_size", len(data))
	span.SetTag("is_gz", gz)

	requrl, ok := dc.categoryURL[category]
	if !ok {
		// update send stats
		defer func() {
			updateSendFailStats(category, isSendOk)
		}()

		// for dialtesting, there are user-defined url to post
		if x, err := url.ParseRequestURI(category); err != nil {
			return statusCode, fmt.Errorf("invalid url %s", category)
		} else {
			log.Debugf("try use URL %+#v", x)
			requrl = category
		}
	}

	var req *http.Request
	if req, err = http.NewRequest("POST", requrl, bytes.NewBuffer(data)); err != nil {
		log.Error(err)

		return statusCode, err
	}
	span.SetTag("method", req.Method)
	span.SetTag("url", requrl)

	if gz {
		req.Header.Set("Content-Encoding", "gzip")
	}
	for k, v := range ExtraHeaders {
		req.Header.Set(k, v)
	}

	if dc.ontest {
		log.Debug("Datakit client on test")

		return statusCode, nil
	}

	tracer.Inject(span.Context(), tracer.HTTPHeadersCarrier(req.Header)) //nolint:errcheck,gosec

	var (
		resp    *http.Response
		postbeg = time.Now()
	)
	if resp, err = dc.dw.sendReq(req); err != nil {
		dc.fails++
		log.Errorf("request url %s failed(proxy: %s): %s", requrl, dc.proxy, err)

		var urlError *url.Error

		if errors.As(err, &urlError) && urlError.Timeout() {
			statusCode = -1 // timeout
		}

		return statusCode, err
	}
	span.SetTag("status", resp.Status)

	defer resp.Body.Close() //nolint:errcheck
	var body []byte
	if body, err = ioutil.ReadAll(resp.Body); err != nil {
		log.Error(err)

		return statusCode, err
	}

	switch resp.StatusCode / 100 {
	case 2:
		isSendOk = true
		dc.fails = 0
		log.Debugf("post %d to %s ok(gz: %v), cost %v, response: %s",
			len(data), requrl, gz, time.Since(postbeg), string(body))
	case 4:
		dc.fails = 0
		log.Errorf("post %d to %s failed(HTTP: %s): %s, cost %v, data dropped",
			len(data),
			requrl,
			resp.Status,
			string(body),
			time.Since(postbeg))
	case 5:
		dc.fails++
		log.Errorf("fails count [%d] post %d to %s failed(HTTP: %s): %s, cost %v", dc.fails,
			len(data),
			requrl,
			resp.Status,
			string(body),
			time.Since(postbeg))
		err = fmt.Errorf("dataway internal error")
	}

	return statusCode, err
}

type httpTraceStat struct {
	reuseConn bool
	idle      bool
	idleTime  time.Duration

	dnsStart   time.Time
	dnsResolve time.Duration
	tlsHSStart time.Time
	tlsHSDone  time.Duration
	connStart  time.Time
	connDone   time.Duration
	ttfbTime   time.Duration

	cost time.Duration
}

func (ts *httpTraceStat) String() string {
	if ts == nil {
		return "-"
	}

	return fmt.Sprintf("dataway httptrace: Conn: [reuse: %v,idle: %v/%s], DNS: %s, TLS: %s, Connect: %s, TTFB: %s, cost: %s",
		ts.reuseConn, ts.idle, ts.idleTime, ts.dnsResolve, ts.tlsHSDone, ts.connDone, ts.ttfbTime, ts.cost)
}

type DatawayError struct {
	Err   error
	Trace *httpTraceStat
	API   string
}

func (de *DatawayError) Error() string {
	return fmt.Sprintf("HTTP error: %s, API: %s, httptrace: %s",
		de.Err, de.API, de.Trace)
}

func (dw *DataWayDefault) sendReq(req *http.Request) (*http.Response, error) {
	log.Debugf("send request %s, proxy: %s, dwcli: %p, timeout: %s(%s)",
		req.URL.String(), dw.HTTPProxy, dw.httpCli.HTTPClient.Transport,
		dw.HTTPTimeout, dw.TimeoutDuration.String())

	var reqStart time.Time
	var ts *httpTraceStat
	if dw.EnableHTTPTrace {
		ts = &httpTraceStat{}
		t := &httptrace.ClientTrace{
			GotConn: func(ci httptrace.GotConnInfo) {
				ts.reuseConn = ci.Reused
				ts.idle = ci.WasIdle
				ts.idleTime = ci.IdleTime
			},
			DNSStart:             func(httptrace.DNSStartInfo) { ts.dnsStart = time.Now() },
			DNSDone:              func(httptrace.DNSDoneInfo) { ts.dnsResolve = time.Since(ts.dnsStart) },
			TLSHandshakeStart:    func() { ts.tlsHSStart = time.Now() },
			TLSHandshakeDone:     func(tls.ConnectionState, error) { ts.tlsHSDone = time.Since(ts.tlsHSStart) },
			ConnectStart:         func(string, string) { ts.connStart = time.Now() },
			ConnectDone:          func(string, string, error) { ts.connDone = time.Since(ts.connStart) },
			GotFirstResponseByte: func() { ts.ttfbTime = time.Since(reqStart) },
		}

		req = req.WithContext(httptrace.WithClientTrace(req.Context(), t))
	}

	reqStart = time.Now()
	x, err := retryablehttp.FromRequest(req)
	if err != nil {
		log.Errorf("retryablehttp.FromRequest: %s", err)
		return nil, err
	}

	resp, err := dw.httpCli.Do(x)
	if ts != nil {
		ts.cost = time.Since(reqStart)
		log.Debugf("%s: %s", req.URL.Path, ts.String())
	}

	if err != nil {
		return nil, &DatawayError{Err: err, Trace: ts, API: req.URL.Path}
	}

	return resp, nil
}

func (dw *DataWayDefault) Send(category string, data []byte, gz bool) (statusCode int, err error) {
	for i, ep := range dw.endPoints {
		log.Debugf("send to %dth dataway, fails: %d/%d", i, ep.fails, dw.MaxFails)
		// 判断 fails
		if ep.fails > dw.MaxFails && len(AvailableDataways) > 0 {
			rand.Seed(time.Now().UnixNano())
			index := rand.Intn(len(AvailableDataways)) //nolint:gosec

			url := fmt.Sprintf(`%s?%s`, AvailableDataways[index], ep.urlValues.Encode())
			ep, err = dw.initEndpoint(url)
			if err != nil {
				log.Error(err)
				return
			}

			dw.endPoints[i] = ep
		}

		statusCode, err = ep.send(category, data, gz)
		if err != nil {
			return
		}
	}

	return
}

func (dw *DataWayDefault) Write(category string, pts []sinkcommon.ISinkPoint) error {
	if len(pts) == 0 {
		return nil
	}

	var statusCode int

	bodies, err := dw.buildBody(pts, true)
	if err != nil {
		return err
	}

	rawBytes := 0
	gzBytes := 0

	for _, body := range bodies {
		if code, err := dw.Send(category, body.buf, body.gzon); err != nil {
			log.Error(err)
			sender.FeedMetric(&sender.SinkMetric{
				Name:       "dataway",
				StartTime:  startTime,
				IsSuccess:  false,
				StatusCode: code,
			})
			return err
		} else {
			rawBytes += int(body.rawBufBytes)
			gzBytes += len(body.buf)
			statusCode = code
		}
	}

	sender.FeedMetric(&sender.SinkMetric{
		Name:       "dataway",
		IsSuccess:  true,
		StartTime:  startTime,
		Pts:        uint64(len(pts)),
		Bytes:      uint64(gzBytes),
		RawBytes:   uint64(rawBytes),
		StatusCode: statusCode,
	})

	return nil
}

const (
	minGZSize   = 1024
	maxKodoPack = 10 * 1000 * 1000
)

type body struct {
	buf         []byte
	gzon        bool
	rawBufBytes int64
}

func (dw *DataWayDefault) buildBody(pts []sinkcommon.ISinkPoint, isGzip bool) ([]*body, error) {
	lines := bytes.Buffer{}
	var (
		gz = func(lines []byte) (*body, error) {
			var (
				body = &body{buf: lines, rawBufBytes: int64(len(lines))}
				err  error
			)
			log.Debugf("### io body size before GZ: %dM %dK", len(body.buf)/1000/1000, len(body.buf)/1000)
			if len(lines) > minGZSize && isGzip {
				if body.buf, err = datakit.GZip(body.buf); err != nil {
					log.Errorf("gz: %s", err.Error())

					return nil, err
				}
				body.gzon = true
			}

			return body, nil
		}
		// lines  bytes.Buffer
		bodies []*body
	)
	lines.Reset()
	for _, pt := range pts {
		ptstr := pt.String()
		if lines.Len()+len(ptstr)+1 >= maxKodoPack {
			if body, err := gz(lines.Bytes()); err != nil {
				return nil, err
			} else {
				log.Warn(string(body.buf))
				bodies = append(bodies, body)
			}
			lines.Reset()
		}
		lines.WriteString(ptstr)
		lines.WriteString("\n")
	}
	if body, err := gz(lines.Bytes()); err != nil {
		return nil, err
	} else {
		return append(bodies, body), nil
	}
}<|MERGE_RESOLUTION|>--- conflicted
+++ resolved
@@ -29,10 +29,7 @@
 
 var (
 	sendFailStats = map[string]int32{}
-<<<<<<< HEAD
 	startTime     = time.Now()
-=======
->>>>>>> 2920a06b
 	lock          sync.RWMutex
 )
 
@@ -65,22 +62,12 @@
 
 	log.Debugf("update send fail stats: %+#v", sendFailStats)
 }
-<<<<<<< HEAD
-=======
-
-var startTime = time.Now()
->>>>>>> 2920a06b
 
 func (dc *endPoint) send(category string, data []byte, gz bool) (int, error) {
 	var (
 		err        error
-<<<<<<< HEAD
-		statusCode int
-		isSendOk   bool // data sent successfully, http response code is 200
-=======
 		isSendOk   bool // data sent successfully, http response code is 200
 		statusCode int
->>>>>>> 2920a06b
 	)
 
 	span, _ := tracer.StartSpanFromContext(context.Background(), "io.dataway.send", tracer.SpanType(ext.SpanTypeHTTP))
