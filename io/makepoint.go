--- conflicted
+++ resolved
@@ -11,39 +11,6 @@
 
 var (
 	// no set.
-<<<<<<< HEAD
-	DisabledTagKeys   []string                                 = nil
-	DisabledFieldKeys []string                                 = nil
-	Callback          func(models.Point) (models.Point, error) = nil
-
-	Strict           = true
-	MaxTags   int    = 256
-	MaxFields int    = 1024
-	Precision string = "n"
-)
-
-func SetExtraTags(k, v string) {
-	extraTags[k] = v
-}
-
-func lpOpt(withGlobalTags bool) *lp.Option {
-	globalTags := extraTags
-	if withGlobalTags {
-		globalTags = nil
-	}
-
-	return &lp.Option{
-		Strict:    true,
-		Precision: "n",
-		ExtraTags: globalTags,
-		MaxTags:   MaxTags,
-		MaxFields: MaxFields,
-
-		// not set
-		DisabledTagKeys:   nil,
-		DisabledFieldKeys: nil,
-		Callback:          nil,
-=======
 	DisabledTagKeys = map[string][]string{
 		datakit.Logging: {"source"},
 		datakit.Object:  {"class"},
@@ -54,17 +21,8 @@
 		datakit.Logging: {"source"},
 		datakit.Object:  {"class"},
 		// others not set...
->>>>>>> 202da338
 	}
-}
 
-<<<<<<< HEAD
-func MakePointWithoutGlobalTags(name string,
-	tags map[string]string,
-	fields map[string]interface{},
-	t ...time.Time) (*Point, error) {
-	return doMakePoint(name, tags, fields, lpOpt(true), t...)
-=======
 	Callback func(models.Point) (models.Point, error) = nil
 
 	Strict           = true
@@ -75,7 +33,6 @@
 
 func SetExtraTags(k, v string) {
 	extraTags[k] = v
->>>>>>> 202da338
 }
 
 func doMakePoint(name string,
@@ -106,15 +63,6 @@
 func NewPoint(name string,
 	tags map[string]string,
 	fields map[string]interface{},
-<<<<<<< HEAD
-	t ...time.Time) (*Point, error) {
-	opt := lpOpt(false)
-
-	switch ptype {
-	case datakit.Metric:
-		opt.EnablePointInKey = true
-	default: // pass
-=======
 	opt ...*PointOption) (*Point, error) {
 	var o *PointOption
 	if len(opt) > 0 {
@@ -139,7 +87,6 @@
 
 	if o.DisableGlobalTags {
 		lpOpt.ExtraTags = nil
->>>>>>> 202da338
 	}
 
 	switch o.Category {
@@ -168,9 +115,6 @@
 	tags map[string]string,
 	fields map[string]interface{},
 	t ...time.Time) (*Point, error) {
-<<<<<<< HEAD
-	return doMakePoint(name, tags, fields, lpOpt(false), t...)
-=======
 	lpOpt := &lp.Option{
 		Strict:    true,
 		Precision: "n",
@@ -191,7 +135,6 @@
 	}
 
 	return doMakePoint(name, tags, fields, lpOpt)
->>>>>>> 202da338
 }
 
 // MakeMetric Deprecated.
@@ -205,22 +148,4 @@
 	}
 
 	return []byte(p.Point.String()), nil
-<<<<<<< HEAD
-}
-
-// NamedFeed Deprecated.
-func NamedFeed(data []byte, category, name string) error {
-	pts, err := lp.ParsePoints(data, nil)
-	if err != nil {
-		return err
-	}
-
-	x := []*Point{}
-	for _, pt := range pts {
-		x = append(x, &Point{Point: pt})
-	}
-
-	return defaultIO.DoFeed(x, category, name, nil)
-=======
->>>>>>> 202da338
 }