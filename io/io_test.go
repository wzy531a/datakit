<<<<<<< HEAD
package io

import (
	"testing"
	"time"

	"gitlab.jiagouyun.com/cloudcare-tools/datakit"
)

var cfg = `
	name = ""
#http_server_addr = "0.0.0.0:9529"
http_listen="0.0.0.0:9529"
https_port = 443
inner_grpc_port = 0
interval_duration = 0
log = "/usr/local/cloudcare/dataflux/datakit/log"
log_level = "debug"
log_rotate = 32
gin_log = "/usr/local/cloudcare/dataflux/datakit/gin.log"
interval = "10s"
#output_file = "/usr/local/cloudcare/dataflux/datakit/mmm34.log"
hostname = "iZbp152ke14timzud0du15Z"
default_enabled_inputs = ["cpu", "disk", "diskio", "mem", "swap", "system", "net", "hostobject"]
install_date = 2021-03-25T11:00:19Z

[dataway]
  urls = ["https://openway.dataflux.cn/v1/write/metrics?token=tkn_76d2d1efd3ff43db984497bfb4f3c25a",
	      "https://openway.dataflux.cn/v1/write/metrics?token=tkn_a5cbdacf23214966aa382ae0182e972b"]
  http_proxy = "http://127.0.0.1:8080"
  timeout = "30s"

[global_tags]
  cluster = ""
  global_test_tag = "global_test_tag_value"
  host = "__datakit_hostname"
  project = ""
  site = ""
  lg= "tl"

[agent]
  interval = "10s"
  round_interval = true
  precision = "ns"
  collection_jitter = "0s"
  flush_interval = "10s"
  flush_jitter = "0s"
  metric_batch_size = 1000
  metric_buffer_limit = 100000
  utc = false
  debug = false
  quiet = false
  logtarget = "file"
  logfile = "/usr/local/cloudcare/dataflux/datakit/embed/agent.log"
  logfile_rotation_interval = ""
  logfile_rotation_max_size = "32MB"
  logfile_rotation_max_archives = 5
  omit_hostname = true

[[black_lists]]
  hosts = []
  inputs = []

[[white_lists]]
  hosts = []
  inputs = []
	`

var x *IO

func StartCollect() error {
	// l = logger.SLogger("dialtesting_io")
	datakit.WG.Add(1)
	go func() {
		defer datakit.WG.Done()
		x.StartIO(true)
	}()

	l.Debugf("io: %+#v", x)

	return nil
}

func FeedX(name, category string, pt *Point, opt *Option) error {
	pts := []*Point{}
	pts = append(pts, pt)

	return x.DoFeed(pts, category, name, opt)
}

func TestFlush(t *testing.T) {
	urls := []string{"https://openway.dataflux.cn/v1/write/metrics?token=tkn_76d2d1efd3ff43db984497bfb4f3c25a",
	            "https://openway.dataflux.cn/v1/write/metrics?token=tkn_a5cbdacf23214966aa382ae0182e972b",
	        }
	defaultMaxCacheCnt = int64(1024)
	x = NewIO(defaultMaxCacheCnt)
	x.dw, _ = datakit.ParseDataway(urls)
	x.FlushInterval = 1 * time.Second

	StartCollect()

	for i := 0; i < 100; i++ {
		l.Debug("loop index", i)
		time.Sleep(1 * time.Second)
		tags := map[string]string{
			"abc": "123",
		}

		fields := map[string]interface{}{
			"value1": 123,
			"value2": 234,
		}

		data, err := MakePoint("test", tags, fields, time.Now())
		if err != nil {
			l.Warnf("make metric failed: %s", err.Error)
		}

		FeedX("test", datakit.Metric, data, &Option{})
	}
}

func TestUnmarshalMainCfg(t *testing.T) {
	datakit.Cfg.DoLoadMainConfig([]byte(cfg))

	t.Log(datakit.Cfg.MainCfg.DataWay.HttpProxy)
}

func TestPushData(t *testing.T) {
	datakit.Cfg.DoLoadMainConfig([]byte(cfg))

	defaultMaxCacheCnt = int64(1024)
	x = NewIO(defaultMaxCacheCnt)
	x.dw, _ = datakit.ParseDataway(datakit.Cfg.MainCfg.DataWay.Urls)
	x.FlushInterval = 1 * time.Second

	StartCollect()

	for i := 0; i < 100; i++ {
		l.Debug("loop index", i)
		time.Sleep(1 * time.Second)
		tags := map[string]string{
			"abc": "123",
		}

		fields := map[string]interface{}{
			"value1": 123,
			"value2": 234,
		}

		data, err := MakePoint("test", tags, fields, time.Now())
		if err != nil {
			l.Warnf("make metric failed: %s", err.Error)
		}

		FeedX("test", datakit.Metric, data, &Option{})
	}
}
=======
package io
>>>>>>> 9d745c99
<|MERGE_RESOLUTION|>--- conflicted
+++ resolved
@@ -1,4 +1,3 @@
-<<<<<<< HEAD
 package io
 
 import (
@@ -91,8 +90,8 @@
 
 func TestFlush(t *testing.T) {
 	urls := []string{"https://openway.dataflux.cn/v1/write/metrics?token=tkn_76d2d1efd3ff43db984497bfb4f3c25a",
-	            "https://openway.dataflux.cn/v1/write/metrics?token=tkn_a5cbdacf23214966aa382ae0182e972b",
-	        }
+		"https://openway.dataflux.cn/v1/write/metrics?token=tkn_a5cbdacf23214966aa382ae0182e972b",
+	}
 	defaultMaxCacheCnt = int64(1024)
 	x = NewIO(defaultMaxCacheCnt)
 	x.dw, _ = datakit.ParseDataway(urls)
@@ -156,7 +155,4 @@
 
 		FeedX("test", datakit.Metric, data, &Option{})
 	}
-}
-=======
-package io
->>>>>>> 9d745c99
+}