--- conflicted
+++ resolved
@@ -89,19 +89,9 @@
 
 	req, err := http.NewRequest(method, requestURL, bodyReader)
 	if err != nil {
-<<<<<<< HEAD
 		err = fmt.Errorf("fail for url: %s, %s", requestURL, err)
 		return nil, err
 	}
-=======
-		err = fmt.Errorf("invalid request url: %s, err:%s", requestURL, err)
-		return nil, err
-	}
-
-	if c.logger != nil {
-		c.logger.Debugf("api url: %s", requestURL)
-	}
->>>>>>> c8daf7b4
 
 	req.Header.Add("Content-Length", fmt.Sprintf("%d", len(body)))
 	req.Header.Add("X-Sdk-Date", xdate)
