# -*- encoding: utf8 -*-
START = "start_rows"
<<<<<<< HEAD


FILE = "file"

=======
FILE = "file"
>>>>>>> 93f85a2b
RULES = "Rules"
PRMK  = "PrimaryKey"

MEMENT = "metric"
TAG    = "Tags"
AS_TAG = "as_tag"
AS_FIELD = "as_field"
AS_TIME  = "as_time"
FIELD  = "Fields"
TS     = "Timestamp"

COLUMN  = "columns"
INDEX  = "index"
CELL    = "Cell"
TYPE    = "type"
NAME    = "name"
NACTION = "na_action"
TUNIT   = "time_precision"
TIME_FORMAT = "time_format"



IGNORE = "ignore"
DROP   = "drop"
ABORT  = "abort"
NaAction = [IGNORE, DROP, ABORT]

INT   = "int"
STR   = "str"
BOOL  = "bool"
FLOAT = "float"
FieldType =  [INT, STR, BOOL, FLOAT]
TsUnit = ["s", "ms", "us", "ns"]<|MERGE_RESOLUTION|>--- conflicted
+++ resolved
@@ -1,13 +1,6 @@
 # -*- encoding: utf8 -*-
 START = "start_rows"
-<<<<<<< HEAD
-
-
 FILE = "file"
-
-=======
-FILE = "file"
->>>>>>> 93f85a2b
 RULES = "Rules"
 PRMK  = "PrimaryKey"
 
