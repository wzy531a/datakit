--- conflicted
+++ resolved
@@ -52,11 +52,7 @@
 
 var (
 	opt            Option
-<<<<<<< HEAD
-	l              = logger.DefaultSLogger("externals_oracle")
-=======
 	l              = logger.DefaultSLogger("oracle")
->>>>>>> 8a588aa1
 	datakitPostURL = ""
 )
 
@@ -178,15 +174,9 @@
 		globalEnvTags        = "global_env_tags=true"
 	)
 	if opt.Election {
-<<<<<<< HEAD
 		datakitPostURL = fmt.Sprintf("http://%s:%d/v1/write/metric?input=oracle&%s&%s", opt.DatakitHTTPHost, opt.DatakitHTTPPort, ignoreGlobalHostTags, globalEnvTags) //nolint:lll,nosprintfhostport
 	} else {
 		datakitPostURL = fmt.Sprintf("http://%s:%d/v1/write/metric?input=oracle", opt.DatakitHTTPHost, opt.DatakitHTTPPort) //nolint:lll,nosprintfhostport
-=======
-		datakitPostURL = fmt.Sprintf("http://%s:%d/v1/write/metric?input=oracle&%s&%s", opt.DatakitHTTPHost, opt.DatakitHTTPPort, ignoreGlobalHostTags, globalEnvTags) //nolint:lll
-	} else {
-		datakitPostURL = fmt.Sprintf("http://%s:%d/v1/write/metric?input=oracle", opt.DatakitHTTPHost, opt.DatakitHTTPPort) //nolint:lll
->>>>>>> 8a588aa1
 	}
 	l.Debugf("post to datakit URL: %s", datakitPostURL)
 
