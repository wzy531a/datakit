//go:build linux
// +build linux

package main

import (
	"bytes"
	"context"
	"database/sql"
	"encoding/json"
	"fmt"
	"io/ioutil"
	"net/http"
	"path/filepath"
	"reflect"
	"strconv"
	"strings"
	"sync"
	"time"

	_ "github.com/godror/godror"
	ifxcli "github.com/influxdata/influxdb1-client/v2"
	"github.com/jessevdk/go-flags"
	"gitlab.jiagouyun.com/cloudcare-tools/cliutils/logger"
	"gitlab.jiagouyun.com/cloudcare-tools/datakit"
	"golang.org/x/net/context/ctxhttp"
)

type Option struct {
	Interval        string `long:"interval" description:"gather interval" default:"10s"`
	Metric          string `long:"metric-name" description:"gathered metric name" default:"oracle_monitor"`
	InstanceDesc    string `long:"instance-desc" description:"oracle description"`
	Host            string `long:"host" description:"oracle host"`
	Port            string `long:"port" description:"oracle port" default:"1521"`
	Username        string `long:"username" description:"oracle username"`
	Password        string `long:"password" description:"oracle password"`
	ServiceName     string `long:"service-name" description:"oracle service name"`
	Tags            string `long:"tags" description:"additional tags in 'a=b,c=d,...' format"`
	DatakitHTTPPort int    `long:"datakit-http-port" description:"DataKit HTTP server port" default:"9529"`

	Log      string   `long:"log" description:"log path"`
	LogLevel string   `long:"log-level" description:"log file" default:"info"`
	Query    []string `long:"query" description:"custom query array"`
}

var (
	opt            Option
	l              *logger.Logger
	datakitPostURL = ""
)

type monitor struct {
	metric      string
	interval    string
	user        string
	password    string
	desc        string
	host        string
	port        string
	serviceName string
	tags        map[string]string

	db               *sql.DB
	intervalDuration time.Duration
}

func buildMonitor() *monitor {
	m := &monitor{
		metric:      opt.Metric,
		interval:    opt.Interval,
		user:        opt.Username,
		password:    opt.Password,
		desc:        opt.InstanceDesc,
		host:        opt.Host,
		port:        opt.Port,
		serviceName: opt.ServiceName,
		tags:        make(map[string]string),
	}

	items := strings.Split(opt.Tags, ";")
	for _, item := range items {
		tagArr := strings.Split(item, "=")

		if len(tagArr) == 2 {
			tagKey := strings.Trim(tagArr[0], " ")
			tagVal := strings.Trim(tagArr[1], " ")
			if tagKey != "" {
				m.tags[tagKey] = tagVal
			}
		}
	}

	if m.interval != "" {
		du, err := time.ParseDuration(m.interval)
		if err != nil {
			l.Errorf("bad interval %s: %s, use default: 10m", m.interval, err.Error())
			m.intervalDuration = 10 * time.Minute
		} else {
			m.intervalDuration = du
		}
	}

	for {
		db, err := sql.Open("godror",
			fmt.Sprintf("%s/%s@%s:%s/%s",
				m.user, m.password, m.host, m.port, m.serviceName))
		if err == nil {
			m.db = db
			break
		}

		l.Errorf("oracle connect faild %v, retry each 3 seconds...", err)
		time.Sleep(time.Second * 3)
		continue
	}

	for _, query := range opt.Query {
		l.Info("custom query ======>", query)
		arr := strings.Split(query, ":")
		customCfg := &ExecCfg{
			sql:        arr[0],
			metricName: arr[1],
			tagsMap:    strings.Split(arr[2], ","),
		}
		execCfgs = append(execCfgs, customCfg)
	}

	return m
}

func main() {
	_, err := flags.Parse(&opt)
	if err != nil {
		fmt.Println("Parse error:", err)
		return
	}

	if opt.Log == "" {
		opt.Log = filepath.Join(datakit.InstallDir, "externals", "oracle.log")
	}

	datakitPostURL = fmt.Sprintf("http://0.0.0.0:%d/v1/write/metric?input=oracle", opt.DatakitHTTPPort)

	if err := logger.InitRoot(&logger.Option{
		Path:  opt.Log,
		Level: opt.LogLevel,
		Flags: logger.OPT_DEFAULT,
	}); err != nil {
		l.Errorf("set root log faile: %s", err.Error())
	}

	if opt.InstanceDesc != "" { // add description to logger
		l = logger.SLogger("oracle-" + opt.InstanceDesc)
	} else {
		l = logger.SLogger("oracle")
	}

	m := buildMonitor()
	m.run()
}

func (m *monitor) run() {
	l.Info("start oracle...")

	tick := time.NewTicker(m.intervalDuration)
	defer tick.Stop()
	defer m.db.Close() //nolint:errcheck

	wg := sync.WaitGroup{}

	for {
		for idx := range execCfgs {
			wg.Add(1)
			go func(i int) {
				defer wg.Done()
				m.handle(execCfgs[i])
			}(idx)
		}

		wg.Wait() // blocking

		<-tick.C
	}
}

func (m *monitor) handle(ec *ExecCfg) {
	res, err := m.query(ec)
	if err != nil {
		l.Warnf("oracle query `%s' faild: %v, ignored", ec.sql, err)
		return
	}

	l.Debugf("get %d result from metric %s", len(res), ec.metricName)

	if res == nil {
		return
	}

	_ = handleResponse(m, ec.metricName, ec.tagsMap, res)
}

func handleResponse(m *monitor, metricName string, tagsKeys []string, response []map[string]interface{}) error {
	lines := [][]byte{}
	var (
		pt  *ifxcli.Point
		err error
	)

	if metricName == "oracle_system" {
		return handleSystem(m, metricName, response)
	}

	for _, item := range response {
		tags := map[string]string{}

		tags["oracle_service"] = m.serviceName
		tags["oracle_server"] = fmt.Sprintf("%s:%s", m.host, m.port)

		for _, tagKey := range tagsKeys {
			tags[tagKey] = strings.ReplaceAll(String(item[tagKey]), " ", "_")
			delete(item, tagKey)
		}

		// add user-added tags
		// XXX: this may overwrite tags within @tags
		for k, v := range m.tags {
			tags[k] = v
		}

		if len(item) == 0 {
			l.Warnf("no field on %s, ignored", metricName)
			continue
		}

		pt, err = ifxcli.NewPoint(metricName, tags, item, time.Now())
		if err != nil {
			l.Error("NewPoint(): %s", err.Error())
			return err
		}

		fmt.Println("point ======>", pt.String())

		lines = append(lines, []byte(pt.String()))
	}

	if len(lines) == 0 {
		l.Debugf("no metric collected on %s", metricName)
		return nil
	}

	// io 输出
	if err := WriteData(bytes.Join(lines, []byte("\n")), datakitPostURL); err != nil {
		return err
	}

	return nil
}

func handleSystem(m *monitor, metricName string, response []map[string]interface{}) error {
	lines := [][]byte{}
	tags := make(map[string]string)
	fields := make(map[string]interface{})
	for _, item := range response {
		tags["oracle_service"] = m.serviceName
		tags["oracle_server"] = fmt.Sprintf("%s:%s", m.host, m.port)

		// add user-added tags
		// XXX: this may overwrite tags within @tags
		for k, v := range m.tags {
			tags[k] = v
		}

		fieldName := String(item["metric_name"])
		value := item["value"]

		fieldName = strings.ToLower(strings.ReplaceAll(fieldName, " ", "_"))

		if newName, ok := dic[fieldName]; ok {
			fields[newName] = value
		}
	}

	if len(fields) == 0 {
		l.Warnf("no field on %s, ignored", metricName)
		return nil
	}

	pt, err := ifxcli.NewPoint(metricName, tags, fields, time.Now())
	if err != nil {
		l.Error("NewPoint(): %s", err.Error())
		return err
	}

	lines = append(lines, []byte(pt.String()))

	if len(lines) == 0 {
		l.Debugf("no metric collected on %s", metricName)
		return nil
	}

	// io 输出
	if err := WriteData(bytes.Join(lines, []byte("\n")), datakitPostURL); err != nil {
		return err
	}

	return nil
}

func (m *monitor) query(obj *ExecCfg) ([]map[string]interface{}, error) {
	rows, err := m.db.Query(obj.sql)
	if err != nil {
		return nil, err
	}
	defer rows.Close() //nolint:errcheck

	if err := rows.Err(); err != nil {
		l.Errorf("rows.Err: %s", err)
		return nil, err
	}

	columns, _ := rows.Columns()
	columnLength := len(columns)
	cache := make([]interface{}, columnLength)
	for idx := range cache {
		var a interface{}
		cache[idx] = &a
	}

	var list []map[string]interface{}

	for rows.Next() {
		if err := rows.Scan(cache...); err != nil {
			l.Errorf("rows.Scan: %s", err.Error())
			return nil, err
		}

		item := make(map[string]interface{})
		for i, val := range cache {
			key := strings.ToLower(columns[i])
			if val == nil {
				l.Warnf("got nil on column %s, ignored", key)
				continue
			}

			switch x := val.(type) {
<<<<<<< HEAD

			case *interface{}:
				switch _x := (*x).(type) {
				case string:
					_x = strings.TrimSpace(_x)
					if data, err := strconv.ParseFloat(_x, 64); err == nil { // try parse string to float
						item[key] = data
					} else {
						item[key] = _x // keep origin string value
					}

				case int64, int, int32, int8, int16,
					uint64, uint, uint32, uint8, uint16,
					time.Time, []uint8:
					item[key] = _x

				default:
					l.Debugf("ignore key %s, type is %s", key, reflect.TypeOf(x).String())
				}

=======
			case *interface{}:
				switch _x := (*x).(type) {
				case string:
					_x = strings.TrimSpace(_x)
					if data, err := strconv.ParseFloat(_x, 64); err == nil { // try parse string to float
						item[key] = data
					} else {
						item[key] = _x // keep origin string value
					}

				case int64, int, int32, int8, int16,
					uint64, uint, uint32, uint8, uint16,
					time.Time, []uint8:
					item[key] = _x

				default:
					l.Debugf("ignore key %s, type is %s", key, reflect.TypeOf(x).String())
				}

>>>>>>> 055939e7
			default:
				l.Debugf("ignore key %s, type is %s", key, reflect.TypeOf(val).String())
			}
		}

		list = append(list, item)
	}
	return list, nil
}

// String converts <i> to string.
//nolint:gocyclo
func String(i interface{}) string {
	if i == nil {
		return ""
	}
	switch value := i.(type) {
	case int:
		return strconv.FormatInt(int64(value), 10)
	case int8:
		return strconv.Itoa(int(value))
	case int16:
		return strconv.Itoa(int(value))
	case int32:
		return strconv.Itoa(int(value))
	case int64:
		return strconv.FormatInt(value, 10)
	case uint:
		return strconv.FormatUint(uint64(value), 10)
	case uint8:
		return strconv.FormatUint(uint64(value), 10)
	case uint16:
		return strconv.FormatUint(uint64(value), 10)
	case uint32:
		return strconv.FormatUint(uint64(value), 10)
	case uint64:
		return strconv.FormatUint(value, 10)
	case float32:
		return strconv.FormatFloat(float64(value), 'f', -1, 32)
	case float64:
		return strconv.FormatFloat(value, 'f', -1, 64)
	case bool:
		return strconv.FormatBool(value)
	case string:
		return value
	case []byte:
		return string(value)
	case []rune:
		return string(value)
	default:
		// Finally we use json.Marshal to convert.
		jsonContent, _ := json.Marshal(value)
		return string(jsonContent)
	}
}

func WriteData(data []byte, urlPath string) error {
	// dataway path
	ctx, ctxCancel := context.WithCancel(context.Background())
	defer ctxCancel()
	httpReq, err := http.NewRequest("POST", urlPath, bytes.NewBuffer(data))
	if err != nil {
		l.Errorf("[error] %s", err.Error())
		return err
	}

	httpReq = httpReq.WithContext(ctx)
	tmctx, timeoutCancel := context.WithTimeout(context.Background(), time.Second*10)
	defer timeoutCancel()

	resp, err := ctxhttp.Do(tmctx, http.DefaultClient, httpReq)
	if err != nil {
		l.Errorf("[error] %s", err.Error())
		return err
	}
	defer resp.Body.Close() //nolint:errcheck

	body, err := ioutil.ReadAll(resp.Body)
	if err != nil {
		l.Error(err)
		return err
	}

	switch resp.StatusCode / 100 {
	case 2:
		l.Debugf("post to %s ok", urlPath)
		return nil
	default:
		l.Errorf("post to %s failed(HTTP: %d): %s", urlPath, resp.StatusCode, string(body))
		return fmt.Errorf("post datakit failed")
	}
}

const (
	oracleProcessSQL = `
    SELECT PROGRAM, PGA_USED_MEM, PGA_ALLOC_MEM, PGA_FREEABLE_MEM, PGA_MAX_MEM FROM GV$PROCESS
    `

	oracleSystemSQL = `
    SELECT VALUE, METRIC_NAME FROM GV$SYSMETRIC ORDER BY BEGIN_TIME
    `

	oracleTablespaceSQL = `
    SELECT
    m.tablespace_name,
    NVL(m.used_space * t.block_size, 0) as used_space,
    m.tablespace_size * t.block_size as ts_size,
    NVL(m.used_percent, 0) as in_use,
    NVL2(m.used_space, 0, 1) as off_use
  FROM
    dba_tablespace_usage_metrics m
    join dba_tablespaces t on m.tablespace_name = t.tablespace_name
    `
)

type ExecCfg struct {
	sql        string
	metricName string
	tagsMap    []string
}

var execCfgs = []*ExecCfg{
	{
		sql:        oracleProcessSQL,
		metricName: "oracle_process",
		tagsMap:    []string{"program"},
	},
	{
		sql:        oracleSystemSQL,
		metricName: "oracle_system",
		tagsMap:    []string{},
	},
	{
		sql:        oracleTablespaceSQL,
		metricName: "oracle_tablespace",
		tagsMap:    []string{"tablespace_name"},
	},
}

var dic = map[string]string{
	"buffer_cache_hit_ratio":       "buffer_cachehit_ratio",
	"cursor_cache_hit_ratio":       "cursor_cachehit_ratio",
	"library_cache_hit_ratio":      "library_cachehit_ratio",
	"shared_pool_free_%":           "shared_pool_free",
	"physical_read_bytes_per_sec":  "physical_reads",
	"physical_write_bytes_per_sec": "physical_writes",
	"enqueue_timeouts_per_sec":     "enqueue_timeouts",

	"gc_cr_block_received_per_second": "gc_cr_block_received",
	"global_cache_blocks_corrupted":   "cache_blocks_corrupt",
	"global_cache_blocks_lost":        "cache_blocks_lost",
	"average_active_sessions":         "active_sessions",
	"sql_service_response_time":       "service_response_time",
	"user_rollbacks_per_sec":          "user_rollbacks",
	"total_sorts_per_user_call":       "sorts_per_user_call",
	"rows_per_sort":                   "rows_per_sort",
	"disk_sort_per_sec":               "disk_sorts",
	"memory_sorts_ratio":              "memory_sorts_ratio",
	"database_wait_time_ratio":        "database_wait_time_ratio",
	"session_limit_%":                 "session_limit_usage",
	"session_count":                   "session_count",
	"temp_space_used":                 "temp_space_used",
}<|MERGE_RESOLUTION|>--- conflicted
+++ resolved
@@ -343,8 +343,6 @@
 			}
 
 			switch x := val.(type) {
-<<<<<<< HEAD
-
 			case *interface{}:
 				switch _x := (*x).(type) {
 				case string:
@@ -364,27 +362,6 @@
 					l.Debugf("ignore key %s, type is %s", key, reflect.TypeOf(x).String())
 				}
 
-=======
-			case *interface{}:
-				switch _x := (*x).(type) {
-				case string:
-					_x = strings.TrimSpace(_x)
-					if data, err := strconv.ParseFloat(_x, 64); err == nil { // try parse string to float
-						item[key] = data
-					} else {
-						item[key] = _x // keep origin string value
-					}
-
-				case int64, int, int32, int8, int16,
-					uint64, uint, uint32, uint8, uint16,
-					time.Time, []uint8:
-					item[key] = _x
-
-				default:
-					l.Debugf("ignore key %s, type is %s", key, reflect.TypeOf(x).String())
-				}
-
->>>>>>> 055939e7
 			default:
 				l.Debugf("ignore key %s, type is %s", key, reflect.TypeOf(val).String())
 			}
