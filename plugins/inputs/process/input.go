// Package process collect host processes metrics/objects
package process

import (
	"encoding/json"
	"fmt"
	"regexp"
	"runtime"
	"strconv"
	"strings"
	"time"

	"github.com/shirou/gopsutil/host"
	pr "github.com/shirou/gopsutil/v3/process"
	"github.com/tweekmonster/luser"
	"gitlab.jiagouyun.com/cloudcare-tools/cliutils"
	"gitlab.jiagouyun.com/cloudcare-tools/cliutils/logger"
	"gitlab.jiagouyun.com/cloudcare-tools/datakit"
	"gitlab.jiagouyun.com/cloudcare-tools/datakit/config"
	"gitlab.jiagouyun.com/cloudcare-tools/datakit/io"
	"gitlab.jiagouyun.com/cloudcare-tools/datakit/plugins/inputs"
)

var (
	l                                = logger.DefaultSLogger(inputName)
	minObjectInterval                = time.Second * 30
	maxObjectInterval                = time.Minute * 15
	minMetricInterval                = time.Second * 10
	maxMetricInterval                = time.Minute
	_                 inputs.ReadEnv = (*Input)(nil)
)

type Input struct {
	ProcessName    []string          `toml:"process_name,omitempty"`
	ObjectInterval datakit.Duration  `toml:"object_interval,omitempty"`
	RunTime        datakit.Duration  `toml:"min_run_time,omitempty"`
	OpenMetric     bool              `toml:"open_metric,omitempty"`
	MetricInterval datakit.Duration  `toml:"metric_interval,omitempty"`
	Tags           map[string]string `toml:"tags"`

	// pipeline on process object removed
	PipelineDeprecated string `toml:"pipeline,omitempty"`

	lastErr error
	re      string
	isTest  bool

	semStop *cliutils.Sem // start stop signal
}

func (*Input) Catalog() string { return category }

func (*Input) SampleConfig() string { return sampleConfig }

func (*Input) AvailableArchs() []string { return datakit.AllArch }

func (*Input) SampleMeasurement() []inputs.Measurement {
	return []inputs.Measurement{&ProcessMetric{}, &ProcessObject{}}
}

func (p *Input) Run() {
	l = logger.SLogger(inputName)

	l.Info("process start...")
	io.FeedEventLog(&io.Reporter{Message: "process start ok, ready for collecting metrics.", Logtype: "event"})

	if p.ProcessName != nil {
		re := strings.Join(p.ProcessName, "|")
		if regexp.MustCompile(re) == nil {
			l.Error("regexp err")
			return
		}
		p.re = re
	}

	p.ObjectInterval.Duration = config.ProtectedInterval(minObjectInterval,
		maxObjectInterval,
		p.ObjectInterval.Duration)

	tick := time.NewTicker(p.ObjectInterval.Duration)
	defer tick.Stop()
	if p.OpenMetric {
		go func() {
			p.MetricInterval.Duration = config.ProtectedInterval(minMetricInterval,
				maxMetricInterval,
				p.MetricInterval.Duration)

			tick := time.NewTicker(p.MetricInterval.Duration)
			defer tick.Stop()
			for {
				p.WriteMetric()
				select {
				case <-tick.C:
				case <-datakit.Exit.Wait():
					l.Info("process write metric exit")
					return

				case <-p.semStop.Wait():
					l.Info("process write metric return")
					return
				}
			}
		}()
	}

	for {
		p.WriteObject()
		select {
		case <-tick.C:
		case <-datakit.Exit.Wait():
			l.Info("process write object exit")
			return

		case <-p.semStop.Wait():
			l.Info("process write object return")
			return
		}
	}
}

func (p *Input) Terminate() {
	if p.semStop != nil {
		p.semStop.Close()
	}
}

// ReadEnv support envs：
//   ENV_INPUT_OPEN_METRIC : booler   // deprecated
//   ENV_INPUT_HOST_PROCESSES_OPEN_METRIC : booler
//   ENV_INPUT_HOST_PROCESSES_TAGS : "a=b,c=d"
func (p *Input) ReadEnv(envs map[string]string) {
	// deprecated
	if open, ok := envs["ENV_INPUT_OPEN_METRIC"]; ok {
		b, err := strconv.ParseBool(open)
		if err != nil {
			l.Warnf("parse ENV_INPUT_OPEN_METRIC to bool: %s, ignore", err)
		} else {
			p.OpenMetric = b
		}
	}

	if open, ok := envs["ENV_INPUT_HOST_PROCESSES_OPEN_METRIC"]; ok {
		b, err := strconv.ParseBool(open)
		if err != nil {
			l.Warnf("parse ENV_INPUT_HOST_PROCESSES_OPEN_METRIC to bool: %s, ignore", err)
		} else {
			p.OpenMetric = b
		}
	}

	if tagsStr, ok := envs["ENV_INPUT_PROCESSES_TAGS"]; ok {
		tags := config.ParseGlobalTags(tagsStr)
		for k, v := range tags {
			p.Tags[k] = v
		}
	}
}

func (p *Input) getProcesses() (processList []*pr.Process) {
	pses, err := pr.Processes()
	if err != nil {
		l.Errorf("get process err: %s", err.Error())
		p.lastErr = err
		return
	}

	for _, ps := range pses {
		name, err := ps.Name()
		if err != nil {
			l.Errorf("ps.Name: %s", err)
			continue
		}

		ok, err := regexp.Match(p.re, []byte(name))
		if err != nil {
			l.Errorf("regexp.Match: %s", err)
			continue
		}

		if !ok {
			continue
		}

		t, err := ps.CreateTime()
		if err != nil {
			l.Errorf("ps.CreateTime: %s", err)
			continue
		}

		tm := time.Unix(0, t*1000000) // 转纳秒
		if time.Since(tm) > p.RunTime.Duration {
			processList = append(processList, ps)
		}
	}
	return processList
}

func getUser(ps *pr.Process) string {
	username, err := ps.Username()
	if err != nil {
		uid, err := ps.Uids()
		if err != nil {
			l.Warnf("process get uid err:%s", err.Error())
			return ""
		}
		u, err := luser.LookupId(fmt.Sprintf("%d", uid[0])) //nolint:stylecheck
		if err != nil {
			l.Warnf("process: pid:%d get username err:%s", ps.Pid, err.Error())
			return ""
		}
		return u.Username
	}
	return username
}

func getStartTime(ps *pr.Process) int64 {
	start, err := ps.CreateTime()
	if err != nil {
		l.Warnf("get start time err:%s", err.Error())
		if bootTime, err := host.BootTime(); err != nil {
			return int64(bootTime)
		}
	}
	return start
}

func (p *Input) Parse(ps *pr.Process) (username, state, name string, fields, message map[string]interface{}) {
	fields = map[string]interface{}{}
	message = map[string]interface{}{}
	name, err := ps.Name()
	if err != nil {
		l.Warnf("process get name err:%s", err.Error())
	}
	username = getUser(ps)
	if username == "" {
		username = "nobody"
	}
	status, err := ps.Status()
	if err != nil {
		l.Warnf("process:%s,pid:%d get state err:%s", name, ps.Pid, err.Error())
		state = ""
	} else {
		state = status[0]
	}

	mem, err := ps.MemoryInfo()
	if err != nil {
		l.Warnf("process:%s,pid:%d get memoryinfo err:%s", name, ps.Pid, err.Error())
	} else {
		message["memory"] = mem
		fields["rss"] = mem.RSS
	}
	memPercent, err := ps.MemoryPercent()
	if err != nil {
		l.Warnf("process:%s,pid:%d get mempercent err:%s", name, ps.Pid, err.Error())
	} else {
		fields["mem_used_percent"] = memPercent
	}
	cpu, err := ps.Times()
	if err != nil {
		l.Warnf("process:%s,pid:%d get cpu err:%s", name, ps.Pid, err.Error())
	} else {
		message["cpu"] = cpu
	}
	cpuPercent, err := ps.CPUPercent()
	if err != nil {
		l.Warnf("process:%s,pid:%d get cpupercent err:%s", name, ps.Pid, err.Error())
	} else {
		fields["cpu_usage"] = cpuPercent
	}

	Threads, err := ps.NumThreads()
	if err != nil {
		l.Warnf("process:%s,pid:%d get threads err:%s", name, ps.Pid, err.Error())
	} else {
		fields["threads"] = Threads
	}
	if runtime.GOOS == "linux" {
		OpenFiles, err := ps.OpenFiles()
		if err != nil {
			l.Warnf("process:%s,pid:%d get openfile err:%s", name, ps.Pid, err.Error())
		} else {
			fields["open_files"] = len(OpenFiles)
			message["open_files"] = OpenFiles
		}
	}

	return username, state, name, fields, message
}

func (p *Input) WriteObject() {
	t := time.Now().UTC()
	var collectCache []inputs.Measurement

	for _, ps := range p.getProcesses() {
		username, state, name, fields, message := p.Parse(ps)
		tags := map[string]string{
			"username":     username,
			"state":        state,
			"name":         fmt.Sprintf("%s_%d", config.Cfg.Hostname, ps.Pid),
			"process_name": name,
			"listen_ports": getListeningPorts(ps),
		}
		for k, v := range p.Tags {
			tags[k] = v
		}

		stateZombie := false
		if state == "zombie" {
			stateZombie = true
		}
		fields["state_zombie"] = stateZombie

		fields["pid"] = ps.Pid
		fields["start_time"] = getStartTime(ps)
		if runtime.GOOS == "linux" {
			dir, err := ps.Cwd()
			if err != nil {
				l.Warnf("process:%s,pid:%d get work_directory err:%s", name, ps.Pid, err.Error())
			} else {
				fields["work_directory"] = dir
			}
		}
		cmd, err := ps.Cmdline()
		if err != nil {
			l.Warnf("process:%s,pid:%d get cmd err:%s", name, ps.Pid, err.Error())
			cmd = ""
		}
		if cmd == "" {
			cmd = fmt.Sprintf("(%s)", name)
		}
		fields["cmdline"] = cmd
		if p.isTest {
			return
		}
		// 此处为了全文检索 需要冗余一份数据 将tag field字段全部塞入 message
		for k, v := range tags {
			message[k] = v
		}

		for k, v := range fields {
			message[k] = v
		}
		m, err := json.Marshal(message)
		if err == nil {
			fields["message"] = string(m)
		} else {
			l.Errorf("marshal message err:%s", err.Error())
		}

<<<<<<< HEAD
		if p.Pipeline != "" {
			pipe, err := pipeline.NewPipeline(p.Pipeline)
			if err == nil {
				pipeMap, err := pipe.Run(string(m), inputName)
				if err == nil && pipeMap != nil {
					for k, v := range pipeMap.Output.Fields {
						fields[k] = v
					}
					for k, v := range pipeMap.Output.Tags {
						tags[k] = v
					}
				} else {
					l.Errorf("[error] process run pipeline err:%s", err.Error())
				}
			} else {
				l.Errorf("[error] process new pipeline err:%s", err.Error())
			}
		}
=======
>>>>>>> 59531778
		if len(fields) == 0 {
			continue
		}
		obj := &ProcessObject{
			name:   inputName,
			tags:   tags,
			fields: fields,
			ts:     t,
		}
		collectCache = append(collectCache, obj)
	}
	if len(collectCache) == 0 {
		return
	}
	if err := inputs.FeedMeasurement(inputName+"-object",
		datakit.Object,
		collectCache,
		&io.Option{CollectCost: time.Since(t)}); err != nil {
		l.Errorf("FeedMeasurement err :%s", err.Error())
		p.lastErr = err
	}
	if p.lastErr != nil {
		io.FeedLastError(inputName, p.lastErr.Error())
		p.lastErr = nil
	}
}

func (p *Input) WriteMetric() {
	t := time.Now().UTC()
	var collectCache []inputs.Measurement
	for _, ps := range p.getProcesses() {
		cmd, err := ps.Cmdline() // 无cmd的进程 没有采集指标的意义
		if err != nil || cmd == "" {
			continue
		}
		username, _, name, fields, _ := p.Parse(ps)
		tags := map[string]string{
			"username":     username,
			"pid":          fmt.Sprintf("%d", ps.Pid),
			"process_name": name,
		}
		for k, v := range p.Tags {
			tags[k] = v
		}
		metric := &ProcessMetric{
			name:   inputName,
			tags:   tags,
			fields: fields,
			ts:     t,
		}
		if len(fields) == 0 {
			continue
		}
		collectCache = append(collectCache, metric)
	}
	if len(collectCache) == 0 {
		return
	}
	if err := inputs.FeedMeasurement(inputName+"-metric",
		datakit.Metric,
		collectCache,
		&io.Option{CollectCost: time.Since(t)}); err != nil {
		l.Errorf("FeedMeasurement err :%s", err.Error())
		p.lastErr = err
	}
	if p.lastErr != nil {
		io.FeedLastError(inputName, p.lastErr.Error())
		p.lastErr = nil
	}
}

// getListeningPorts returns ports given process is listening
// in format "[aaa,bbb,ccc]" or "[]" when error occurs.
func getListeningPorts(proc *pr.Process) string {
	connections, err := proc.Connections()
	if err != nil {
		l.Warnf("proc.Connections: %s", err)
		return "[]"
	}
	var listening []string
	for _, c := range connections {
		if c.Status == "LISTEN" {
			listening = append(listening, strconv.FormatInt(int64(c.Laddr.Port), 10))
		}
	}
	return "[" + strings.Join(listening, ",") + "]"
}

func init() { //nolint:gochecknoinits
	inputs.Add(inputName, func() inputs.Input {
		return &Input{
			ObjectInterval: datakit.Duration{Duration: 5 * time.Minute},
			MetricInterval: datakit.Duration{Duration: 30 * time.Second},

			semStop: cliutils.NewSem(),
			Tags:    make(map[string]string),
		}
	})
}<|MERGE_RESOLUTION|>--- conflicted
+++ resolved
@@ -348,27 +348,6 @@
 			l.Errorf("marshal message err:%s", err.Error())
 		}
 
-<<<<<<< HEAD
-		if p.Pipeline != "" {
-			pipe, err := pipeline.NewPipeline(p.Pipeline)
-			if err == nil {
-				pipeMap, err := pipe.Run(string(m), inputName)
-				if err == nil && pipeMap != nil {
-					for k, v := range pipeMap.Output.Fields {
-						fields[k] = v
-					}
-					for k, v := range pipeMap.Output.Tags {
-						tags[k] = v
-					}
-				} else {
-					l.Errorf("[error] process run pipeline err:%s", err.Error())
-				}
-			} else {
-				l.Errorf("[error] process new pipeline err:%s", err.Error())
-			}
-		}
-=======
->>>>>>> 59531778
 		if len(fields) == 0 {
 			continue
 		}
