// +build !solaris

package tailf

import (
	"bytes"
	"fmt"
	"os"
	"strings"
	"sync"
	"time"

	"github.com/hpcloud/tail"

	"gitlab.jiagouyun.com/cloudcare-tools/cliutils/logger"
	"gitlab.jiagouyun.com/cloudcare-tools/datakit"
	"gitlab.jiagouyun.com/cloudcare-tools/datakit/io"
	"gitlab.jiagouyun.com/cloudcare-tools/datakit/plugins/inputs"
)

const (
	inputName = "tailf"

	sampleCfg = `
[[inputs.tailf]]
    # glob logfiles
    # required
    logfiles = ["/usr/local/cloudcare/dataflux/datakit/*.txt"]

    # glob filteer
    ignore = [""]

    # read file from beginning
    # if from_begin was false, off auto discovery file
    from_beginning = false

    # required
    source = ""

    # [inputs.tailf.tags]
    # tags1 = "value1"
`

	updateFileListInterval   = time.Second * 3
	checkFileIsExistInterval = time.Minute * 20
	metricsFeedInterval      = time.Second * 5
	metricsFeedCount         = 10
)

var l = logger.DefaultSLogger(inputName)

type Tailf struct {
	LogFiles      []string          `toml:"logfiles"`
	Ignore        []string          `toml:"ignore"`
	FromBeginning bool              `toml:"from_beginning"`
	Source        string            `toml:"source"`
	Tags          map[string]string `toml:"tags"`

	tailerConf tail.Config

	runningFileList sync.Map
	wg              sync.WaitGroup
}

func init() {
	inputs.Add(inputName, func() inputs.Input {
		return &Tailf{
			Tags: make(map[string]string),
		}
	})
}

func (*Tailf) Catalog() string {
	return "log"
}

func (*Tailf) SampleConfig() string {
	return sampleCfg
}

func (*Tailf) Test() (result *inputs.TestResult, err error) {
	// 监听文件变更，无法进行测试
	result.Desc = "placeholder"
	return
}

func (t *Tailf) Run() {
	l = logger.SLogger(inputName)

	if t.initCfg() {
		return
	}

	l.Infof("tailf input started.")

	ticker := time.NewTicker(updateFileListInterval)
	defer ticker.Stop()

	for {
		select {
		case <-datakit.Exit.Wait():
			l.Infof("waiting for all tailers to exit")
			t.wg.Wait()
			l.Info("exit")
			return

		case <-ticker.C:
			fileList := getFileList(t.LogFiles, t.Ignore)
			for _, f := range fileList {
				if _, ok := t.runningFileList.Load(f); !ok {
					t.runningFileList.Store(f, nil)
					l.Debugf("start tail, %s", f)

					t.wg.Add(1)
					go t.startTail(f)
				} else {
					l.Debugf("file %s already tailing now", f)
				}
			}

			if t.FromBeginning {
				// off auto discovery file
				// ticker was unreachable
				ticker.Stop()
			}
		}
	}
}

<<<<<<< HEAD
func (t *Tailf) Test() (*inputs.TestResult, error) {
	// TODO
	return nil, nil
}

func (t *Tailf) loadcfg() bool {
=======
func (t *Tailf) initCfg() bool {
>>>>>>> 29fe6467
	for {
		select {
		case <-datakit.Exit.Wait():
			l.Info("exit")
			return true
		default:
			// nil
		}

		if err := t.loadCfg(); err != nil {
			l.Error(err)
			time.Sleep(time.Second)
		} else {
			break
		}
	}

	return false
}

func (t *Tailf) loadCfg() (err error) {
	if t.Source == "" {
		err = fmt.Errorf("source cannot be empty")
		return
	}

	var seek *tail.SeekInfo
	if !t.FromBeginning {
		seek = &tail.SeekInfo{
			Whence: 2, // seek is 2
			Offset: 0,
		}
	}

	t.tailerConf = tail.Config{
		ReOpen:    true,
		Follow:    true,
		Location:  seek,
		MustExist: true,
		Poll:      false, // default watch method is "inotify"
		Pipe:      false,
		Logger:    tail.DiscardingLogger,
	}
	t.runningFileList = sync.Map{}
	t.wg = sync.WaitGroup{}
	return
}

func (t *Tailf) startTail(file string) {
	defer t.wg.Done()

	err := t.getLines(file)
	// file is not exist or datakit exit
	if err == nil {
		t.runningFileList.Delete(file)
		l.Debugf("file %s is ending", file)
	}
}

func (t *Tailf) getLines(file string) error {
	tailer, err := tail.TailFile(file, t.tailerConf)
	if err != nil {
		l.Error("build tailer, %s", err)
		return err
	}
	defer tailer.Cleanup()

	tags := make(map[string]string)
	for k, v := range t.Tags {
		tags[k] = v
	}
	tags["filename"] = file

	var buffer bytes.Buffer
	count := 0

	feedTicker := time.NewTicker(metricsFeedInterval)
	defer feedTicker.Stop()

	checkTicker := time.NewTicker(checkFileIsExistInterval)
	defer checkTicker.Stop()

	for {
		select {
		case <-datakit.Exit.Wait():
			return nil

		case line := <-tailer.Lines:
			if line.Err != nil {
				l.Error("tailer lines, %s", err)
			}

			text := strings.TrimRight(line.Text, "\r")
			fields := map[string]interface{}{"__content": text}

			data, err := io.MakeMetric(t.Source, tags, fields, time.Now())
			if err != nil {
				l.Error(err)
				continue
			}

			buffer.Write(data)
			buffer.WriteString("\n")
			count++

			if count >= metricsFeedCount {
				if err := io.NamedFeed(buffer.Bytes(), io.Logging, inputName); err != nil {
					l.Error(err)
				}
				count = 0
				// not use buffer.Reset()
				buffer = bytes.Buffer{}
			}

		case <-feedTicker.C:
			if count > 0 {
				if err := io.NamedFeed(buffer.Bytes(), io.Logging, inputName); err != nil {
					l.Error(err)
				}
				count = 0
				buffer = bytes.Buffer{}
			}

		case <-checkTicker.C:
			_, statErr := os.Lstat(file)
			if os.IsNotExist(statErr) {
				l.Warnf("check file %s is not exist", file)
				return nil
			}
		}
	}
}<|MERGE_RESOLUTION|>--- conflicted
+++ resolved
@@ -127,16 +127,7 @@
 	}
 }
 
-<<<<<<< HEAD
-func (t *Tailf) Test() (*inputs.TestResult, error) {
-	// TODO
-	return nil, nil
-}
-
-func (t *Tailf) loadcfg() bool {
-=======
 func (t *Tailf) initCfg() bool {
->>>>>>> 29fe6467
 	for {
 		select {
 		case <-datakit.Exit.Wait():
