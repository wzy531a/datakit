--- conflicted
+++ resolved
@@ -95,16 +95,6 @@
 			}
 
 		case <-ticker.C:
-<<<<<<< HEAD
-			if t.count > 0 {
-				if err := io.NamedFeed(buffer.Bytes(), io.Logging, t.source); err != nil {
-					l.Error(err)
-				}
-				buffer = bytes.Buffer{}
-				t.count = 0
-			}
-=======
->>>>>>> 011e7c72
 			_, statErr := os.Lstat(t.filename)
 			if os.IsNotExist(statErr) {
 				t.tf.log.Warnf("check file %s is not exist", t.filename)
@@ -133,21 +123,8 @@
 			continue
 		}
 
-<<<<<<< HEAD
-		buffer.Write(data)
-		buffer.WriteString("\n")
-		t.count++
-
-		if t.count >= metricFeedCount {
-			if err := io.NamedFeed(buffer.Bytes(), io.Logging, t.source); err != nil {
-				l.Error(err)
-			}
-			buffer = bytes.Buffer{}
-			t.count = 0
-=======
 		if err := io.NamedFeed(data, io.Logging, t.source); err != nil {
 			t.tf.log.Error(err)
->>>>>>> 011e7c72
 		}
 	}
 }
