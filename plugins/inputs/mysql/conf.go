package mysql

const (
	configSample = `
[[inputs.mysql]]
    host = "localhost"
    user = "datakit"
    pass = "<PASS>"
    port = 3306
    # sock = "<SOCK>"
    # charset = "utf8"

    ## @param connect_timeout - number - optional - default: 10
    # connect_timeout = 10

   	## @param service - string - optional
    # service = "<SERVICE>"

    interval = "10s"
<<<<<<< HEAD
=======

    [inputs.mysql.log]
    # required, glob logfiles
    files = ["/var/log/mysql/*.log"]

    # glob filteer
    ignore = [""]

    # optional encodings:
    #    "utf-8", "utf-16le", "utf-16le", "gbk", "gb18030" or ""
    character_encoding = ""

    # The pattern should be a regexp. Note the use of '''this regexp'''
    # regexp link: https://golang.org/pkg/regexp/syntax/#hdr-Syntax
    match = '''^(# Time|\d{4}-\d{2}-\d{2}|\d{6}\s+\d{2}:\d{2}:\d{2}).*'''

    # grok pipeline script path
    pipeline = "mysql.p"
>>>>>>> 1b08cf18

    # [[inputs.mysql.custom_queries]]
    #     sql = "SELECT foo, COUNT(*) FROM table.events GROUP BY foo"
    #     metric = "xxxx"
    #     tagKeys = ["column1", "column1"]
    #     fieldKeys = ["column3", "column1"]

    [inputs.mysql.tags]
    # tag1 = val1
    # tag2 = val2
`

	pipelineCfg = `
grok(_, "%{TIMESTAMP_ISO8601:time}\\s+%{INT:thread_id}\\s+%{WORD:operation}\\s+%{GREEDYDATA:raw_query}")
grok(_, "%{TIMESTAMP_ISO8601:time} %{INT:thread_id} \\[%{NOTSPACE:status}\\] %{GREEDYDATA:msg}")

add_pattern("date2", "%{YEAR}%{MONTHNUM2}%{MONTHDAY} %{TIME}")
grok(_, "%{date2:time} \\s+(InnoDB:|\\[%{NOTSPACE:status}\\])\\s+%{GREEDYDATA:msg}")

add_pattern("timeline", "# Time: %{TIMESTAMP_ISO8601:time}")
add_pattern("userline", "# User@Host: %{NOTSPACE:db_user}\\s+@\\s(%{NOTSPACE:db_host})?(\\s+)?\\[(%{NOTSPACE:db_ip})?\\](\\s+Id:\\s+%{INT:query_id})?")
add_pattern("kvline01", "# Query_time: %{NUMBER:query_time}\\s+Lock_time: %{NUMBER:lock_time}\\s+Rows_sent: %{INT:rows_sent}\\s+Rows_examined: %{INT:rows_examined}")

add_pattern("kvline02", "# Thread_id: %{INT:thread_id}\\s+Killed: %{INT:killed}\\s+Errno: %{INT:errno}")
add_pattern("kvline03", "# Bytes_sent: %{INT:bytes_sent}\\s+Bytes_received: %{INT:bytes_received}")

# multi-line SQLs
add_pattern("sqls", "(?s)(.*)")

grok(_, "%{timeline}\\n%{userline}\\n%{kvline01}(\\n)?(%{kvline02})?(\\n)?(%{kvline03})?\\n%{sqls:db_slow_statement}")

cast(thread_id, "int")
cast(query_id, "int")
cast(rows_sent, "int")
cast(rows_examined, "int")

cast(bytes_sent, "int")
cast(bytes_received, "int")
cast(killed, "int")
cast(errno, "int")
cast(query_timestamp, "int")
cast(query_time, "float")
cast(lock_time, "float")

nullif(thread_id, 0)
nullif(db_host, "")
nullif(killed, 0)
nullif(bytes_sent, 0)
nullif(bytes_received, 0)
nullif(errno, 0)

default_time(time)
`
)<|MERGE_RESOLUTION|>--- conflicted
+++ resolved
@@ -17,8 +17,6 @@
     # service = "<SERVICE>"
 
     interval = "10s"
-<<<<<<< HEAD
-=======
 
     [inputs.mysql.log]
     # required, glob logfiles
@@ -37,7 +35,6 @@
 
     # grok pipeline script path
     pipeline = "mysql.p"
->>>>>>> 1b08cf18
 
     # [[inputs.mysql.custom_queries]]
     #     sql = "SELECT foo, COUNT(*) FROM table.events GROUP BY foo"
