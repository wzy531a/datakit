package mysql

const (
	configSample = `
[[inputs.mysql]]
    host = "localhost"
    user = "datakit"
    pass = "<PASS>"
    port = 3306
    # sock = "<SOCK>"
    # charset = "utf8"

    ## @param connect_timeout - number - optional - default: 10
    # connect_timeout = 10

    ## Deprecated
    # service = "<SERVICE>"

    interval = "10s"

    ## @param inno_db
    innodb = true

    [inputs.mysql.log]
    ## required, glob logfiles
    #files = ["/var/log/mysql/*.log"]

    ## glob filteer
    #ignore = [""]

    ## optional encodings:
    ##    "utf-8", "utf-16le", "utf-16le", "gbk", "gb18030" or ""
    #character_encoding = ""

    ## The pattern should be a regexp. Note the use of '''this regexp'''
    ## regexp link: https://golang.org/pkg/regexp/syntax/#hdr-Syntax
    #match = '''^(# Time|\d{4}-\d{2}-\d{2}|\d{6}\s+\d{2}:\d{2}:\d{2}).*'''

    ## grok pipeline script path
    #pipeline = "mysql.p"

    # [[inputs.mysql.custom_queries]]
    #     sql = "SELECT foo, COUNT(*) FROM table.events GROUP BY foo"
    #     metric = "xxxx"
    #     tagKeys = ["column1", "column1"]
    #     fieldKeys = ["column3", "column1"]

    [inputs.mysql.tags]
<<<<<<< HEAD
    # some_tag = "some_value"
    # more_tag = "some_other_value"
=======
        # service = "MySQL"
        # some_tag = "some_value"
        # more_tag = "some_other_value"
`

	rdsPipelineCfg = `
grok(_, "%{TIMESTAMP_ISO8601:time}\\s+%{INT:thread_id}\\s+%{WORD:operation}\\s+%{GREEDYDATA:raw_query}")
grok(_, "%{TIMESTAMP_ISO8601:time} %{INT:thread_id} \\[%{NOTSPACE:status}\\] %{GREEDYDATA:msg}")

add_pattern("date2", "%{YEAR}%{MONTHNUM2}%{MONTHDAY} %{TIME}")
grok(_, "%{date2:time} \\s+(InnoDB:|\\[%{NOTSPACE:status}\\])\\s+%{GREEDYDATA:msg}")

add_pattern("timeline", "# Time: %{TIMESTAMP_ISO8601:time}")
add_pattern("userline", "# User@Host: %{GREEDYDATA}\\[(%{NOTSPACE:db_ip})?\\]%{GREEDYDATA}")
add_pattern("kvline01", "# Query_time: %{NUMBER:query_time}\\s+Lock_time: %{NUMBER:lock_time}\\s+Rows_sent: %{INT:rows_sent}\\s+Rows_examined: %{INT:rows_examined}")

add_pattern("kvline02", "# Thread_id: %{GREEDYDATA}")
add_pattern("kvline03", "# Bytes_sent: %{GREEDYDATA}")

# multi-line SQLs
add_pattern("sqls", "(?s)(.*)")

grok(_, "%{timeline}\\n%{userline}\\n%{kvline01}(\\n)?(%{kvline02})?(\\n)?(%{kvline03})?\\n%{sqls:db_slow_statement}")

cast(thread_id, "int")
cast(query_id, "int")
cast(rows_sent, "int")
cast(rows_examined, "int")

cast(bytes_sent, "int")
cast(bytes_received, "int")
cast(killed, "int")
cast(errno, "int")
cast(query_timestamp, "int")
cast(query_time, "float")
cast(lock_time, "float")

nullif(thread_id, 0)
nullif(db_host, "")
nullif(killed, 0)
nullif(bytes_sent, 0)
nullif(bytes_received, 0)
nullif(errno, 0)

default_time(time)
>>>>>>> 79172e94
`

	pipelineCfg = `
grok(_, "%{TIMESTAMP_ISO8601:time}\\s+%{INT:thread_id}\\s+%{WORD:operation}\\s+%{GREEDYDATA:raw_query}")
grok(_, "%{TIMESTAMP_ISO8601:time} %{INT:thread_id} \\[%{NOTSPACE:status}\\] %{GREEDYDATA:msg}")

add_pattern("date2", "%{YEAR}%{MONTHNUM2}%{MONTHDAY} %{TIME}")
grok(_, "%{date2:time} \\s+(InnoDB:|\\[%{NOTSPACE:status}\\])\\s+%{GREEDYDATA:msg}")

add_pattern("timeline", "# Time: %{TIMESTAMP_ISO8601:time}")
add_pattern("userline", "# User@Host: %{NOTSPACE:db_user}\\s+@\\s(%{NOTSPACE:db_host})?(\\s+)?\\[(%{NOTSPACE:db_ip})?\\](\\s+Id:\\s+%{INT:query_id})?")
add_pattern("kvline01", "# Query_time: %{NUMBER:query_time}\\s+Lock_time: %{NUMBER:lock_time}\\s+Rows_sent: %{INT:rows_sent}\\s+Rows_examined: %{INT:rows_examined}")

add_pattern("kvline02", "# Thread_id: %{INT:thread_id}\\s+Killed: %{INT:killed}\\s+Errno: %{INT:errno}")
add_pattern("kvline03", "# Bytes_sent: %{INT:bytes_sent}\\s+Bytes_received: %{INT:bytes_received}")

# multi-line SQLs
add_pattern("sqls", "(?s)(.*)")

grok(_, "%{timeline}\\n%{userline}\\n%{kvline01}(\\n)?(%{kvline02})?(\\n)?(%{kvline03})?\\n%{sqls:db_slow_statement}")

cast(thread_id, "int")
cast(query_id, "int")
cast(rows_sent, "int")
cast(rows_examined, "int")

cast(bytes_sent, "int")
cast(bytes_received, "int")
cast(killed, "int")
cast(errno, "int")
cast(query_timestamp, "int")
cast(query_time, "float")
cast(lock_time, "float")

nullif(thread_id, 0)
nullif(db_host, "")
nullif(killed, 0)
nullif(bytes_sent, 0)
nullif(bytes_received, 0)
nullif(errno, 0)

default_time(time)
`
)<|MERGE_RESOLUTION|>--- conflicted
+++ resolved
@@ -46,10 +46,6 @@
     #     fieldKeys = ["column3", "column1"]
 
     [inputs.mysql.tags]
-<<<<<<< HEAD
-    # some_tag = "some_value"
-    # more_tag = "some_other_value"
-=======
         # service = "MySQL"
         # some_tag = "some_value"
         # more_tag = "some_other_value"
@@ -95,7 +91,6 @@
 nullif(errno, 0)
 
 default_time(time)
->>>>>>> 79172e94
 `
 
 	pipelineCfg = `
