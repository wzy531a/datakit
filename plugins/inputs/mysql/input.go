package mysql

import (
	"database/sql"
	"fmt"
	"path/filepath"
	"time"

	"github.com/go-sql-driver/mysql"

	"gitlab.jiagouyun.com/cloudcare-tools/cliutils/logger"
	"gitlab.jiagouyun.com/cloudcare-tools/datakit"
	"gitlab.jiagouyun.com/cloudcare-tools/datakit/io"
	"gitlab.jiagouyun.com/cloudcare-tools/datakit/plugins/inputs"
)

var (
	inputName   = "mysql"
	catalogName = "db"
	l           = logger.DefaultSLogger("mysql")
)

type tls struct {
	TlsKey  string `toml:"tls_key"`
	TlsCert string `toml:"tls_cert"`
	TlsCA   string `toml:"tls_ca"`
}

type options struct {
	Replication             bool `toml:"replication"`
	GaleraCluster           bool `toml:"galera_cluster"`
	ExtraStatusMetrics      bool `toml:"extra_status_metrics"`
	ExtraInnodbMetrics      bool `toml:"extra_innodb_metrics"`
	DisableInnodbMetrics    bool `toml:"disable_innodb_metrics"`
	SchemaSizeMetrics       bool `toml:"schema_size_metrics"`
	ExtraPerformanceMetrics bool `toml:"extra_performance_metrics"`
}

type customQuery struct {
	sql    string   `toml:"sql"`
	metric string   `toml:"metric"`
	tags   []string `toml:"tags"`
	fields []string `toml:"fields"`
}

type Input struct {
	Host             string                   `toml:"host"`
	Port             int                      `toml:"port"`
	User             string                   `toml:"user"`
	Pass             string                   `toml:"pass"`
	Sock             string                   `toml:"sock"`
	Charset          string                   `toml:"charset"`
	Timeout          string                   `toml:"connect_timeout"`
	TimeoutDuration  time.Duration            `toml:"-"`
	Tls              *tls                     `toml:"tls"`
	Service          string                   `toml:"service"`
	Interval         string                   `toml:"interval"`
	IntervalDuration time.Duration            `toml:"-"`
	Tags             map[string]string        `toml:"tags"`
	options          *options                 `toml:"options"`
	Query            []*customQuery           `toml:"custom_queries"`
	db               *sql.DB                  `toml:"-"`
	Addr             string                   `toml:"-"`
	collectCache     []inputs.Measurement     `toml:"-"`
	response         []map[string]interface{} `toml:"-"`
	Log              *inputs.TailerOption     `toml:"log"`
	tailer           *inputs.Tailer           `toml:"-"`
}

func (i *Input) getDsnString() string {
	cfg := mysql.Config{
		AllowNativePasswords: true,
		CheckConnLiveness:    true,
		User:                 i.User,
		Passwd:               i.Pass,
	}

	// set addr
	if i.Sock != "" {
		cfg.Net = "unix"
		cfg.Addr = i.Sock
	} else {
		addr := fmt.Sprintf("%s:%d", i.Host, i.Port)
		cfg.Net = "tcp"
		cfg.Addr = addr
	}
	i.Addr = cfg.Addr

	// set timeout
	if i.TimeoutDuration != 0 {
		cfg.Timeout = i.TimeoutDuration
	}

	// set Charset
	if i.Charset != "" {
		cfg.Params["charset"] = i.Charset
	}

	// ssl
	if i.Tls != nil {

	}

	// tls (todo)
	return cfg.FormatDSN()
}

func (i *Input) PipelineConfig() map[string]string {
	pipelineMap := map[string]string{
		"mysql": pipelineCfg,
	}
	return pipelineMap
}

func (i *Input) initCfg() {
	// 采集频度
	i.IntervalDuration = 5 * time.Minute

	if i.Interval != "" {
		du, err := time.ParseDuration(i.Interval)
		if err != nil {
			l.Errorf("bad interval %s: %s, use default: 1m", i.Interval, err.Error())
		} else {
			i.IntervalDuration = du
		}
	}

	dsnStr := i.getDsnString()
	l.Infof("db build dsn connect str %s", dsnStr)
	db, err := sql.Open("mysql", dsnStr)
	if err != nil {
		l.Errorf("sql.Open(): %s", err.Error())
	} else {
		i.db = db
	}

	i.globalTag()
}

func (i *Input) globalTag() {
	i.Tags["server"] = i.Addr
	i.Tags["service_name"] = i.Service
}

func (i *Input) Collect() error {
	i.collectCache = []inputs.Measurement{}

	i.collectBaseMeasurement()
	i.collectSchemaMeasurement()
	i.customSchemaMeasurement()

	return nil
}

// 获取base指标
func (i *Input) collectBaseMeasurement() {
	m := &baseMeasurement{
		client:  i.db,
		resData: make(map[string]interface{}),
		tags:    make(map[string]string),
		fields:  make(map[string]interface{}),
	}

	m.name = "mysql_base"
	for key, value := range i.Tags {
		m.tags[key] = value
	}

	m.getStatus()
	m.getVariables()
	m.getLogStats()

	m.submit()

	i.collectCache = append(i.collectCache, m)
}

// 获取schema指标
func (i *Input) collectSchemaMeasurement() {
	i.getSchemaSize()
	i.getQueryExecTimePerSchema()
}

func (i *Input) runLog(defaultPile string) {
	if i.Log != nil {
		go func() {
			pfile := defaultPile
			if i.Log.Pipeline != "" {
				pfile = i.Log.Pipeline
			}

			i.Log.Service = i.Service
			i.Log.Pipeline = filepath.Join(datakit.PipelineDir, pfile)

			i.Log.Source = inputName
			for k, v := range i.Tags {
				i.Log.Tags[k] = v
			}
			tailer, err := inputs.NewTailer(i.Log)
			if err != nil {
				l.Errorf("init tailf err:%s", err.Error())
				return
			}
			i.tailer = tailer
			tailer.Run()
		}()
	}
}

func (i *Input) Run() {
	l = logger.SLogger("mysql")
	i.initCfg()

<<<<<<< HEAD
=======
	i.runLog("mysql.p")

>>>>>>> 3969c148
	tick := time.NewTicker(i.IntervalDuration)
	defer tick.Stop()

	n := 0

	for {
		n++
		select {
		case <-tick.C:
			l.Debugf("redis input gathering...")
			start := time.Now()
			if err := i.Collect(); err != nil {
				l.Error(err)
			} else {
				inputs.FeedMeasurement(inputName, io.Metric, i.collectCache,
					&io.Option{CollectCost: time.Since(start), HighFreq: (n%2 == 0)})

				i.collectCache = i.collectCache[:] // NOTE: do not forget to clean cache
			}

		case <-datakit.Exit.Wait():
			if i.tailer != nil {
				i.tailer.Close()
				l.Info("mysql log exit")
			}
			l.Info("mysql exit")
			return
		}
	}
}

func (i *Input) Catalog() string { return catalogName }

func (i *Input) SampleConfig() string { return configSample }

func (i *Input) SampleMeasurement() []inputs.Measurement {
	return []inputs.Measurement{
		&baseMeasurement{},
		&schemaMeasurement{},
	}
}

func (i *Input) AvailableArchs() []string {
	return datakit.UnknownArch
}

func init() {
	inputs.Add(inputName, func() inputs.Input {
		return &Input{}
	})
}<|MERGE_RESOLUTION|>--- conflicted
+++ resolved
@@ -211,11 +211,8 @@
 	l = logger.SLogger("mysql")
 	i.initCfg()
 
-<<<<<<< HEAD
-=======
 	i.runLog("mysql.p")
 
->>>>>>> 3969c148
 	tick := time.NewTicker(i.IntervalDuration)
 	defer tick.Stop()
 
