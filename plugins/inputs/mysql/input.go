package mysql

import (
	"database/sql"
	"fmt"
	"path/filepath"
	"time"

	"github.com/go-sql-driver/mysql"

	"gitlab.jiagouyun.com/cloudcare-tools/cliutils/logger"
	"gitlab.jiagouyun.com/cloudcare-tools/datakit"
	"gitlab.jiagouyun.com/cloudcare-tools/datakit/io"
	"gitlab.jiagouyun.com/cloudcare-tools/datakit/plugins/inputs"
)

var (
	inputName   = "mysql"
	catalogName = "db"
	l           = logger.DefaultSLogger("mysql")
)

type tls struct {
	TlsKey  string `toml:"tls_key"`
	TlsCert string `toml:"tls_cert"`
	TlsCA   string `toml:"tls_ca"`
}

type options struct {
	Replication             bool `toml:"replication"`
	GaleraCluster           bool `toml:"galera_cluster"`
	ExtraStatusMetrics      bool `toml:"extra_status_metrics"`
	ExtraInnodbMetrics      bool `toml:"extra_innodb_metrics"`
	DisableInnodbMetrics    bool `toml:"disable_innodb_metrics"`
	SchemaSizeMetrics       bool `toml:"schema_size_metrics"`
	ExtraPerformanceMetrics bool `toml:"extra_performance_metrics"`
}

type customQuery struct {
	sql    string   `toml:"sql"`
	metric string   `toml:"metric"`
	tags   []string `toml:"tags"`
	fields []string `toml:"fields"`
}

type Input struct {
	Host             string                   `toml:"host"`
	Port             int                      `toml:"port"`
	User             string                   `toml:"user"`
	Pass             string                   `toml:"pass"`
	Sock             string                   `toml:"sock"`
	Charset          string                   `toml:"charset"`
	Timeout          string                   `toml:"connect_timeout"`
	TimeoutDuration  time.Duration            `toml:"-"`
	Tls              *tls                     `toml:"tls"`
	Service          string                   `toml:"service"`
	Interval         string                   `toml:"interval"`
	IntervalDuration time.Duration            `toml:"-"`
	Tags             map[string]string        `toml:"tags"`
	options          *options                 `toml:"options"`
	Query            []*customQuery           `toml:"custom_queries"`
	db               *sql.DB                  `toml:"-"`
	Addr             string                   `toml:"-"`
	collectCache     []inputs.Measurement     `toml:"-"`
	response         []map[string]interface{} `toml:"-"`
	Log              *inputs.TailerOption     `toml:"log"`
	tailer           *inputs.Tailer           `toml:"-"`
}

func (i *Input) getDsnString() string {
	cfg := mysql.Config{
		AllowNativePasswords: true,
		CheckConnLiveness:    true,
		User:                 i.User,
		Passwd:               i.Pass,
	}

	// set addr
	if i.Sock != "" {
		cfg.Net = "unix"
		cfg.Addr = i.Sock
	} else {
		addr := fmt.Sprintf("%s:%d", i.Host, i.Port)
		cfg.Net = "tcp"
		cfg.Addr = addr
	}
	i.Addr = cfg.Addr

	// set timeout
	if i.TimeoutDuration != 0 {
		cfg.Timeout = i.TimeoutDuration
	}

	// set Charset
	if i.Charset != "" {
		cfg.Params["charset"] = i.Charset
	}

	// ssl
	if i.Tls != nil {

	}

	// tls (todo)
	return cfg.FormatDSN()
}

func (i *Input) PipelineConfig() map[string]string {
	pipelineMap := map[string]string{
		"mysql": pipelineCfg,
	}
	return pipelineMap
}

func (i *Input) initCfg() {
	// 采集频度
	i.IntervalDuration = 5 * time.Minute

	if i.Interval != "" {
		du, err := time.ParseDuration(i.Interval)
		if err != nil {
			l.Errorf("bad interval %s: %s, use default: 1m", i.Interval, err.Error())
		} else {
			i.IntervalDuration = du
		}
	}

	dsnStr := i.getDsnString()
	l.Infof("db build dsn connect str %s", dsnStr)
	db, err := sql.Open("mysql", dsnStr)
	if err != nil {
		l.Errorf("sql.Open(): %s", err.Error())
	} else {
		i.db = db
	}

	i.globalTag()
}

func (i *Input) globalTag() {
	i.Tags["server"] = i.Addr
	i.Tags["service_name"] = i.Service
}

func (i *Input) Collect() error {
	i.collectCache = []inputs.Measurement{}

	i.collectBaseMeasurement()
	i.collectSchemaMeasurement()
	i.customSchemaMeasurement()

	return nil
}

// 获取base指标
func (i *Input) collectBaseMeasurement() {
	m := &baseMeasurement{
		client:  i.db,
		resData: make(map[string]interface{}),
		tags:    make(map[string]string),
		fields:  make(map[string]interface{}),
	}

	m.name = "mysql_base"
	for key, value := range i.Tags {
		m.tags[key] = value
	}

	m.getStatus()
	m.getVariables()
	m.getLogStats()

	m.submit()

	i.collectCache = append(i.collectCache, m)
}

// 获取schema指标
func (i *Input) collectSchemaMeasurement() {
	i.getSchemaSize()
	i.getQueryExecTimePerSchema()
}

func (i *Input) runLog(defaultPile string) {
	if i.Log != nil {
		go func() {
			pfile := defaultPile
			if i.Log.Pipeline != "" {
				pfile = i.Log.Pipeline
			}

			i.Log.Service = i.Service
			i.Log.Pipeline = filepath.Join(datakit.PipelineDir, pfile)

			i.Log.Source = inputName
			for k, v := range i.Tags {
				i.Log.Tags[k] = v
			}
			tailer, err := inputs.NewTailer(i.Log)
			if err != nil {
				l.Errorf("init tailf err:%s", err.Error())
				return
			}
			i.tailer = tailer
			tailer.Run()
		}()
	}
}

func (i *Input) Run() {
	l = logger.SLogger("mysql")
	i.initCfg()

<<<<<<< HEAD
=======
	i.runLog("mysql.p")

>>>>>>> 72f43d61
	tick := time.NewTicker(i.IntervalDuration)
	defer tick.Stop()

	n := 0

	for {
		n++
		select {
		case <-tick.C:
			l.Debugf("redis input gathering...")
			start := time.Now()
			if err := i.Collect(); err != nil {
				l.Error(err)
			} else {
				inputs.FeedMeasurement(inputName, io.Metric, i.collectCache,
					&io.Option{CollectCost: time.Since(start), HighFreq: (n%2 == 0)})

				i.collectCache = i.collectCache[:] // NOTE: do not forget to clean cache
			}

		case <-datakit.Exit.Wait():
			if i.tailer != nil {
				i.tailer.Close()
				l.Info("mysql log exit")
			}
			l.Info("mysql exit")
			return
		}
	}
}

func (i *Input) Catalog() string { return catalogName }

func (i *Input) SampleConfig() string { return configSample }

func (i *Input) SampleMeasurement() []inputs.Measurement {
	return []inputs.Measurement{
		&baseMeasurement{},
		&schemaMeasurement{},
	}
}

func (i *Input) AvailableArchs() []string {
	return datakit.UnknownArch
}

func init() {
	inputs.Add(inputName, func() inputs.Input {
		return &Input{}
	})
}<|MERGE_RESOLUTION|>--- conflicted
+++ resolved
@@ -211,11 +211,8 @@
 	l = logger.SLogger("mysql")
 	i.initCfg()
 
-<<<<<<< HEAD
-=======
 	i.runLog("mysql.p")
 
->>>>>>> 72f43d61
 	tick := time.NewTicker(i.IntervalDuration)
 	defer tick.Stop()
 
