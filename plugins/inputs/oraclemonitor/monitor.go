--- conflicted
+++ resolved
@@ -1,22 +1,7 @@
 package oraclemonitor
 
 import (
-<<<<<<< HEAD
-	"encoding/base64"
-	"encoding/json"
-	"fmt"
-=======
->>>>>>> c98aa012
-	"os"
-	"path/filepath"
-	"runtime"
-
-	"gitlab.jiagouyun.com/cloudcare-tools/cliutils/logger"
-	"gitlab.jiagouyun.com/cloudcare-tools/datakit"
-<<<<<<< HEAD
 	"gitlab.jiagouyun.com/cloudcare-tools/datakit/plugins"
-=======
->>>>>>> c98aa012
 	"gitlab.jiagouyun.com/cloudcare-tools/datakit/plugins/inputs"
 )
 
@@ -50,15 +35,9 @@
 
 var (
 	inputName = "oraclemonitor"
-	l         = logger.DefaultSLogger(inputName)
 )
 
-<<<<<<< HEAD
 type OracleMonitor plugins.OracleMonitor
-=======
-type OracleMonitor struct {
-}
->>>>>>> c98aa012
 
 func (_ *OracleMonitor) Catalog() string {
 	return "oracle"
@@ -69,52 +48,6 @@
 }
 
 func (o *OracleMonitor) Run() {
-	l = logger.SLogger(inputName)
-
-	l.Info("starting external oraclemonitor...")
-
-	bin := filepath.Join(datakit.InstallDir, "externals", "oraclemonitor")
-	if runtime.GOOS == "windows" {
-		bin += ".exe"
-	}
-
-	if _, err := os.Stat(bin); err != nil {
-		l.Error("check %s failed: %s", bin, err.Error())
-		return
-	}
-<<<<<<< HEAD
-
-	cfg, err := json.Marshal(o)
-	if err != nil {
-		l.Errorf("toml marshal failed: %v", err)
-		return
-	}
-
-	b64cfg := base64.StdEncoding.EncodeToString(cfg)
-
-	args := []string{
-		"-cfg", b64cfg,
-		"-rpc-server", "unix://" + datakit.GRPCDomainSock,
-		"-desc", o.Desc,
-		"-log", filepath.Join(datakit.InstallDir, "externals", "oraclemonitor.log"),
-		"-log-level", datakit.Cfg.MainCfg.LogLevel,
-	}
-
-	cmd := exec.Command(bin, args...)
-	cmd.Env = []string{ // we need oracle instantclient_xx_xx lib
-		fmt.Sprintf("LD_LIBRARY_PATH=%s:$LD_LIBRARY_PATH", o.LibPath),
-	}
-
-	l.Infof("starting process %+#v", cmd)
-	if err := cmd.Start(); err != nil {
-		l.Error(err)
-		return
-	}
-
-	l.Infof("oraclemonitor PID: %d", cmd.Process.Pid)
-	datakit.MonitProc(cmd.Process, inputName) // blocking
-=======
->>>>>>> c98aa012
 }
 
 func init() {
