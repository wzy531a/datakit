--- conflicted
+++ resolved
@@ -123,13 +123,9 @@
 		i.err = err
 	}
 
-<<<<<<< HEAD
-	if err := m.submit(); err == nil {
-=======
 	if err := m.submit(); err != nil {
 		i.err = err
 	} else {
->>>>>>> 70edc8d7
 		if len(m.fields) > 0 {
 			i.collectCache = append(i.collectCache, m)
 		}
@@ -220,11 +216,6 @@
 					&io.Option{CollectCost: time.Since(start), HighFreq: (n%2 == 0)}); err != nil {
 					io.FeedLastError(inputName, err.Error())
 				}
-<<<<<<< HEAD
-
-				i.collectCache = i.collectCache[:0] // NOTE: do not forget to clean cache
-=======
->>>>>>> 70edc8d7
 			}
 
 			i.reset()
