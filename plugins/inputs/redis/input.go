--- conflicted
+++ resolved
@@ -338,10 +338,7 @@
 		return &Input{
 			Timeout: "10s",
 			pauseCh: make(chan bool, inputs.ElectionPauseChannelLength),
-<<<<<<< HEAD
-=======
 			DB:      -1,
->>>>>>> f1f84870
 		}
 	})
 }