--- conflicted
+++ resolved
@@ -73,12 +73,8 @@
 			return nil, fmt.Errorf("no coretemp data or regexp error")
 		}
 	}
-<<<<<<< HEAD
+
 	return nil, nil
-	// return nil, fmt.Errorf("os is not supported")
-=======
-	return nil, fmt.Errorf("os is not supported")
->>>>>>> 479aa22b
 }
 
 // cpu usage stat
