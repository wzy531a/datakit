// Unless explicitly stated otherwise all files in this repository are licensed
// under the MIT License.
// This product includes software developed at Guance Cloud (https://www.guance.com/).
// Copyright 2021-present Guance, Inc.

// Package gitlab collect GitLab metrics
package gitlab

import (
	"fmt"
	"net/http"
	"time"

	"gitlab.jiagouyun.com/cloudcare-tools/cliutils"
	"gitlab.jiagouyun.com/cloudcare-tools/cliutils/logger"
	"gitlab.jiagouyun.com/cloudcare-tools/datakit"
	dhttp "gitlab.jiagouyun.com/cloudcare-tools/datakit/http"
	ihttp "gitlab.jiagouyun.com/cloudcare-tools/datakit/internal/http"
	iod "gitlab.jiagouyun.com/cloudcare-tools/datakit/io"
	"gitlab.jiagouyun.com/cloudcare-tools/datakit/plugins/inputs"
)

var _ inputs.ElectionInput = (*Input)(nil)

const (
	inputName = "gitlab"
	catalog   = "gitlab"

	gitlabEventHeader = "X-Gitlab-Event"
	pipelineHook      = "Pipeline Hook"
	jobHook           = "Job Hook"

	sampleCfg = `
[[inputs.gitlab]]
    ## set true if you need to collect metric from url below
    enable_collect = true

    ## param type: string - default: http://127.0.0.1:80/-/metrics
    prometheus_url = "http://127.0.0.1:80/-/metrics"

    ## param type: string - optional: time units are "ms", "s", "m", "h" - default: 10s
    interval = "10s"

    ## datakit can listen to gitlab ci data at /v1/gitlab when enabled
    enable_ci_visibility = true

    ## extra tags for gitlab-ci data.
    ## these tags will not overwrite existing tags.
    [inputs.gitlab.ci_extra_tags]
    # some_tag = "some_value"
    # more_tag = "some_other_value"

    ## extra tags for gitlab metrics
    [inputs.gitlab.tags]
    # some_tag = "some_value"
    # more_tag = "some_other_value"
`
)

var l = logger.DefaultSLogger(inputName)

func init() { //nolint:gochecknoinits
	inputs.Add(inputName, func() inputs.Input {
		return newInput()
	})
}

type Input struct {
<<<<<<< HEAD
	URL      string            `toml:"prometheus_url"`
	Interval string            `toml:"interval"`
	Tags     map[string]string `toml:"tags"`
=======
	EnableCollect bool              `toml:"enable_collect"`
	URL           string            `toml:"prometheus_url"`
	Interval      string            `toml:"interval"`
	Tags          map[string]string `toml:"tags"`
>>>>>>> 2920a06b

	EnableCIVisibility bool              `toml:"enable_ci_visibility"`
	CIExtraTags        map[string]string `toml:"ci_extra_tags"`

	httpClient *http.Client
	duration   time.Duration

	pause   bool
	pauseCh chan bool

	semStop *cliutils.Sem // start stop signal
	reqMemo requestMemo
	// For testing purpose.
	feed          func(name, category string, pts []*iod.Point, opt *iod.Option) error
	feedLastError func(inputName string, err string)
}

func (ipt *Input) RegHTTPHandler() {
	if ipt.EnableCIVisibility {
<<<<<<< HEAD
		l.Infof("start listening to gitlab webhooks")
		go ipt.reqMemo.memoHouseKeeper(time.Second * 30)
=======
		l.Infof("start listening to gitlab pipeline/job webhooks")
		go ipt.reqMemo.memoMaintainer(time.Second * 30)
>>>>>>> 2920a06b
		dhttp.RegHTTPHandler("POST", "/v1/gitlab", ihttp.ProtectedHandlerFunc(ipt.ServeHTTP, l))
	}
}

var maxPauseCh = inputs.ElectionPauseChannelLength

func newInput() *Input {
	sem := cliutils.NewSem()
	return &Input{
		EnableCollect: true,
		Tags:          make(map[string]string),
		pauseCh:       make(chan bool, maxPauseCh),
		duration:      time.Second * 10,
		httpClient:    &http.Client{Timeout: 5 * time.Second},

		semStop: sem,

		EnableCIVisibility: true,
		CIExtraTags:        make(map[string]string),
		reqMemo: requestMemo{
			memoMap:     map[[16]byte]time.Time{},
			hasReqCh:    make(chan hasRequest),
			addReqCh:    make(chan [16]byte),
			removeReqCh: make(chan [16]byte),
			semStop:     sem,
		},
		feed:          iod.Feed,
		feedLastError: iod.FeedLastError,
	}
}

func (ipt *Input) Run() {
	l = logger.SLogger(inputName)

	if !ipt.EnableCollect {
		l.Infof("metric collecting is disabled, gitlab exited")
		return
	}

	ipt.loadCfg()

	ticker := time.NewTicker(ipt.duration)
	defer ticker.Stop()

	for {
		select {
		case <-datakit.Exit.Wait():
			l.Info("gitlab exited")
			return

		case <-ipt.semStop.Wait():
			l.Info("gitlab returned")
			return

		case <-ticker.C:
			if ipt.pause {
				l.Debugf("not leader, skipped")
				continue
			}
			ipt.gather()

		case ipt.pause = <-ipt.pauseCh:
			// nil
		}
	}
}

func (ipt *Input) Terminate() {
	if ipt.semStop != nil {
		ipt.semStop.Close()
	}
}

func (ipt *Input) Pause() error {
	tick := time.NewTicker(inputs.ElectionPauseTimeout)
	defer tick.Stop()
	select {
	case ipt.pauseCh <- true:
		return nil
	case <-tick.C:
		return fmt.Errorf("pause %s failed", inputName)
	}
}

func (ipt *Input) Resume() error {
	tick := time.NewTicker(inputs.ElectionResumeTimeout)
	defer tick.Stop()
	select {
	case ipt.pauseCh <- false:
		return nil
	case <-tick.C:
		return fmt.Errorf("resume %s failed", inputName)
	}
}

func (ipt *Input) loadCfg() {
	dur, err := time.ParseDuration(ipt.Interval)
	if err != nil {
		l.Warnf("parse interval error (use default 10s): %s", err)
		return
	}
	ipt.duration = dur
}

func (ipt *Input) gather() {
	start := time.Now()

	pts, err := ipt.gatherMetrics()
	if err != nil {
		l.Error(err)
		return
	}

	if err := iod.Feed(inputName, datakit.Metric, pts, &iod.Option{CollectCost: time.Since(start)}); err != nil {
		l.Error(err)
	}
}

func (ipt *Input) gatherMetrics() ([]*iod.Point, error) {
	resp, err := ipt.httpClient.Get(ipt.URL)
	if err != nil {
		return nil, err
	}
	defer resp.Body.Close() //nolint:errcheck

	metrics, err := promTextToMetrics(resp.Body)
	if err != nil {
		return nil, err
	}

	var points []*iod.Point

	for _, m := range metrics {
		measurement := inputName

		// 非常粗暴的筛选方式
		if len(m.tags) == 0 {
			measurement = inputName + "_base"
		}
		if _, ok := m.tags["method"]; ok {
			measurement = inputName + "_http"
		}

		for k, v := range ipt.Tags {
			m.tags[k] = v
		}

		point, err := iod.MakePoint(measurement, m.tags, m.fields)
		if err != nil {
			l.Warn(err)
			continue
		}
		points = append(points, point)
	}

	return points, nil
}

func (*Input) SampleConfig() string { return sampleCfg }

func (*Input) Catalog() string { return catalog }

func (*Input) AvailableArchs() []string { return datakit.AllArch }

func (*Input) SampleMeasurement() []inputs.Measurement {
	return []inputs.Measurement{
		&gitlabMeasurement{},
		&gitlabBaseMeasurement{},
		&gitlabHTTPMeasurement{},
		&gitlabPipelineMeasurement{},
		&gitlabJobMeasurement{},
	}
}<|MERGE_RESOLUTION|>--- conflicted
+++ resolved
@@ -66,16 +66,10 @@
 }
 
 type Input struct {
-<<<<<<< HEAD
-	URL      string            `toml:"prometheus_url"`
-	Interval string            `toml:"interval"`
-	Tags     map[string]string `toml:"tags"`
-=======
 	EnableCollect bool              `toml:"enable_collect"`
 	URL           string            `toml:"prometheus_url"`
 	Interval      string            `toml:"interval"`
 	Tags          map[string]string `toml:"tags"`
->>>>>>> 2920a06b
 
 	EnableCIVisibility bool              `toml:"enable_ci_visibility"`
 	CIExtraTags        map[string]string `toml:"ci_extra_tags"`
@@ -95,13 +89,8 @@
 
 func (ipt *Input) RegHTTPHandler() {
 	if ipt.EnableCIVisibility {
-<<<<<<< HEAD
-		l.Infof("start listening to gitlab webhooks")
-		go ipt.reqMemo.memoHouseKeeper(time.Second * 30)
-=======
 		l.Infof("start listening to gitlab pipeline/job webhooks")
 		go ipt.reqMemo.memoMaintainer(time.Second * 30)
->>>>>>> 2920a06b
 		dhttp.RegHTTPHandler("POST", "/v1/gitlab", ihttp.ProtectedHandlerFunc(ipt.ServeHTTP, l))
 	}
 }
