package skywalking

import (
	"context"
	"encoding/json"
	"errors"
	"fmt"
	"io"
	"net"
	"time"

	itrace "gitlab.jiagouyun.com/cloudcare-tools/datakit/io/trace"
	skyimpl "gitlab.jiagouyun.com/cloudcare-tools/datakit/plugins/inputs/skywalking/v3/compile"
	"google.golang.org/grpc"
)

func registerServerV3(addr string) {
	listener, err := net.Listen("tcp", addr)
	if err != nil {
		log.Errorf("start skywalking V3 grpc server %s failed: %v", addr, err)

		return
	}
	log.Infof("skywalking v3 listening on: %s", addr)

	srv := grpc.NewServer()
	skyimpl.RegisterTraceSegmentReportServiceServer(srv, &TraceReportServerV3{})
	skyimpl.RegisterEventServiceServer(srv, &EventServerV3{})
	skyimpl.RegisterJVMMetricReportServiceServer(srv, &JVMMetricReportServerV3{})
	skyimpl.RegisterManagementServiceServer(srv, &ManagementServerV3{})
	skyimpl.RegisterConfigurationDiscoveryServiceServer(srv, &DiscoveryServerV3{})
	if err = srv.Serve(listener); err != nil {
		log.Error(err)
	}
	log.Info("skywalking v3 exits")
}

type TraceReportServerV3 struct {
	skyimpl.UnimplementedTraceSegmentReportServiceServer
}

func (s *TraceReportServerV3) Collect(tsc skyimpl.TraceSegmentReportService_CollectServer) (err error) {
	for {
		segobj, err := tsc.Recv()
		if err != nil {
			if errors.Is(err, io.EOF) {
				return tsc.SendAndClose(&skyimpl.Commands{})
			}
			log.Error(err.Error())

			return err
		}

		log.Debug("v3 segment received")

		if dktrace := segobjToDkTrace(segobj); len(dktrace) == 0 {
			log.Warn("empty datakit trace")
		} else {
<<<<<<< HEAD
			afterGather.Run(inputName, dktrace, false)
=======
			afterGatherRun.Run(inputName, dktrace, false)
>>>>>>> 865f54a0
		}
	}
}

func (*TraceReportServerV3) CollectInSync(
	ctx context.Context,
	seg *skyimpl.SegmentCollection) (*skyimpl.Commands, error) {
	log.Debugf("reveived collect insync: %s", seg.String())

	return &skyimpl.Commands{}, nil
}

func segobjToDkTrace(segment *skyimpl.SegmentObject) itrace.DatakitTrace {
	var dktrace itrace.DatakitTrace
	for _, span := range segment.Spans {
		if span == nil {
			continue
		}

		dkspan := &itrace.DatakitSpan{
			TraceID:   segment.TraceId,
			SpanID:    fmt.Sprintf("%s%d", segment.TraceSegmentId, span.SpanId),
			ParentID:  "0",
			Service:   segment.Service,
			Resource:  span.OperationName,
			Operation: span.OperationName,
			Source:    inputName,
			EndPoint:  span.Peer,
			Start:     span.StartTime * int64(time.Millisecond),
			Duration:  (span.EndTime - span.StartTime) * int64(time.Millisecond),
		}

		if span.SpanType == skyimpl.SpanType_Entry {
			if len(span.Refs) > 0 {
				dkspan.ParentID = fmt.Sprintf("%s%d", span.Refs[0].ParentTraceSegmentId, span.Refs[0].ParentSpanId)
			}
		} else {
			dkspan.ParentID = fmt.Sprintf("%s%d", segment.TraceSegmentId, span.ParentSpanId)
		}

		dkspan.Status = itrace.STATUS_OK
		if span.IsError {
			dkspan.Status = itrace.STATUS_ERR
		}

		switch span.SpanType {
		case skyimpl.SpanType_Entry:
			dkspan.SpanType = itrace.SPAN_TYPE_ENTRY
		case skyimpl.SpanType_Local:
			dkspan.SpanType = itrace.SPAN_TYPE_LOCAL
		case skyimpl.SpanType_Exit:
			dkspan.SpanType = itrace.SPAN_TYPE_EXIT
		}

		sourceTags := make(map[string]string)
		for _, tag := range span.Tags {
			sourceTags[tag.Key] = tag.Value
		}
		dkspan.Tags = itrace.MergeInToCustomerTags(customerKeys, tags, sourceTags)

		if dkspan.ParentID == "0" && defSampler != nil {
			dkspan.Priority = defSampler.Priority
			dkspan.SamplingRateGlobal = defSampler.SamplingRateGlobal
		}

		if buf, err := json.Marshal(span); err != nil {
			log.Warn(err.Error())
		} else {
			dkspan.Content = string(buf)
		}

		dktrace = append(dktrace, dkspan)
	}

	return dktrace
}

type EventServerV3 struct {
	skyimpl.UnimplementedEventServiceServer
}

func (*EventServerV3) Collect(esrv skyimpl.EventService_CollectServer) error {
	for {
		event, err := esrv.Recv()
		if err != nil {
			if errors.Is(err, io.EOF) {
				return esrv.SendAndClose(&skyimpl.Commands{})
			}
			log.Debug(err.Error())

			return err
		}

		log.Debugf("reveived service event: %s", event.String())
	}
}

type ManagementServerV3 struct {
	skyimpl.UnimplementedManagementServiceServer
}

func (*ManagementServerV3) ReportInstanceProperties(ctx context.Context,
	mng *skyimpl.InstanceProperties) (*skyimpl.Commands, error) {
	var kvpStr string
	for _, kvp := range mng.Properties {
		kvpStr += fmt.Sprintf("[%v:%v]", kvp.Key, kvp.Value)
	}
	log.Debugf("ReportInstanceProperties service:%v instance:%v properties:%v", mng.Service, mng.ServiceInstance, kvpStr)

	return &skyimpl.Commands{}, nil
}

func (*ManagementServerV3) KeepAlive(
	ctx context.Context,
	ping *skyimpl.InstancePingPkg) (*skyimpl.Commands, error) {
	log.Debugf("KeepAlive service:%v instance:%v", ping.Service, ping.ServiceInstance)

	return &skyimpl.Commands{}, nil
}

type JVMMetricReportServerV3 struct {
	skyimpl.UnimplementedJVMMetricReportServiceServer
}

func (*JVMMetricReportServerV3) Collect(ctx context.Context,
	jvm *skyimpl.JVMMetricCollection) (*skyimpl.Commands, error) {
	log.Debugf("JVMMetricReportService service:%v instance:%v", jvm.Service, jvm.ServiceInstance)

	return &skyimpl.Commands{}, nil
}

type DiscoveryServerV3 struct {
	skyimpl.UnimplementedConfigurationDiscoveryServiceServer
}

func (*DiscoveryServerV3) FetchConfigurations(ctx context.Context,
	cfgReq *skyimpl.ConfigurationSyncRequest) (*skyimpl.Commands, error) {
	log.Debugf("DiscoveryServerV3 service: %s", cfgReq.String())

	return &skyimpl.Commands{}, nil
}<|MERGE_RESOLUTION|>--- conflicted
+++ resolved
@@ -56,11 +56,7 @@
 		if dktrace := segobjToDkTrace(segobj); len(dktrace) == 0 {
 			log.Warn("empty datakit trace")
 		} else {
-<<<<<<< HEAD
-			afterGather.Run(inputName, dktrace, false)
-=======
 			afterGatherRun.Run(inputName, dktrace, false)
->>>>>>> 865f54a0
 		}
 	}
 }
