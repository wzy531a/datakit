--- conflicted
+++ resolved
@@ -55,16 +55,10 @@
 )
 
 var (
-<<<<<<< HEAD
-	log              = logger.DefaultSLogger(inputName)
-	defAddr          = "localhost:13800"
-	afterGather      = itrace.NewAfterGather()
-=======
 	log                                        = logger.DefaultSLogger(inputName)
 	defAddr                                    = "localhost:13800"
 	afterGather                                = itrace.NewAfterGather()
 	afterGatherRun   itrace.AfterGatherHandler = afterGather
->>>>>>> 865f54a0
 	keepRareResource *itrace.KeepRareResource
 	closeResource    *itrace.CloseResource
 	defSampler       *itrace.Sampler
@@ -135,11 +129,7 @@
 	log.Debug("start skywalking grpc v3 server")
 
 	itrace.StartTracingStatistic()
-<<<<<<< HEAD
-	go runServerV3(ipt.Address)
-=======
 	go registerServerV3(ipt.Address)
->>>>>>> 865f54a0
 }
 
 func init() { //nolint:gochecknoinits
