package kubernetes

import (
	"fmt"
	"io/ioutil"
	"sync"
	"time"

	"github.com/influxdata/telegraf/filter"
	"github.com/influxdata/telegraf/plugins/common/tls"
	"k8s.io/client-go/rest"

	"gitlab.jiagouyun.com/cloudcare-tools/cliutils/logger"
	"gitlab.jiagouyun.com/cloudcare-tools/datakit"
	"gitlab.jiagouyun.com/cloudcare-tools/datakit/io"
	"gitlab.jiagouyun.com/cloudcare-tools/datakit/plugins/inputs"
)

const (
	maxInterval = 30 * time.Minute
	minInterval = 15 * time.Second
)

var (
	inputName   = "kubernetes"
	catalogName = "kubernetes"
	l           = logger.DefaultSLogger("kubernetes")
)

type Input struct {
	Service                string `toml:"service"`
	Interval               datakit.Duration
	ObjectInterval         string                          `toml:"object_Interval"`
	ObjectIntervalDuration time.Duration                   `toml:"_"`
	Tags                   map[string]string               `toml:"tags"`
	collectCache           map[string][]inputs.Measurement `toml:"-"`
	collectObjectCache     []inputs.Measurement            `toml:"-"`
	lastErr                error

	KubeConfigPath    string `toml:"kube_config_path"`
	URL               string `toml:"url"`
	BearerToken       string `toml:"bearer_token"`
	BearerTokenString string `toml:"bearer_token_string"`
	Namespace         string `toml:"namespace"`
	Timeout           string `toml:"timeout"`
	TimeoutDuration   time.Duration
	ResourceExclude   []string `toml:"resource_exclude"`
	ResourceInclude   []string `toml:"resource_include"`

	SelectorInclude []string `toml:"selector_include"`
	SelectorExclude []string `toml:"selector_exclude"`

	tls.ClientConfig
	start          time.Time
	client         *client
	mu             sync.Mutex
	selectorFilter filter.Filter
	collectors     map[string]func(collector string) error
}

func (i *Input) initCfg() error {
	TimeoutDuration, err := time.ParseDuration(i.Timeout)
	if err != nil {
		TimeoutDuration = 5 * time.Second
	}

	var (
		config *rest.Config
	)

	i.TimeoutDuration = TimeoutDuration

	if i.KubeConfigPath != "" {
		config, err = createConfigByKubePath(i.KubeConfigPath)
		if err != nil {
			return err
		}
	} else if i.URL != "" {
		token, err := ioutil.ReadFile(i.BearerToken)
		if err != nil {
			return err
		}

		i.BearerTokenString = string(token)

		config, err = createConfigByToken(i.URL, i.BearerTokenString, i.TLSCA, i.InsecureSkipVerify)
		if err != nil {
			return err
		}
	}

	i.client, err = newClient(config, 5*time.Second)
	if err != nil {
		return err
	}

	if i.client.Clientset == nil {
		return fmt.Errorf("config error init client fail")
	}

	// 通过 ServerVersion 方法来获取版本号
	_, err = i.client.ServerVersion()
	if err != nil {
		l.Errorf("get k8s version error %v", err)
		return err
	}

	i.globalTag()

	return nil
}

func (i *Input) globalTag() {
	if i.URL != "" {
		i.Tags["url"] = i.URL
	}

	if i.Service != "" {
		i.Tags["service_name"] = i.Service
	}
}

func (i *Input) Collect() error {
	i.collectors = map[string]func(collector string) error{
		// "daemonsets":             i.collectDaemonSets,
		// "deployments":            i.collectDeployments,
		// "endpoints":              i.collectEndpoints,
		// "ingress":                i.collectIngress,
		// "services":               i.collectServices,
		// "statefulsets":           i.collectStatefulSets,
		// "persistentvolumes":      i.collectPersistentVolumes,
		// "persistentvolumeclaims": i.collectPersistentVolumeClaims,
		// "objectPod":              i.collectPodObject,
		"kubernetes": i.collectKubernetes,
	}

	i.collectCache = make(map[string][]inputs.Measurement)

	resourceFilter, err := filter.NewIncludeExcludeFilter(i.ResourceInclude, i.ResourceExclude)
	if err != nil {
		return err
	}

<<<<<<< HEAD
	i.selectorFilter, err = filter.NewIncludeExcludeFilter(i.SelectorInclude, i.SelectorExclude)
	if err != nil {
		return err
	}

	// collect kubernetes
	for collector, f := range i.collectors {
		if resourceFilter.Match(collector) {
			i.collectCache[collector] = make([]inputs.Measurement, 0)
			err := f(collector)
			if err != nil {
				l.Errorf("%s exec %v", collector, err)
				io.FeedLastError(inputName, err.Error())
			} else {
				resData := i.collectCache[collector]
				if len(resData) > 0 {
					if err := inputs.FeedMeasurement(inputName,
						datakit.Metric,
						resData,
						&io.Option{CollectCost: time.Since(i.start)}); err != nil {
						l.Error(err)
					}
				}
			}
=======
		case <-tick.C:
			this.gather()
>>>>>>> 7612a08c
		}
	}

	return nil
}

func (i *Input) Run() {
	l = logger.SLogger("kubernetes")
	i.Interval.Duration = datakit.ProtectedInterval(minInterval, maxInterval, i.Interval.Duration)

	i.ObjectIntervalDuration = 5 * time.Minute
	i.ObjectIntervalDuration, _ = time.ParseDuration(i.ObjectInterval)

	err := i.initCfg()
	if err != nil {
		l.Errorf("init config error %v", err)
		io.FeedLastError(inputName, err.Error())
		return
	}

	tick := time.NewTicker(i.Interval.Duration)
	defer tick.Stop()

	for {
		select {
		case <-tick.C:
			if !election.CurrentStats().IsLeader() {
				l.Debugf("kubernetes input not leader, skip doing gather")
				continue
			}
			l.Debugf("kubernetes metric input gathering...")
			i.start = time.Now()
			i.Collect()
			// clear cache
			i.clear()
		case <-datakit.Exit.Wait():
			l.Info("kubernetes exit")
			return
		}
	}
}

func (i *Input) clear() {
	for cate, _ := range i.collectors {
		i.collectCache[cate] = i.collectCache[cate][:0]
	}
}

func (i *Input) Catalog() string { return catalogName }

func (i *Input) SampleConfig() string { return configSample }

func (i *Input) AvailableArchs() []string {
	return datakit.AllArch
}

func (i *Input) SampleMeasurement() []inputs.Measurement {
	return []inputs.Measurement{
		// &daemonSet{},
		// &deployment{},
		// &endpointM{},
		// &pvM{},
		// &pvcM{},
		// &serviceM{},
		// &statefulSet{},
		// &ingressM{},
		&kubernetesMetric{},
	}
}

func init() {
	inputs.Add(inputName, func() inputs.Input {
		return &Input{}
	})
}<|MERGE_RESOLUTION|>--- conflicted
+++ resolved
@@ -12,6 +12,7 @@
 
 	"gitlab.jiagouyun.com/cloudcare-tools/cliutils/logger"
 	"gitlab.jiagouyun.com/cloudcare-tools/datakit"
+	"gitlab.jiagouyun.com/cloudcare-tools/datakit/config"
 	"gitlab.jiagouyun.com/cloudcare-tools/datakit/io"
 	"gitlab.jiagouyun.com/cloudcare-tools/datakit/plugins/inputs"
 )
@@ -56,6 +57,9 @@
 	mu             sync.Mutex
 	selectorFilter filter.Filter
 	collectors     map[string]func(collector string) error
+
+	chPause chan bool
+	pause   bool
 }
 
 func (i *Input) initCfg() error {
@@ -122,15 +126,6 @@
 
 func (i *Input) Collect() error {
 	i.collectors = map[string]func(collector string) error{
-		// "daemonsets":             i.collectDaemonSets,
-		// "deployments":            i.collectDeployments,
-		// "endpoints":              i.collectEndpoints,
-		// "ingress":                i.collectIngress,
-		// "services":               i.collectServices,
-		// "statefulsets":           i.collectStatefulSets,
-		// "persistentvolumes":      i.collectPersistentVolumes,
-		// "persistentvolumeclaims": i.collectPersistentVolumeClaims,
-		// "objectPod":              i.collectPodObject,
 		"kubernetes": i.collectKubernetes,
 	}
 
@@ -141,7 +136,6 @@
 		return err
 	}
 
-<<<<<<< HEAD
 	i.selectorFilter, err = filter.NewIncludeExcludeFilter(i.SelectorInclude, i.SelectorExclude)
 	if err != nil {
 		return err
@@ -166,10 +160,6 @@
 					}
 				}
 			}
-=======
-		case <-tick.C:
-			this.gather()
->>>>>>> 7612a08c
 		}
 	}
 
@@ -178,7 +168,7 @@
 
 func (i *Input) Run() {
 	l = logger.SLogger("kubernetes")
-	i.Interval.Duration = datakit.ProtectedInterval(minInterval, maxInterval, i.Interval.Duration)
+	i.Interval.Duration = config.ProtectedInterval(minInterval, maxInterval, i.Interval.Duration)
 
 	i.ObjectIntervalDuration = 5 * time.Minute
 	i.ObjectIntervalDuration, _ = time.ParseDuration(i.ObjectInterval)
@@ -196,20 +186,34 @@
 	for {
 		select {
 		case <-tick.C:
-			if !election.CurrentStats().IsLeader() {
-				l.Debugf("kubernetes input not leader, skip doing gather")
+			if i.pause {
+				l.Debugf("not leader, skipped")
 				continue
 			}
+
 			l.Debugf("kubernetes metric input gathering...")
 			i.start = time.Now()
 			i.Collect()
+
 			// clear cache
 			i.clear()
 		case <-datakit.Exit.Wait():
 			l.Info("kubernetes exit")
 			return
-		}
-	}
+
+		case i.pause = <-i.chPause:
+		}
+	}
+}
+
+func (i *Input) Pause() error {
+	i.chPause <- true
+	return nil
+}
+
+func (i *Input) Resume() error {
+	i.chPause <- false
+	return nil
 }
 
 func (i *Input) clear() {
@@ -228,20 +232,14 @@
 
 func (i *Input) SampleMeasurement() []inputs.Measurement {
 	return []inputs.Measurement{
-		// &daemonSet{},
-		// &deployment{},
-		// &endpointM{},
-		// &pvM{},
-		// &pvcM{},
-		// &serviceM{},
-		// &statefulSet{},
-		// &ingressM{},
 		&kubernetesMetric{},
 	}
 }
 
 func init() {
 	inputs.Add(inputName, func() inputs.Input {
-		return &Input{}
+		return &Input{
+			chPause: make(chan bool, 1),
+		}
 	})
 }