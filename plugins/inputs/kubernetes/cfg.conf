--- conflicted
+++ resolved
@@ -12,12 +12,9 @@
 
      ## Optional TLS Config
     tls_ca = "/run/secrets/kubernetes.io/serviceaccount/ca.crt"
-<<<<<<< HEAD
 
     ## Use TLS but skip chain & host verification
     insecure_skip_verify = false
-=======
->>>>>>> 96c89081
 
     [inputs.kubernetes.tags]
         label = "dev-test"
