// Unless explicitly stated otherwise all files in this repository are licensed
// under the MIT License.
// This product includes software developed at Guance Cloud (https://www.guance.com/).
// Copyright 2021-present Guance, Inc.

package memcached

import (
	"fmt"
	"io/ioutil"
	"os"
	"path/filepath"
	"strings"
	"sync"
	"testing"
	"time"

	"github.com/BurntSushi/toml"
	"github.com/GuanceCloud/cliutils/point"
	dockertest "github.com/ory/dockertest/v3"
	"github.com/ory/dockertest/v3/docker"
	"github.com/stretchr/testify/assert"
	"gitlab.jiagouyun.com/cloudcare-tools/datakit/internal/testutils"
	"gitlab.jiagouyun.com/cloudcare-tools/datakit/io"
	"gitlab.jiagouyun.com/cloudcare-tools/datakit/plugins/inputs"
)

func TestMemcachedInput(t *testing.T) {
	start := time.Now()
	cases, err := buildCases(t)
	if err != nil {
		cr := &testutils.CaseResult{
			Name:          t.Name(),
			Status:        testutils.TestPassed,
			FailedMessage: err.Error(),
			Cost:          time.Since(start),
		}

		_ = testutils.Flush(cr)
		return
	}

	t.Logf("testing %d cases...", len(cases))

	for _, tc := range cases {
		t.Run(tc.name, func(t *testing.T) {
			caseStart := time.Now()

			t.Logf("testing %s...", tc.name)

			if err := tc.run(); err != nil {
				tc.cr.Status = testutils.TestFailed
				tc.cr.FailedMessage = err.Error()

				panic(err)
			} else {
				tc.cr.Status = testutils.TestPassed
			}

			tc.cr.Cost = time.Since(caseStart)

			assert.NoError(t, testutils.Flush(tc.cr))

			t.Cleanup(func() {
				// clean remote docker resources
				if tc.resource == nil {
					return
				}

				assert.NoError(t, tc.pool.Purge(tc.resource))
			})
		})
	}
}

func buildCases(t *testing.T) ([]*caseSpec, error) {
	t.Helper()

	remote := testutils.GetRemote()

	bases := []struct {
		name           string // Also used as build image name:tag.
		conf           string
		dockerFileText string // Empty if not build image.
		exposedPorts   []string
		cmd            []string
	}{
		{
			name: "memcached:1.5",
			conf: fmt.Sprintf(`servers = ["%s:11211"]
			interval = "1s"
		[tags]
			tag1 = "val1"`, remote.Host),
			exposedPorts: []string{"11211/tcp"},
		},
		{
			name: "memcached:1.6",
			conf: fmt.Sprintf(`servers = ["%s:11211"]
			interval = "1s"
		[tags]
			tag1 = "val1"`, remote.Host),
			exposedPorts: []string{"11211/tcp"},
		},
	}

	var cases []*caseSpec

	// compose cases
	for _, base := range bases {
		feeder := io.NewMockedFeeder()

		ipt := defaultInput()
		ipt.feeder = feeder

		_, err := toml.Decode(base.conf, ipt)
		assert.NoError(t, err)

		repoTag := strings.Split(base.name, ":")

		cases = append(cases, &caseSpec{
			t:       t,
			ipt:     ipt,
			name:    base.name,
			feeder:  feeder,
			repo:    repoTag[0],
			repoTag: repoTag[1],

			dockerFileText: base.dockerFileText,
			exposedPorts:   base.exposedPorts,
			cmd:            base.cmd,

			cr: &testutils.CaseResult{
				Name:        t.Name(),
				Case:        base.name,
				ExtraFields: map[string]any{},
				ExtraTags: map[string]string{
					"image":       repoTag[0],
					"image_tag":   repoTag[1],
					"docker_host": remote.Host,
					"docker_port": remote.Port,
				},
			},
		})
	}

	return cases, nil
}

////////////////////////////////////////////////////////////////////////////////

// caseSpec.

type caseSpec struct {
	t *testing.T

	name           string
	repo           string
	repoTag        string
	dockerFileText string
	exposedPorts   []string
	cmd            []string

	ipt    *Input
	feeder *io.MockedFeeder

	pool     *dockertest.Pool
	resource *dockertest.Resource

	cr *testutils.CaseResult
}

func (cs *caseSpec) checkPoint(pts []*point.Point) error {
	var opts []inputs.PointCheckOption
	opts = append(opts, inputs.WithExtraTags(cs.ipt.Tags))

	for _, pt := range pts {
		measurement := string(pt.Name())

		switch measurement {
		case inputName:
			opts = append(opts, inputs.WithDoc(&inputMeasurement{}))

			msgs := inputs.CheckPoint(pt, opts...)

			for _, msg := range msgs {
				cs.t.Logf("check measurement %s failed: %+#v", measurement, msg)
			}

			// TODO: error here
			if len(msgs) > 0 {
				return fmt.Errorf("check measurement %s failed: %+#v", measurement, msgs)
			}

		default: // TODO: check other measurement
			panic("not implement")
		}

		// check if tag appended
		if len(cs.ipt.Tags) != 0 {
			cs.t.Logf("checking tags %+#v...", cs.ipt.Tags)

			tags := pt.Tags()
			for k, expect := range cs.ipt.Tags {
				if v := tags.Get([]byte(k)); v != nil {
					got := string(v.GetD())
					if got != expect {
						return fmt.Errorf("expect tag value %s, got %s", expect, got)
					}
				} else {
					return fmt.Errorf("tag %s not found, got %v", k, tags)
				}
			}
		}
	}

	// TODO: some other checking on @pts, such as `if some required measurements exist'...

	return nil
}

func (cs *caseSpec) run() error {
	r := testutils.GetRemote()
	dockerTCP := r.TCPURL()

	cs.t.Logf("get remote: %+#v, TCP: %s", r, dockerTCP)

	start := time.Now()

	p, err := cs.getPool(dockerTCP)
	if err != nil {
		return err
	}

	containerName := cs.getContainterName()

	// Remove the container if exist.
	if err := p.RemoveContainerByName(containerName); err != nil {
		return err
	}

	dockerFileDir, dockerFilePath, err := cs.getDockerFilePath()
	if err != nil {
		return err
	}
	defer os.RemoveAll(dockerFileDir)

	var resource *dockertest.Resource

	if len(cs.dockerFileText) == 0 {
		// Just run a container from existing docker image.
		resource, err = p.RunWithOptions(
			&dockertest.RunOptions{
				Name: containerName, // ATTENTION: not cs.name.

				Repository: cs.repo,
				Tag:        cs.repoTag,
				Cmd:        cs.cmd,

				ExposedPorts: cs.exposedPorts,
				PortBindings: cs.getPortBindings(),
			},

			func(c *docker.HostConfig) {
				c.RestartPolicy = docker.RestartPolicy{Name: "no"}
				// c.AutoRemove = true
			},
		)
	} else {
		// Build docker image from Dockerfile and run a container from it.
		resource, err = p.BuildAndRunWithOptions(
			dockerFilePath,

			&dockertest.RunOptions{
				Name: cs.name,

				Repository: cs.repo,
				Tag:        cs.repoTag,
<<<<<<< HEAD
=======
				Cmd:        cs.cmd,

				ExposedPorts: cs.exposedPorts,
				PortBindings: cs.getPortBindings(),
>>>>>>> 436c5429
			},

			func(c *docker.HostConfig) {
				c.RestartPolicy = docker.RestartPolicy{Name: "no"}
				// c.AutoRemove = true
			},
		)
	}

	if err != nil {
		return err
	}

	cs.pool = p
	cs.resource = resource

	cs.t.Logf("check service(%s:%v)...", r.Host, cs.exposedPorts)

	if err := cs.portsOK(r); err != nil {
		return err
	}

	cs.cr.AddField("container_ready_cost", int64(time.Since(start)))

	var wg sync.WaitGroup

	// start input
	cs.t.Logf("start input...")
	wg.Add(1)
	go func() {
		defer wg.Done()
		cs.ipt.Run()
	}()

	// wait data
	start = time.Now()
	cs.t.Logf("wait points...")
	pts, err := cs.feeder.AnyPoints(5 * time.Minute)
	if err != nil {
		return err
	}

	cs.cr.AddField("point_latency", int64(time.Since(start)))
	cs.cr.AddField("point_count", len(pts))

	for _, v := range pts {
		cs.t.Logf("pt = %s", v.LineProto())
	}

	cs.t.Logf("get %d points", len(pts))
	if err := cs.checkPoint(pts); err != nil {
		return err
	}

	cs.t.Logf("stop input...")
	cs.ipt.Terminate()

	cs.t.Logf("exit...")
	wg.Wait()

	return nil
}

func (cs *caseSpec) getPool(endpoint string) (*dockertest.Pool, error) {
	p, err := dockertest.NewPool(endpoint)
	if err != nil {
		return nil, err
	}
	err = p.Client.Ping()
	if err != nil {
		cs.t.Logf("Could not connect to Docker: %v", err)
		return nil, err
	}
	return p, nil
}

func (cs *caseSpec) getDockerFilePath() (dirName string, fileName string, err error) {
	if len(cs.dockerFileText) == 0 {
		return
	}

	tmpDir, err := ioutil.TempDir("", "dockerfiles_")
	if err != nil {
		cs.t.Logf("ioutil.TempDir failed: %s", err.Error())
		return "", "", err
	}

	tmpFile, err := ioutil.TempFile(tmpDir, "dockerfile_")
	if err != nil {
		cs.t.Logf("ioutil.TempFile failed: %s", err.Error())
		return "", "", err
	}

	_, err = tmpFile.WriteString(cs.dockerFileText)
	if err != nil {
		cs.t.Logf("TempFile.WriteString failed: %s", err.Error())
		return "", "", err
	}

	if err := os.Chmod(tmpFile.Name(), os.ModePerm); err != nil {
		cs.t.Logf("os.Chmod failed: %s", err.Error())
		return "", "", err
	}

	if err := tmpFile.Close(); err != nil {
		cs.t.Logf("Close failed: %s", err.Error())
		return "", "", err
	}

	return tmpDir, tmpFile.Name(), nil
}

func (cs *caseSpec) getContainterName() string {
	nameTag := strings.Split(cs.name, ":")
	name := filepath.Base(nameTag[0])
	return name
}

func (cs *caseSpec) getPortBindings() map[docker.Port][]docker.PortBinding {
	portBindings := make(map[docker.Port][]docker.PortBinding)

	for _, v := range cs.exposedPorts {
		portBindings[docker.Port(v)] = []docker.PortBinding{{HostIP: "0.0.0.0", HostPort: docker.Port(v).Port()}}
	}

	return portBindings
}

func (cs *caseSpec) portsOK(r *testutils.RemoteInfo) error {
	for _, v := range cs.exposedPorts {
		if !r.PortOK(docker.Port(v).Port(), time.Minute) {
			return fmt.Errorf("service checking failed")
		}
	}
	return nil
}

////////////////////////////////////////////////////////////////////////////////<|MERGE_RESOLUTION|>--- conflicted
+++ resolved
@@ -275,13 +275,10 @@
 
 				Repository: cs.repo,
 				Tag:        cs.repoTag,
-<<<<<<< HEAD
-=======
 				Cmd:        cs.cmd,
 
 				ExposedPorts: cs.exposedPorts,
 				PortBindings: cs.getPortBindings(),
->>>>>>> 436c5429
 			},
 
 			func(c *docker.HostConfig) {
