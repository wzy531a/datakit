--- conflicted
+++ resolved
@@ -179,15 +179,6 @@
 		}
 	}
 
-<<<<<<< HEAD
-	// i.collectCache = append(i.collectCache, &inputMeasurement{
-	// 	name:   "memcached",
-	// 	fields: fields,
-	// 	tags:   tags,
-	// 	ts:     time.Now(),
-	// })
-=======
->>>>>>> 2538b3f9
 	metric := &inputMeasurement{
 		name:     inputName,
 		tags:     tags,
@@ -249,16 +240,6 @@
 		}
 
 		if len(i.collectCache) > 0 {
-<<<<<<< HEAD
-			// err := inputs.FeedMeasurement(inputName,
-			// 	datakit.Metric,
-			// 	i.collectCache,
-			// 	&dkio.Option{CollectCost: time.Since(start)})
-			// if err != nil {
-			// 	l.Errorf("FeedMeasurement: %s", err.Error())
-			// }
-=======
->>>>>>> 2538b3f9
 			if err := i.feeder.Feed(inputName, point.Metric, i.collectCache, &dkio.Option{CollectCost: time.Since(start)}); err != nil {
 				l.Errorf("FeedMeasurement: %s", err.Error())
 				i.feeder.FeedLastError(inputName, err.Error())
