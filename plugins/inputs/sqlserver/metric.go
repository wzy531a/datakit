--- conflicted
+++ resolved
@@ -255,52 +255,14 @@
 	}
 }
 
-<<<<<<< HEAD
-type LockDatabase struct {
-	name   string
-	tags   map[string]string
-	fields map[string]interface{}
-}
-
-func (m *LockDatabase) LineProto() (*point.Point, error) {
-	return point.NewPoint(m.name, m.tags, m.fields, point.LOptElection())
-}
-
-//nolint:lll
-func (m *LockDatabase) Info() *inputs.MeasurementInfo {
-	return &inputs.MeasurementInfo{
-		Name: "sqlserver_lock_database",
-		Type: "logging",
-		Fields: map[string]interface{}{
-			"resource_database_id": newCountFieldInfo("ID of the database under which this resource is scoped"),
-		},
-		Tags: map[string]interface{}{
-			"spid":           inputs.NewTagInfo("Session ID that currently owns this request, maximum length is 4 "),
-			"object":         inputs.NewTagInfo("ID or name of the entity in a database with which a resource is associated"),
-			"db_name":        inputs.NewTagInfo("Name of the database under which this resource is scoped"),
-			"resource_type":  inputs.NewTagInfo("Represents the resource type"),
-			"request_type":   inputs.NewTagInfo("Request type"),
-			"request_mode":   inputs.NewTagInfo("Mode of the request"),
-			"request_status": inputs.NewTagInfo("Current status of this request"),
-		},
-	}
-}
-
-=======
->>>>>>> 7a5ec08c
 type LockTable struct {
 	name   string
 	tags   map[string]string
 	fields map[string]interface{}
 }
 
-<<<<<<< HEAD
-func (m *LockTable) LineProto() (*point.Point, error) {
-	return point.NewPoint(m.name, m.tags, m.fields, point.LOptElection())
-=======
 func (m *LockTable) LineProto() (*dkpt.Point, error) {
 	return dkpt.NewPoint(m.name, m.tags, m.fields, dkpt.LOptElection())
->>>>>>> 7a5ec08c
 }
 
 //nolint:lll
@@ -327,13 +289,8 @@
 	fields map[string]interface{}
 }
 
-<<<<<<< HEAD
-func (m *LockDead) LineProto() (*point.Point, error) {
-	return point.NewPoint(m.name, m.tags, m.fields, point.LOptElection())
-=======
 func (m *LockDead) LineProto() (*dkpt.Point, error) {
 	return dkpt.NewPoint(m.name, m.tags, m.fields, dkpt.LOptElection())
->>>>>>> 7a5ec08c
 }
 
 //nolint:lll
