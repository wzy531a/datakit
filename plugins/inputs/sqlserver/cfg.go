// Unless explicitly stated otherwise all files in this repository are licensed
// under the MIT License.
// This product includes software developed at Guance Cloud (https://www.guance.com/).
// Copyright 2021-present Guance, Inc.

package sqlserver

import (
	"database/sql"
	"regexp"
	"strconv"
	"strings"
	"time"

	"github.com/GuanceCloud/cliutils"
	"github.com/GuanceCloud/cliutils/logger"
	"github.com/GuanceCloud/cliutils/point"
	"gitlab.jiagouyun.com/cloudcare-tools/datakit"
	"gitlab.jiagouyun.com/cloudcare-tools/datakit/internal/obfuscate"
	"gitlab.jiagouyun.com/cloudcare-tools/datakit/internal/tailer"
	dkio "gitlab.jiagouyun.com/cloudcare-tools/datakit/io"
	"gitlab.jiagouyun.com/cloudcare-tools/datakit/plugins/inputs"
)

var (
	sample = `
[[inputs.sqlserver]]
  ## your sqlserver host ,example ip:port
  host = ""

  ## your sqlserver user,password
  user = ""
  password = ""

  ## (optional) collection interval, default is 10s
  interval = "10s"

  ## by default, support TLS 1.2 and above.
  ## set to true if server side uses TLS 1.0 or TLS 1.1
  allow_tls10 = false

  ## Set true to enable election
  election = true

  ## configure db_filter to filter out metrics from certain databases according to their database_name tag.
  ## If leave blank, no metric from any database is filtered out.
  # db_filter = ["some_db_instance_name", "other_db_instance_name"]

  # [inputs.sqlserver.log]
  # files = []
  # #grok pipeline script path
  # pipeline = "sqlserver.p"

  [inputs.sqlserver.tags]
  # some_tag = "some_value"
  # more_tag = "some_other_value"
`

	pipeline = `
grok(_,"%{TIMESTAMP_ISO8601:time} %{NOTSPACE:origin}\\s+%{GREEDYDATA:msg}")
default_time(time, "+0")
`

	inputName   = `sqlserver`
	catalogName = "db"
	l           = logger.DefaultSLogger(inputName)

	collectCache        []*point.Point
	loggingCollectCache []*point.Point

	minInterval = time.Second * 5
	maxInterval = time.Second * 30
	query       = []string{
		sqlServerPerformanceCounters,
		sqlServerWaitStatsCategorized,
		sqlServerDatabaseIO,
		sqlServerProperties,
		sqlServerSchedulers,
		sqlServerVolumeSpace,
		sqlServerDatabaseSize,
	}
	loggingQuery = []string{
		sqlServerLockTable,
<<<<<<< HEAD
		sqlServerLockDatabase,
=======
>>>>>>> 7a5ec08c
		sqlServerLockRow,
		sqlServerLockDead,
		sqlServerLogicIO,
		sqlServerWorkerTime,
	}
)

type Input struct {
	Host       string            `toml:"host"`
	User       string            `toml:"user"`
	Password   string            `toml:"password"`
	Interval   datakit.Duration  `toml:"interval"`
	Tags       map[string]string `toml:"tags"`
	Log        *sqlserverlog     `toml:"log"`
	AllowTLS10 bool              `toml:"allow_tls10,omitempty"`

	QueryVersionDeprecated int      `toml:"query_version,omitempty"`
	ExcludeQuery           []string `toml:"exclude_query,omitempty"`

	DBFilter    []string `toml:"db_filter,omitempty"`
	dbFilterMap map[string]struct{}

	lastErr error
	tail    *tailer.Tailer
	start   time.Time
	db      *sql.DB
	feeder  dkio.Feeder

	Election bool `toml:"election"`
	pauseCh  chan bool
	pause    bool

	semStop *cliutils.Sem // start stop signal
}

type sqlserverlog struct {
	Files             []string `toml:"files"`
	Pipeline          string   `toml:"pipeline"`
	IgnoreStatus      []string `toml:"ignore"`
	CharacterEncoding string   `toml:"character_encoding"`
}

func newCountFieldInfo(desc string) *inputs.FieldInfo {
	return &inputs.FieldInfo{
		DataType: inputs.Int,
		Type:     inputs.Count,
		Unit:     inputs.NCount,
		Desc:     desc,
	}
}

func newTimeFieldInfo(desc string) *inputs.FieldInfo {
	return &inputs.FieldInfo{
		DataType: inputs.Int,
		Type:     inputs.Gauge,
		Unit:     inputs.DurationMS,
		Desc:     desc,
	}
}

func newByteFieldInfo(desc string) *inputs.FieldInfo {
	return &inputs.FieldInfo{
		DataType: inputs.Int,
		Type:     inputs.Gauge,
		Unit:     inputs.SizeByte,
		Desc:     desc,
	}
}

func newKByteFieldInfo(desc string) *inputs.FieldInfo {
	return &inputs.FieldInfo{
		DataType: inputs.Float,
		Type:     inputs.Gauge,
		Unit:     inputs.SizeKB,
		Desc:     desc,
	}
}

func newBoolFieldInfo(desc string) *inputs.FieldInfo {
	return &inputs.FieldInfo{
		DataType: inputs.Bool,
		Type:     inputs.Gauge,
		Unit:     inputs.UnknownUnit,
		Desc:     desc,
	}
}

func obfuscateSQL(text string) string {
	reg := regexp.MustCompile(`\n|\s+`)
	sql := strings.TrimSpace(reg.ReplaceAllString(text, " "))

	if out, err := obfuscate.NewObfuscator(nil).Obfuscate("sql", sql); err != nil {
		l.Debugf("Failed to obfuscate, err: %s \n", err.Error())
		return text
	} else {
		return out.Query
	}
}

func transformData(measurement string, tags map[string]string, fields map[string]interface{}) {
	if tags == nil {
		return
	}
	switch measurement {
	case "sqlserver_lock_dead":
		if field, ok := fields["blocking_text"]; ok {
			if text, isString := field.(string); isString {
				fields["blocking_text"] = obfuscateSQL(text)
				fields["message"] = fields["blocking_text"]
			}
		}
	case "sqlserver_logical_io":
		if field, ok := fields["message"]; ok {
			if text, isString := field.(string); isString {
				fields["message"] = obfuscateSQL(text)
			}
		}
	case "sqlserver_database_size":
		if field, ok := fields["data_size"]; ok {
			if data, isUint := field.([]uint8); isUint {
				if dataSize, err := strconv.ParseFloat(string(data), 64); err == nil {
					fields["data_size"] = dataSize
				}
			}
		}
		if field, ok := fields["log_size"]; ok {
			if data, isUint := field.([]uint8); isUint {
				if dataSize, err := strconv.ParseFloat(string(data), 64); err == nil {
					fields["log_size"] = dataSize
				}
			}
		}
	default:
	}
}<|MERGE_RESOLUTION|>--- conflicted
+++ resolved
@@ -81,10 +81,6 @@
 	}
 	loggingQuery = []string{
 		sqlServerLockTable,
-<<<<<<< HEAD
-		sqlServerLockDatabase,
-=======
->>>>>>> 7a5ec08c
 		sqlServerLockRow,
 		sqlServerLockDead,
 		sqlServerLogicIO,
