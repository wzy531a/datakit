package mongodb

import (
	"fmt"
	"net/url"
	"strings"
	"time"

	"gitlab.jiagouyun.com/cloudcare-tools/datakit/internal/charset"
	"gopkg.in/mgo.v2"
	"gopkg.in/mgo.v2/bson"
)

type oplogEntry struct {
	Timestamp bson.MongoTimestamp `bson:"ts"`
}
type Server struct {
	URL        *url.URL
	Session    *mgo.Session
	lastResult *MongoStatus
}

func (s *Server) getDefaultTags() map[string]string {
	tags := make(map[string]string)
<<<<<<< HEAD
	tags["mongo_host"] = s.URL.Host
=======
	tags["mongod_host"] = s.URL.Host
>>>>>>> 247bcebc
	for k, v := range defTags {
		tags[k] = v
	}

	return tags
}

func (s *Server) authLog(err error) {
	if strings.Contains(err.Error(), "not authorized") {
		l.Debug(err.Error())
	} else {
		l.Error(err.Error())
	}
}

func (s *Server) gatherServerStats() (*ServerStatus, error) {
	serverStatus := &ServerStatus{}
	err := s.Session.DB("admin").Run(bson.D{
		{
			Name:  "serverStatus",
			Value: 1,
		},
		{
			Name:  "recordStats",
			Value: 0,
		},
	}, serverStatus)
	if err != nil {
		return nil, err
	}

	return serverStatus, nil
}

func (s *Server) gatherReplSetStats() (*ReplSetStats, error) {
	ReplSetStats := &ReplSetStats{}
	err := s.Session.DB("admin").Run(bson.D{
		{
			Name:  "replSetGetStatus",
			Value: 1,
		},
	}, ReplSetStats)
	if err != nil {
		return nil, err
	}

	return ReplSetStats, nil
}

func (s *Server) getOplogReplLag(collection string) (*OplogStats, error) {
	query := bson.M{"ts": bson.M{"$exists": true}}

	var first oplogEntry
	err := s.Session.DB("local").C(collection).Find(query).Sort("$natural").Limit(1).One(&first)
	if err != nil {
		return nil, err
	}

	var last oplogEntry
	if err = s.Session.DB("local").C(collection).Find(query).Sort("-$natural").Limit(1).One(&last); err != nil {
		return nil, err
	}

	firstTime := time.Unix(int64(first.Timestamp>>32), 0)
	lastTime := time.Unix(int64(last.Timestamp>>32), 0)
	stats := &OplogStats{TimeDiff: int64(lastTime.Sub(firstTime).Seconds())}

	return stats, nil
}

// The "oplog.rs" collection is stored on all replica set members.
//
// The "oplog.$main" collection is created on the master node of a
// master-slave replicated deployment.  As of MongoDB 3.2, master-slave
// replication has been deprecated.
func (s *Server) gatherOplogStats() (*OplogStats, error) {
	stats, err := s.getOplogReplLag("oplog.rs")
	if err == nil {
		return stats, nil
	}

	return s.getOplogReplLag("oplog.$main")
}

func (s *Server) gatherClusterStats() (*ClusterStats, error) {
	chunkCount, err := s.Session.DB("config").C("chunks").Find(bson.M{"jumbo": true}).Count()
	if err != nil {
		return nil, err
	}

	return &ClusterStats{JumboChunksCount: int64(chunkCount)}, nil
}

func (s *Server) gatherShardConnPoolStats() (*ShardStats, error) {
	shardStats := &ShardStats{}
	err := s.Session.DB("admin").Run(bson.D{
		{
			Name: "shardConnPoolStats",
			// Name:  "connPoolStats",
			Value: 1,
		},
	}, &shardStats)
	if err != nil {
		return nil, err
	}

	return shardStats, nil
}

func (s *Server) gatherDbStats(name string) (*Db, error) {
	stats := &DbStatsData{}
	err := s.Session.DB(name).Run(bson.D{
		{
			Name:  "dbStats",
			Value: 1,
		},
	}, stats)
	if err != nil {
		return nil, err
	}

	return &Db{
		Name:        name,
		DbStatsData: stats,
	}, nil
}

func (s *Server) gatherCollectionStats(colStatsDbs []string) (*ColStats, error) {
	dbNames, err := s.Session.DatabaseNames()
	if err != nil {
		return nil, err
	}

	dbNames = charset.Intersect(dbNames, colStatsDbs)
	results := &ColStats{}
	for _, dbName := range dbNames {
		var colls []string
		colls, err = s.Session.DB(dbName).CollectionNames()
		if err != nil {
			l.Errorf("Error getting collection names: %q", err.Error())
			continue
		}

		for _, colName := range colls {
			colStatLine := &ColStatsData{}
			err = s.Session.DB(dbName).Run(bson.D{
				{
					Name:  "collStats",
					Value: colName,
				},
			}, colStatLine)
			if err != nil {
				s.authLog(fmt.Errorf("error getting col stats from %q: %v", colName, err))
				continue
			}

			collection := &Collection{
				Name:         colName,
				DbName:       dbName,
				ColStatsData: colStatLine,
			}
			results.Collections = append(results.Collections, *collection)
		}
	}

	return results, nil
}

func (s *Server) gatherTopStatData() (*TopStats, error) {
	topStats := &TopStats{}
	err := s.Session.DB("admin").Run(bson.D{
		{
			Name:  "top",
			Value: 1,
		},
	}, topStats)
	if err != nil {
		return nil, err
	}

	return topStats, nil
}

func (s *Server) gatherData(gatherReplicaSetStats bool, gatherClusterStats bool, gatherPerDbStats bool, gatherPerColStats bool, colStatsDbs []string, gatherTopStat bool) error {
	s.Session.SetMode(mgo.Eventual, true)
	s.Session.SetSocketTimeout(0)

	serverStatus, err := s.gatherServerStats()
	if err != nil {
		l.Debugf("Error gathering server status")

		return err
	}

	// Get replica set status, an error indicates that the server is not a member of a replica set.
	var (
		ReplSetStats *ReplSetStats
		oplogStats   *OplogStats
	)
	if gatherReplicaSetStats {
		if ReplSetStats, err = s.gatherReplSetStats(); err != nil {
			l.Debugf("Unable to gather replica set status: %q", err.Error())
		}
		// Gather the oplog if we are a member of a replica set. Non-replica set members do not have the oplog collections.
		if ReplSetStats != nil {
			if oplogStats, err = s.gatherOplogStats(); err != nil {
				s.authLog(fmt.Errorf("Unable to get oplog stats: %q", err.Error()))
			}
		}
	}

	var clusterStats *ClusterStats
	if gatherClusterStats {
		status, err := s.gatherClusterStats()
		if err != nil {
			l.Debugf("Unable to gather cluster status: %q", err.Error())
		}
		clusterStats = status
	}

	shardStats, err := s.gatherShardConnPoolStats()
	if err != nil {
		s.authLog(fmt.Errorf("Unable to gather shard connection pool stats: %q", err.Error()))
	}

	dbStats := &DbStats{}
	if gatherPerDbStats {
		dbNames, err := s.Session.DatabaseNames()
		if err != nil {
			l.Debugf("Unable to get database names: %q", err.Error())

			return err
		}

		for _, dbName := range dbNames {
			db, err := s.gatherDbStats(dbName)
			if err != nil {
				l.Debugf("Error getting db stats from %q: %q", dbName, err.Error())
			}
			dbStats.Dbs = append(dbStats.Dbs, *db)
		}
	}

	var collectionStats *ColStats
	if gatherPerColStats {
		stats, err := s.gatherCollectionStats(colStatsDbs)
		if err != nil {
			l.Debugf("Unable to gather collection stats: %q", err.Error())

			return err
		}
		collectionStats = stats
	}

	topStatData := &TopStats{}
	if gatherTopStat {
		topStats, err := s.gatherTopStatData()
		if err != nil {
			l.Debugf("Unable to gather top stat data: %q", err.Error())

			return err
		}
		topStatData = topStats
	}

	result := &MongoStatus{
		ServerStatus: serverStatus,
		ReplSetStats: ReplSetStats,
		OplogStats:   oplogStats,
		ClusterStats: clusterStats,
		ShardStats:   shardStats,
		DbStats:      dbStats,
		ColStats:     collectionStats,
		TopStats:     topStatData,
	}

	result.SampleTime = time.Now()
	if s.lastResult != nil && result != nil {
		duration := result.SampleTime.Sub(s.lastResult.SampleTime)
		durationInSeconds := int64(duration.Seconds())
		if durationInSeconds == 0 {
			durationInSeconds = 1
		}

		data := NewMongodbData(NewStatLine(*s.lastResult, *result, s.URL.Host, true, durationInSeconds), s.getDefaultTags(), duration)
		data.AddDefaultStats()
		data.AddShardHostStats()
		data.AddDbStats()
		data.AddColStats()
		data.AddTopStats()
		data.append()
		data.flush()
	}

	s.lastResult = result

	return nil
}<|MERGE_RESOLUTION|>--- conflicted
+++ resolved
@@ -22,11 +22,7 @@
 
 func (s *Server) getDefaultTags() map[string]string {
 	tags := make(map[string]string)
-<<<<<<< HEAD
-	tags["mongo_host"] = s.URL.Host
-=======
 	tags["mongod_host"] = s.URL.Host
->>>>>>> 247bcebc
 	for k, v := range defTags {
 		tags[k] = v
 	}
