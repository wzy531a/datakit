// Package opentelemetry storage

package opentelemetry

import (
	"time"

	dkio "gitlab.jiagouyun.com/cloudcare-tools/datakit/io"

	"gitlab.jiagouyun.com/cloudcare-tools/datakit"
	DKtrace "gitlab.jiagouyun.com/cloudcare-tools/datakit/io/trace"
	"gitlab.jiagouyun.com/cloudcare-tools/datakit/plugins/inputs"
	commonpb "go.opentelemetry.io/proto/otlp/common/v1"
	tracepb "go.opentelemetry.io/proto/otlp/trace/v1"
)

// SpansStorage stores the spans.
type SpansStorage struct {
	rsm []DKtrace.DatakitTrace
	//	dkMetrics   []*DKMetric
	otelMetrics []*otelResourceMetric
	Count       int
	max         chan int
	stop        chan struct{}
}

// NewSpansStorage creates a new spans storage.
func NewSpansStorage() SpansStorage {
	return SpansStorage{
		rsm:         make([]DKtrace.DatakitTrace, 0),
		otelMetrics: make([]*otelResourceMetric, 0),
		max:         make(chan int, 1),
	}
}

// AddSpans adds spans to the spans storage.
func (s *SpansStorage) AddSpans(rss []*tracepb.ResourceSpans) {
	traces := mkDKTrace(rss)
	s.rsm = append(s.rsm, traces...)
	s.Count += len(traces)
	if s.Count >= maxSend {
		s.max <- 0
	}
}

func (s *SpansStorage) AddMetric(rss []*otelResourceMetric) {
	//	s.dkMetrics = append(s.dkMetrics, otelMetricToDkMetric(rss)...)
	s.otelMetrics = append(s.otelMetrics, rss...)
	s.Count += len(rss)
	if s.Count >= maxSend {
		s.max <- 0
	}
}

func setTag(tags map[string]string, attr []*commonpb.KeyValue) map[string]string {
	for _, kv := range attr {
		for _, tag := range customTags {
			if kv.Key == tag {
				key := replace(kv.Key)
				tags[key] = kv.GetValue().String()
			}
		}
	}
	for k, v := range globalTags {
		tags[k] = v
	}
	return tags
}

// GetResourceSpans returns the stored resource spans.
func (s *SpansStorage) getDKTrace() []DKtrace.DatakitTrace {
	rss := make([]DKtrace.DatakitTrace, 0, len(s.rsm))
	rss = append(rss, s.rsm...)
	return rss
}

func (s *SpansStorage) getDKMetric() []*otelResourceMetric {
	rss := make([]*otelResourceMetric, 0, len(s.rsm))
	rss = append(rss, s.otelMetrics...)
	return rss
}

func (s *SpansStorage) getMeasurementMetrics() []inputs.Measurement {
	ms := make([]inputs.Measurement, 0)
	dkMs := otelMetricToDkMetric(s.otelMetrics)
	for _, metric := range dkMs {
		ms = append(ms, metric)
	}
	return ms
}

func (s *SpansStorage) getCount() int {
	return s.Count
}

func (s *SpansStorage) run() {
	for {
		select {
		case <-s.max:
			s.feedAll()
			s.reset()
		case <-time.After(time.Duration(interval) * time.Second):
			if s.getCount() > 0 {
				s.feedAll()
				s.reset()
			}
		case <-s.stop:
			return
		}
	}
}

<<<<<<< HEAD
// feedAll : trace -> io.trace  |  metric -> io
func (s *SpansStorage) feedAll() {
	traces := s.getDKTrace()
	for _, trace := range traces {
		afterGather.Run(inputName, trace, false)
	}
	metrics := s.getMeasurementMetrics()
	if len(metrics) > 0 {
		err := inputs.FeedMeasurement(inputName, datakit.Metric, metrics, &dkio.Option{HighFreq: true})
		if err != nil {
			l.Errorf("feed to io error=%v", err)
=======
func (s *SpansStorage) reset() {
	// 归零
	s.spanCount = 0
	s.rsm = s.rsm[:0]
}

func mkDKTrace(rss []*tracepb.ResourceSpans) []DKtrace.DatakitTrace {
	dkTraces := make([]DKtrace.DatakitTrace, 0)
	for _, spans := range rss {
		ls := spans.GetInstrumentationLibrarySpans()
		// opentelemetry/filter.go:15      resource = attributes:{key:"service.name" value:{string_value:"test-service"}}
		l.Infof("resource = %s", spans.Resource.String())

		service := getServiceName(spans.Resource.Attributes)
		for _, librarySpans := range ls {
			l.Infof("librarySpans.InstrumentationLibrary.Name = %s", librarySpans.InstrumentationLibrary.Name)
			l.Infof("librarySpans.InstrumentationLibrary.Version = %s", librarySpans.InstrumentationLibrary.Version)
			l.Infof("schemaurl = %s", librarySpans.SchemaUrl)
			dktrace := make([]*DKtrace.DatakitSpan, 0)
			for _, span := range librarySpans.Spans {
				tags := toDatakitTags(span.Attributes)
				tags = setTag(tags, spans.Resource.Attributes)
				dkSpan := &DKtrace.DatakitSpan{
					TraceID:            hex.EncodeToString(span.GetTraceId()),
					ParentID:           byteToInt64(span.GetParentSpanId()),
					SpanID:             byteToInt64(span.GetSpanId()),
					Service:            service,
					Resource:           librarySpans.InstrumentationLibrary.Name,
					Operation:          span.Name,
					Source:             inputName,
					SpanType:           span.Kind.String(),
					SourceType:         "",
					Env:                "",
					Project:            "",
					Version:            librarySpans.InstrumentationLibrary.Version,
					Tags:               tags,
					EndPoint:           "",
					HTTPMethod:         getHTTPMethod(span.Attributes),
					HTTPStatusCode:     getHTTPStatusCode(span.Attributes),
					ContainerHost:      getContainerHost(span.Attributes),
					PID:                getPID(span.Attributes),
					Start:              int64(span.StartTimeUnixNano),                        //  注意单位 nano
					Duration:           int64(span.EndTimeUnixNano - span.StartTimeUnixNano), // 单位 nano
					Status:             getDKSpanStatus(span.GetStatus().Code),               // 使用 dk status
					Content:            "",
					Priority:           0,
					SamplingRateGlobal: 0,
				}
				bts, err := json.Marshal(dkSpan)
				if err == nil {
					dkSpan.Content = string(bts)
				}
				l.Infof("dkspan = %+v", dkSpan)
				l.Infof("span = %+v", span)
				dktrace = append(dktrace, dkSpan)
			}
			dkTraces = append(dkTraces, dktrace)
		}
	}
	return dkTraces
}

// toDatakitTags : make attributes to tags.
func toDatakitTags(attr []*commonpb.KeyValue) map[string]string {
	m := make(map[string]string, len(attr))
	for _, kv := range attr {
		// key := replace(kv.Key)
		m[kv.Key] = kv.GetValue().GetStringValue()
		/*
			switch kv.GetValue().Value.(type) {
			// For slice attributes, serialize as JSON list string.
			case *v1.AnyValue_StringValue:
				m[kv.Key] = kv.GetValue().GetStringValue()
			case *v1.AnyValue_BoolValue:
			case *v1.AnyValue_IntValue:
			case *v1.AnyValue_DoubleValue:
			case *v1.AnyValue_ArrayValue:
			case *v1.AnyValue_KvlistValue:
			case *v1.AnyValue_BytesValue:

			default:
				m[(string)(kv.Key)] = kv.Value.Emit()
			}
		*/
	}

	return m
}

func byteToInt64(bts []byte) string {
	hexCode := hex.EncodeToString(bts)
	if hexCode == "" {
		return "0"
	}
	return hexCode
}

// getDKSpanStatus 从otel的status转成dk的span_status.
func getDKSpanStatus(code tracepb.Status_StatusCode) string {
	status := DKtrace.STATUS_INFO
	switch code {
	case tracepb.Status_STATUS_CODE_UNSET:
		status = DKtrace.STATUS_INFO
	case tracepb.Status_STATUS_CODE_OK:
		status = DKtrace.STATUS_OK
	case tracepb.Status_STATUS_CODE_ERROR:
		status = DKtrace.STATUS_ERR
	default:
	}
	return status
}

func getServiceName(attr []*commonpb.KeyValue) string {
	for _, kv := range attr {
		if kv.Key == "service.name" {
			return kv.Value.GetStringValue()
		}
	}
	return "unknown.service"
}

func getHTTPMethod(attr []*commonpb.KeyValue) string {
	for _, kv := range attr {
		if kv.Key == "http.method" { // see :vendor/go.opentelemetry.io/otel/semconv/v1.4.0/trace.go:742
			return kv.Value.GetStringValue()
		}
	}
	return ""
}

func getHTTPStatusCode(attr []*commonpb.KeyValue) string {
	for _, kv := range attr {
		if kv.Key == "http.status_code" { // see :vendor/go.opentelemetry.io/otel/semconv/v1.4.0/trace.go:784
			return kv.Value.GetStringValue()
		}
	}
	return ""
}

func getContainerHost(attr []*commonpb.KeyValue) string {
	for _, kv := range attr {
		if kv.Key == "container.name" {
			return kv.Value.GetStringValue()
		}
	}
	return ""
}

func getPID(attr []*commonpb.KeyValue) string {
	for _, kv := range attr {
		if kv.Key == "process.pid" { // see :vendor/go.opentelemetry.io/otel/semconv/v1.4.0/resource.go:686
			return kv.Value.GetStringValue()
>>>>>>> ce2fbfbd
		}
	}
}

<<<<<<< HEAD
func (s *SpansStorage) reset() {
	// 归零
	s.Count = 0
	s.rsm = s.rsm[:0]
	s.otelMetrics = s.otelMetrics[:0]
=======
// replace 行协议中的tag的key禁止有点 全部替换掉.
func replace(key string) string {
	return strings.ReplaceAll(key, ".", "_")
>>>>>>> ce2fbfbd
}<|MERGE_RESOLUTION|>--- conflicted
+++ resolved
@@ -110,7 +110,6 @@
 	}
 }
 
-<<<<<<< HEAD
 // feedAll : trace -> io.trace  |  metric -> io
 func (s *SpansStorage) feedAll() {
 	traces := s.getDKTrace()
@@ -122,173 +121,14 @@
 		err := inputs.FeedMeasurement(inputName, datakit.Metric, metrics, &dkio.Option{HighFreq: true})
 		if err != nil {
 			l.Errorf("feed to io error=%v", err)
-=======
-func (s *SpansStorage) reset() {
-	// 归零
-	s.spanCount = 0
-	s.rsm = s.rsm[:0]
-}
 
-func mkDKTrace(rss []*tracepb.ResourceSpans) []DKtrace.DatakitTrace {
-	dkTraces := make([]DKtrace.DatakitTrace, 0)
-	for _, spans := range rss {
-		ls := spans.GetInstrumentationLibrarySpans()
-		// opentelemetry/filter.go:15      resource = attributes:{key:"service.name" value:{string_value:"test-service"}}
-		l.Infof("resource = %s", spans.Resource.String())
-
-		service := getServiceName(spans.Resource.Attributes)
-		for _, librarySpans := range ls {
-			l.Infof("librarySpans.InstrumentationLibrary.Name = %s", librarySpans.InstrumentationLibrary.Name)
-			l.Infof("librarySpans.InstrumentationLibrary.Version = %s", librarySpans.InstrumentationLibrary.Version)
-			l.Infof("schemaurl = %s", librarySpans.SchemaUrl)
-			dktrace := make([]*DKtrace.DatakitSpan, 0)
-			for _, span := range librarySpans.Spans {
-				tags := toDatakitTags(span.Attributes)
-				tags = setTag(tags, spans.Resource.Attributes)
-				dkSpan := &DKtrace.DatakitSpan{
-					TraceID:            hex.EncodeToString(span.GetTraceId()),
-					ParentID:           byteToInt64(span.GetParentSpanId()),
-					SpanID:             byteToInt64(span.GetSpanId()),
-					Service:            service,
-					Resource:           librarySpans.InstrumentationLibrary.Name,
-					Operation:          span.Name,
-					Source:             inputName,
-					SpanType:           span.Kind.String(),
-					SourceType:         "",
-					Env:                "",
-					Project:            "",
-					Version:            librarySpans.InstrumentationLibrary.Version,
-					Tags:               tags,
-					EndPoint:           "",
-					HTTPMethod:         getHTTPMethod(span.Attributes),
-					HTTPStatusCode:     getHTTPStatusCode(span.Attributes),
-					ContainerHost:      getContainerHost(span.Attributes),
-					PID:                getPID(span.Attributes),
-					Start:              int64(span.StartTimeUnixNano),                        //  注意单位 nano
-					Duration:           int64(span.EndTimeUnixNano - span.StartTimeUnixNano), // 单位 nano
-					Status:             getDKSpanStatus(span.GetStatus().Code),               // 使用 dk status
-					Content:            "",
-					Priority:           0,
-					SamplingRateGlobal: 0,
-				}
-				bts, err := json.Marshal(dkSpan)
-				if err == nil {
-					dkSpan.Content = string(bts)
-				}
-				l.Infof("dkspan = %+v", dkSpan)
-				l.Infof("span = %+v", span)
-				dktrace = append(dktrace, dkSpan)
-			}
-			dkTraces = append(dkTraces, dktrace)
-		}
-	}
-	return dkTraces
-}
-
-// toDatakitTags : make attributes to tags.
-func toDatakitTags(attr []*commonpb.KeyValue) map[string]string {
-	m := make(map[string]string, len(attr))
-	for _, kv := range attr {
-		// key := replace(kv.Key)
-		m[kv.Key] = kv.GetValue().GetStringValue()
-		/*
-			switch kv.GetValue().Value.(type) {
-			// For slice attributes, serialize as JSON list string.
-			case *v1.AnyValue_StringValue:
-				m[kv.Key] = kv.GetValue().GetStringValue()
-			case *v1.AnyValue_BoolValue:
-			case *v1.AnyValue_IntValue:
-			case *v1.AnyValue_DoubleValue:
-			case *v1.AnyValue_ArrayValue:
-			case *v1.AnyValue_KvlistValue:
-			case *v1.AnyValue_BytesValue:
-
-			default:
-				m[(string)(kv.Key)] = kv.Value.Emit()
-			}
-		*/
-	}
-
-	return m
-}
-
-func byteToInt64(bts []byte) string {
-	hexCode := hex.EncodeToString(bts)
-	if hexCode == "" {
-		return "0"
-	}
-	return hexCode
-}
-
-// getDKSpanStatus 从otel的status转成dk的span_status.
-func getDKSpanStatus(code tracepb.Status_StatusCode) string {
-	status := DKtrace.STATUS_INFO
-	switch code {
-	case tracepb.Status_STATUS_CODE_UNSET:
-		status = DKtrace.STATUS_INFO
-	case tracepb.Status_STATUS_CODE_OK:
-		status = DKtrace.STATUS_OK
-	case tracepb.Status_STATUS_CODE_ERROR:
-		status = DKtrace.STATUS_ERR
-	default:
-	}
-	return status
-}
-
-func getServiceName(attr []*commonpb.KeyValue) string {
-	for _, kv := range attr {
-		if kv.Key == "service.name" {
-			return kv.Value.GetStringValue()
-		}
-	}
-	return "unknown.service"
-}
-
-func getHTTPMethod(attr []*commonpb.KeyValue) string {
-	for _, kv := range attr {
-		if kv.Key == "http.method" { // see :vendor/go.opentelemetry.io/otel/semconv/v1.4.0/trace.go:742
-			return kv.Value.GetStringValue()
-		}
-	}
-	return ""
-}
-
-func getHTTPStatusCode(attr []*commonpb.KeyValue) string {
-	for _, kv := range attr {
-		if kv.Key == "http.status_code" { // see :vendor/go.opentelemetry.io/otel/semconv/v1.4.0/trace.go:784
-			return kv.Value.GetStringValue()
-		}
-	}
-	return ""
-}
-
-func getContainerHost(attr []*commonpb.KeyValue) string {
-	for _, kv := range attr {
-		if kv.Key == "container.name" {
-			return kv.Value.GetStringValue()
-		}
-	}
-	return ""
-}
-
-func getPID(attr []*commonpb.KeyValue) string {
-	for _, kv := range attr {
-		if kv.Key == "process.pid" { // see :vendor/go.opentelemetry.io/otel/semconv/v1.4.0/resource.go:686
-			return kv.Value.GetStringValue()
->>>>>>> ce2fbfbd
 		}
 	}
 }
 
-<<<<<<< HEAD
 func (s *SpansStorage) reset() {
 	// 归零
 	s.Count = 0
 	s.rsm = s.rsm[:0]
 	s.otelMetrics = s.otelMetrics[:0]
-=======
-// replace 行协议中的tag的key禁止有点 全部替换掉.
-func replace(key string) string {
-	return strings.ReplaceAll(key, ".", "_")
->>>>>>> ce2fbfbd
 }