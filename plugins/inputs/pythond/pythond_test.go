package pythond

import (
	"crypto/md5"
	"encoding/hex"
	"testing"

	"github.com/stretchr/testify/assert"
	"gitlab.jiagouyun.com/cloudcare-tools/datakit/config"
)

func md5sum(str string) string {
	h := md5.New() //nolint:gosec
	h.Write([]byte(str))
	return hex.EncodeToString(h.Sum(nil))
}

//------------------------------------------------------------------------------

// go test -v -timeout 30s -run ^TestGetCliPyScript$ gitlab.jiagouyun.com/cloudcare-tools/datakit/plugins/inputs/pythond
func TestGetCliPyScript(t *testing.T) {
	scriptRoot := `['/usr/local/datakit/gitrepos/conf/python.d/framework']`
	scriptName := "mytest"

	cli := getCliPyScript(scriptRoot, scriptName)

	expectMD5 := "beb828f059208df3647fb0d068eca8b8"

	assert.Equal(t, expectMD5, md5sum(cli), "md5 not equal!")
}

//------------------------------------------------------------------------------

// go test -v -timeout 30s -run ^TestGetFilteredPyModules$ gitlab.jiagouyun.com/cloudcare-tools/datakit/plugins/inputs/pythond
func TestGetFilteredPyModules(t *testing.T) {
	cases := []struct {
		name   string
		files  []string
		root   string
		expect []string
	}{
		{
			name: "standard_and_right",
			files: []string{
				"/usr/local/datakit/gitrepos/repository/python.d/file1.py",
				"/usr/local/datakit/gitrepos/repository/python.d/dir1/file2.py",
			},
			root: "/usr/local/datakit/gitrepos/repository/python.d",
			expect: []string{
				"file1",
				"dir1.file2",
			},
		},

		{
			name: "not_standard_but_right",
			files: []string{
				"/usr/local/datakit/gitrepos/repository/python.d/dir1/dir2/file3.py",
				"/usr/local/datakit/gitrepos/repository/python.d/dir1/dir2/dir3/file4.py",
			},
			root: "/usr/local/datakit/gitrepos/repository/python.d",
			expect: []string{
				"dir2.file3",
				"dir3.file4",
			},
		},
	}

	for _, tc := range cases {
		t.Run(tc.name, func(t *testing.T) {
			arr := getFilteredPyModules(tc.files, tc.root)
			assert.Equal(t, tc.expect, arr)
		})
	}
}

//------------------------------------------------------------------------------

var dataIsDir bool

type pathMockerTest struct{}

func (*pathMockerTest) IsDir(ph string) bool {
	return dataIsDir
}

// go test -v -timeout 30s -run ^TestSearchPythondDir$ gitlab.jiagouyun.com/cloudcare-tools/datakit/plugins/inputs/pythond
func TestSearchPythondDir(t *testing.T) {
	cases := []struct {
		name         string
		isDIr        bool
		pythonModule string
		enabledRepos []string
		expect       string
	}{
		{
			name:         "not_dir_conf1",
			isDIr:        false,
			pythonModule: "framework",
			enabledRepos: []string{"enabled_conf1"},
			expect:       "/usr/local/datakit/python.d/framework",
		},

		{
			name:         "dir_conf2",
			isDIr:        true,
			pythonModule: "framework",
			enabledRepos: []string{"enabled_conf2"},
			expect:       "/usr/local/datakit/gitrepos/enabled_conf2/python.d/framework",
		},
	}

	for _, tc := range cases {
		t.Run(tc.name, func(t *testing.T) {
			dataIsDir = tc.isDIr
			dir := searchPythondDir(tc.pythonModule, tc.enabledRepos, &pathMockerTest{})

			assert.Equal(t, tc.expect, dir)
		})
	}
}

//------------------------------------------------------------------------------

var dataExistDirs, dataExistFiles map[string]struct{}

type pathMockExerTest struct{}

func (*pathMockExerTest) IsDir(ph string) bool {
	_, ok := dataExistDirs[ph]
	return ok
}

func (*pathMockExerTest) FileExist(ph string) bool {
	_, ok := dataExistFiles[ph]
	return ok
}

var dataFolderList []string

type folderListMockerTest struct{}

func (*folderListMockerTest) GetFolderList(root string, deep int) (folders, files []string, err error) {
	return nil, dataFolderList, nil
}

// go test -v -timeout 30s -run ^TestGetScriptNameRoot$ gitlab.jiagouyun.com/cloudcare-tools/datakit/plugins/inputs/pythond
func TestGetScriptNameRoot(t *testing.T) {
	cases := []struct {
		name        string
		configRepos []*config.GitRepository
		isDIr       bool
		dirs        []string
		existDirs   map[string]struct{}
		existFiles  map[string]struct{}
		folderList  []string
		expect      map[string]string
	}{
		{
			name: "get_script_normal",
			configRepos: []*config.GitRepository{
				{
					Enable: true,
					URL:    "ssh://git@github.com:9000/path/to/repository.git",
				},
			},
			isDIr: true,
			dirs:  []string{"framework"},
			existDirs: map[string]struct{}{
				"/usr/local/datakit/gitrepos/repository/python.d/framework": {},
			},
			existFiles: map[string]struct{}{},
			folderList: []string{
				"/usr/local/datakit/gitrepos/repository/python.d/framework/mytest.py",
			},
			expect: map[string]string{
				"scriptName": "mytest",
				"scriptRoot": "['/usr/local/datakit/gitrepos/repository/python.d/framework']",
			},
		},
	}

	for _, tc := range cases {
		t.Run(tc.name, func(t *testing.T) {
			config.Cfg.GitRepos.Repos = tc.configRepos
			dataIsDir = tc.isDIr
			dataExistDirs = tc.existDirs
			dataExistFiles = tc.existFiles
			dataFolderList = tc.folderList

<<<<<<< HEAD
=======
			if len(tc.configRepos) > 0 {
				config.InitGitreposDir()
			}

>>>>>>> 1f646983
			scriptName, scriptRoot, err := getScriptNameRoot(tc.dirs, &pathMockerTest{}, &pathMockExerTest{}, &folderListMockerTest{})

			assert.NoError(t, err, "getScriptNameRoot error")
			mVal := map[string]string{
				"scriptName": scriptName,
				"scriptRoot": scriptRoot,
			}
			assert.Equal(t, tc.expect, mVal, "getScriptNameRoot not equal")
		})
	}
}

//------------------------------------------------------------------------------<|MERGE_RESOLUTION|>--- conflicted
+++ resolved
@@ -188,13 +188,10 @@
 			dataExistFiles = tc.existFiles
 			dataFolderList = tc.folderList
 
-<<<<<<< HEAD
-=======
 			if len(tc.configRepos) > 0 {
 				config.InitGitreposDir()
 			}
 
->>>>>>> 1f646983
 			scriptName, scriptRoot, err := getScriptNameRoot(tc.dirs, &pathMockerTest{}, &pathMockExerTest{}, &folderListMockerTest{})
 
 			assert.NoError(t, err, "getScriptNameRoot error")
