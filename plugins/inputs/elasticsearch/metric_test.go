package elasticsearch

import (
	"testing"

	"gitlab.jiagouyun.com/cloudcare-tools/datakit/io"
	"gitlab.jiagouyun.com/cloudcare-tools/datakit/plugins/inputs"
)

func TestMeasurement(t *testing.T) {
	cases := []struct {
		m inputs.Measurement
	}{
		{
			m: &indicesStatsShardsMeasurement{
				elasticsearchMeasurement: elasticsearchMeasurement{
					name:   "elasticsearch_indices_stats_shards",
					tags:   inputs.BuildTags(t, indicesStatsShardsTags),
					fields: inputs.BuildFields(t, indicesStatsShardsFields),
				},
			},
		},
		{
			m: &indicesStatsMeasurement{
				elasticsearchMeasurement: elasticsearchMeasurement{
					name:   "elasticsearch_indices_stats",
					tags:   inputs.BuildTags(t, indicesStatsTags),
					fields: inputs.BuildFields(t, indicesStatsFields),
				},
			},
		},

		{
			m: &clusterHealthMeasurement{
				elasticsearchMeasurement: elasticsearchMeasurement{
					name:   "elasticsearch_cluster_health",
					tags:   inputs.BuildTags(t, clusterHealthTags),
					fields: inputs.BuildFields(t, clusterHealthFields),
				},
			},
		},
		{
			m: &clusterStatsMeasurement{
				elasticsearchMeasurement: elasticsearchMeasurement{
					name:   "elasticsearch_cluster_stats",
					tags:   inputs.BuildTags(t, clusterStatsTags),
					fields: inputs.BuildFields(t, clusterStatsFields),
				},
			},
		},

		{
			m: &nodeStatsMeasurement{
				elasticsearchMeasurement: elasticsearchMeasurement{
					name:   "elasticsearch_node_stats",
					tags:   inputs.BuildTags(t, nodeStatsTags),
					fields: inputs.BuildFields(t, nodeStatsFields),
				},
			},
		},
<<<<<<< HEAD

		{
			m: &elasticsearchMeasurement{
				name:   "elasticsearch",
				tags:   make(map[string]string),
				fields: inputs.BuildFields(t, elasticsearchMeasurementFields),
			},
		},
	}

	for _, tc := range cases {
		t.Run("", func(t *testing.T) {

			if pt, err := tc.m.LineProto(); err != nil {
				t.Fatal(err)
			} else {

				t.Log(pt.String())
				fs, err := pt.Fields()
				if err != nil {
					t.Error(err)
				}
				ts := pt.Tags()

				if len(fs) > io.MaxFields {
					t.Errorf("exceed max fields(%d > %d)", len(fs), io.MaxFields)
				}
				if len(ts) > io.MaxTags {
					t.Errorf("exceed max tags(%d > %d)", len(ts), io.MaxTags)
				}

=======

		{
			m: &elasticsearchMeasurement{
				name:   "elasticsearch",
				tags:   make(map[string]string),
				fields: inputs.BuildFields(t, elasticsearchMeasurementFields),
			},
		},
	}

	for _, tc := range cases {
		t.Run("", func(t *testing.T) {
			if pt, err := tc.m.LineProto(); err != nil {
				t.Fatal(err)
			} else {
				t.Log(pt.String())
				fs, err := pt.Fields()
				if err != nil {
					t.Error(err)
				}
				ts := pt.Tags()

				if len(fs) > io.MaxFields {
					t.Errorf("exceed max fields(%d > %d)", len(fs), io.MaxFields)
				}
				if len(ts) > io.MaxTags {
					t.Errorf("exceed max tags(%d > %d)", len(ts), io.MaxTags)
				}

>>>>>>> 0062ed52
				t.Log(pt.String())
			}
		})
	}
}<|MERGE_RESOLUTION|>--- conflicted
+++ resolved
@@ -58,39 +58,6 @@
 				},
 			},
 		},
-<<<<<<< HEAD
-
-		{
-			m: &elasticsearchMeasurement{
-				name:   "elasticsearch",
-				tags:   make(map[string]string),
-				fields: inputs.BuildFields(t, elasticsearchMeasurementFields),
-			},
-		},
-	}
-
-	for _, tc := range cases {
-		t.Run("", func(t *testing.T) {
-
-			if pt, err := tc.m.LineProto(); err != nil {
-				t.Fatal(err)
-			} else {
-
-				t.Log(pt.String())
-				fs, err := pt.Fields()
-				if err != nil {
-					t.Error(err)
-				}
-				ts := pt.Tags()
-
-				if len(fs) > io.MaxFields {
-					t.Errorf("exceed max fields(%d > %d)", len(fs), io.MaxFields)
-				}
-				if len(ts) > io.MaxTags {
-					t.Errorf("exceed max tags(%d > %d)", len(ts), io.MaxTags)
-				}
-
-=======
 
 		{
 			m: &elasticsearchMeasurement{
@@ -120,7 +87,6 @@
 					t.Errorf("exceed max tags(%d > %d)", len(ts), io.MaxTags)
 				}
 
->>>>>>> 0062ed52
 				t.Log(pt.String())
 			}
 		})
