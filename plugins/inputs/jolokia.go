--- conflicted
+++ resolved
@@ -208,11 +208,7 @@
 }
 
 func (j *JolokiaMeasurement) LineProto() (*io.Point, error) {
-<<<<<<< HEAD
-	return io.MakeTypedPoint(j.name, datakit.Metric, j.tags, j.fields, j.ts)
-=======
 	return io.NewPoint(j.name, j.tags, j.fields, &io.PointOption{Category: datakit.Metric, Time: j.ts})
->>>>>>> 8e2975f8
 }
 
 func (j *JolokiaMeasurement) Info() *MeasurementInfo {
