// Unless explicitly stated otherwise all files in this repository are licensed
// under the MIT License.
// This product includes software developed at Guance Cloud (https://www.guance.com/).
// Copyright 2021-present Guance, Inc.

package inputs

import (
	"bytes"
	"context"
	"encoding/json"
	"fmt"
	"io/ioutil"
	"net/http"
	"net/url"
	"path"
	"reflect"
	"regexp"
	"sort"
	"strings"
	"time"

	"github.com/GuanceCloud/cliutils"
	"github.com/GuanceCloud/cliutils/logger"
	"github.com/GuanceCloud/cliutils/point"
	"github.com/influxdata/telegraf/plugins/common/tls"
	"gitlab.jiagouyun.com/cloudcare-tools/datakit"
	"gitlab.jiagouyun.com/cloudcare-tools/datakit/internal/goroutine"
	dkio "gitlab.jiagouyun.com/cloudcare-tools/datakit/io"
	dkpt "gitlab.jiagouyun.com/cloudcare-tools/datakit/io/point"
)

// --------------------------------------------------------------------
// --------------------------- jolokia agent --------------------------.
const (
	MaxGatherInterval = 30 * time.Minute
	MinGatherInterval = 1 * time.Second
)

var (
	log = logger.DefaultSLogger("jolokia")
	g   = goroutine.NewGroup(goroutine.Option{Name: "inputs_jolokia"})
)

type JolokiaAgent struct {
	DefaultFieldPrefix    string
	DefaultFieldSeparator string
	DefaultTagPrefix      string

	URLs            []string `toml:"urls"`
	Username        string
	Password        string
	ResponseTimeout time.Duration `toml:"response_timeout"`
	Interval        string        `toml:"interval"`
<<<<<<< HEAD
=======
	Election        bool          `toml:"election"`
>>>>>>> 436c5429

	tls.ClientConfig

	Metrics  []MetricConfig `toml:"metric"`
	gatherer *Gatherer
	clients  []*Client

	// collectCache []Measurement
	collectCache []*point.Point
	PluginName   string `toml:"-"`
	L            *logger.Logger

	Tags  map[string]string `toml:"-"`
	Types map[string]string `toml:"-"`

	SemStop *cliutils.Sem `toml:"-"` // start stop signal
	Feeder  dkio.Feeder   `toml:"-"`
}

func (j *JolokiaAgent) Collect() {
	log = logger.SLogger("jolokia")
	if j.L == nil {
		j.L = log
	}
	j.L.Infof("%s input started...", j.PluginName)

	if j.SemStop == nil {
		j.SemStop = cliutils.NewSem()
	}
	if j.Feeder == nil {
		j.Feeder = dkio.DefaultFeeder()
	}

	j = j.Adaptor()

	duration, err := time.ParseDuration(j.Interval)
	if err != nil {
		j.L.Error(err)
		return
	}

	tick := time.NewTicker(duration)
	defer tick.Stop()

	for {
		select {
		case <-tick.C:
			start := time.Now()
			if err := j.Gather(); err != nil {
				// dkio.FeedLastError(j.PluginName, err.Error(), point.Metric)
				j.Feeder.FeedLastError(j.PluginName, err.Error(), point.Metric)
			}

			if len(j.collectCache) > 0 {
				if err := j.Feeder.Feed(j.PluginName, point.Metric, j.collectCache,
					&dkio.Option{
						CollectCost: time.Since(start),
					}); err != nil {
					j.L.Errorf("Feed: %s, ignored", err.Error())
				}

				j.collectCache = j.collectCache[:0] // NOTE: do not forget to clean cache
			} else {
				j.L.Warn("no point, ignored")
			}

		case <-datakit.Exit.Wait():
			j.L.Infof("input %s exit", j.PluginName)
			return

		case <-j.SemStop.Wait():
			j.L.Infof("input %s return", j.PluginName)
			return
		}
	}
}

func (j *JolokiaAgent) Terminate() {
	if j.SemStop != nil {
		j.SemStop.Close()
	}
}

func (j *JolokiaAgent) Gather() error {
	if j.gatherer == nil {
		j.gatherer = NewGatherer(j.createMetrics())
	}

	// Initialize clients once
	if j.clients == nil {
		j.clients = make([]*Client, 0, len(j.URLs))
		for _, url := range j.URLs {
			client, err := j.createClient(url)
			if err != nil {
				return err
			}
			j.clients = append(j.clients, client)
		}
	}

	for _, client := range j.clients {
		func(client *Client) {
			g.Go(func(ctx context.Context) error {
				err := j.gatherer.Gather(client, j)
				if err != nil {
					j.L.Errorf("unable to gather metrics for %s: %v", client.URL, err)
				}
				return nil
			})
		}(client)
	}

	return g.Wait()
}

func (j *JolokiaAgent) createMetrics() []Metric {
	var metrics []Metric

	for _, config := range j.Metrics {
		metrics = append(metrics,
			NewMetric(config, j.DefaultFieldPrefix, j.DefaultFieldSeparator, j.DefaultTagPrefix),
		)
	}

	return metrics
}

func (j *JolokiaAgent) createClient(url string) (*Client, error) {
	return NewClient(url, &ClientConfig{
		Username:        j.Username,
		Password:        j.Password,
		ResponseTimeout: j.ResponseTimeout,
		ClientConfig:    j.ClientConfig,
	})
}

func (j *JolokiaAgent) Adaptor() *JolokiaAgent {
	for i, m := range j.Metrics {
		var t string
		if m.FieldPrefix != nil {
			t = strings.ReplaceAll(*m.FieldPrefix, "#", "$")
			m.FieldPrefix = &t
		}

		if m.FieldSeparator != nil {
			t = strings.ReplaceAll(*m.FieldSeparator, "#", "$")
			m.FieldSeparator = &t
		}

		if m.FieldName != nil {
			t = strings.ReplaceAll(*m.FieldName, "#", "$")
			m.FieldName = &t
		}

		j.Metrics[i] = m
	}
	return j
}

// ----------------------- gatherer --------------------------------

const defaultFieldName = "value"

type JolokiaMeasurement struct {
	name     string
	tags     map[string]string
	fields   map[string]interface{}
	ts       time.Time
	election bool
}

// Point implement MeasurementV2.
func (j *JolokiaMeasurement) Point() *point.Point {
	opts := point.DefaultMetricOptions()

	if j.election {
		opts = append(opts, point.WithExtraTags(dkpt.GlobalElectionTags()))
<<<<<<< HEAD
=======
	} else {
		opts = append(opts, point.WithExtraTags(dkpt.GlobalHostTags()))
>>>>>>> 436c5429
	}

	return point.NewPointV2([]byte(j.name),
		append(point.NewTags(j.tags), point.NewKVs(j.fields)...),
		opts...)
}

func (j *JolokiaMeasurement) LineProto() (*dkpt.Point, error) {
	// return dkpt.NewPoint(j.name, j.tags, j.fields, dkpt.MOpt())
	return nil, fmt.Errorf("not implement")
}

func (j *JolokiaMeasurement) Info() *MeasurementInfo {
	return &MeasurementInfo{}
}

type Gatherer struct {
	metrics  []Metric
	requests []ReadRequest
}

func NewGatherer(metrics []Metric) *Gatherer {
	return &Gatherer{
		metrics:  metrics,
		requests: makeReadRequests(metrics),
	}
}

// Gather adds points to an accumulator from responses returned
// by a Jolokia agent.
func (g *Gatherer) Gather(client *Client, j *JolokiaAgent) error {
	tags := make(map[string]string)
	if client.config.ProxyConfig != nil {
		tags["jolokia_proxy_url"] = client.URL
	} else {
		tags["jolokia_agent_url"] = client.URL
	}

	requests := makeReadRequests(g.metrics)
	responses, err := client.read(requests)
	if err != nil {
		return err
	}

	return g.gatherResponses(responses, mergeTags(tags, j.Tags), j)
}

// gatherResponses adds points to an accumulator from the ReadResponse objects
// returned by a Jolokia agent.
func (g *Gatherer) gatherResponses(responses []ReadResponse, tags map[string]string, j *JolokiaAgent) error {
	series := make(map[string][]jpoint)

	for _, metric := range g.metrics {
		points, ok := series[metric.Name]
		if !ok {
			points = make([]jpoint, 0)
		}

		responsePoints, responseErrors := g.generatePoints(metric, responses)
		points = append(points, responsePoints...)
		if len(responseErrors) != 0 {
			return responseErrors[0]
		}

		series[metric.Name] = points
	}

	for measurement, points := range series {
		for _, point := range compactPoints(points) {
			if len(point.Fields) == 0 {
				continue
			}

			field := make(map[string]interface{})
			for k, v := range point.Fields {
				if v == nil {
					continue
				}

				if jn, ok := v.(json.Number); ok {
					field[k] = convertJSONNumber(k, jn, j.Types)
				} else {
					field[k] = v
				}
			}

			if len(field) == 0 {
				continue
			}

<<<<<<< HEAD
			metric := &JolokiaMeasurement{
				name:   measurement,
				tags:   mergeTags(point.Tags, tags),
				fields: field,
				ts:     time.Now(),
=======
			tag := mergeTags(point.Tags, tags)

			var hostURL string
			if len(tag["jolokia_agent_url"]) > 0 {
				hostURL = tag["jolokia_agent_url"]
			} else if len(tag["jolokia_proxy_url"]) > 0 {
				hostURL = tag["jolokia_proxy_url"]
			}
			if len(hostURL) > 0 {
				if host, err := getHostFromURL(hostURL); err != nil {
					return err
				} else {
					tag["host"] = host
				}
			}

			metric := &JolokiaMeasurement{
				name:     measurement,
				tags:     tag,
				fields:   field,
				ts:       time.Now(),
				election: j.Election,
>>>>>>> 436c5429
			}
			j.collectCache = append(j.collectCache, metric.Point())
		}
	}
	return nil
}

func getHostFromURL(urlStr string) (string, error) {
	u, err := url.Parse(urlStr)
	if err != nil {
		return "", err
	}
	return u.Host, nil
}

// generatePoints creates points for the supplied metric from the ReadResponse
// objects returned by the Jolokia client.
func (g *Gatherer) generatePoints(metric Metric, responses []ReadResponse) ([]jpoint, []error) {
	points := make([]jpoint, 0)
	errors := make([]error, 0)

	for _, response := range responses {
		switch response.Status {
		case 200:
			if !metricMatchesResponse(metric, response) {
				continue
			}

			pb := newPointBuilder(metric, response.RequestAttributes, response.RequestPath)
			for _, point := range pb.Build(metric.Mbean, response.Value) {
				if response.RequestTarget != "" {
					point.Tags["jolokia_agent_url"] = response.RequestTarget
				}

				points = append(points, point)
			}

		case 404:
			continue
		default:
			errors = append(errors, fmt.Errorf("unexpected status in response from target %s (%q): %d",
				response.RequestTarget, response.RequestMbean, response.Status))
			continue
		}
	}

	return points, errors
}

// mergeTags combines two tag sets into a single tag set.
func mergeTags(metricTags, outerTags map[string]string) map[string]string {
	tags := make(map[string]string)
	for k, v := range outerTags {
		tags[k] = v
	}
	for k, v := range metricTags {
		tags[k] = v
	}

	return tags
}

// metricMatchesResponse returns true when the name, attributes, and path
// of a Metric match the corresponding elements in a ReadResponse object
// returned by a Jolokia agent.
func metricMatchesResponse(metric Metric, response ReadResponse) bool {
	if !metric.MatchObjectName(response.RequestMbean) {
		return false
	}

	if len(metric.Paths) == 0 {
		return len(response.RequestAttributes) == 0
	}

	for _, attribute := range response.RequestAttributes {
		if metric.MatchAttributeAndPath(attribute, response.RequestPath) {
			return true
		}
	}

	return false
}

// compactPoints attempts to remove points by compacting points
// with matching tag sets. When a match is found, the fields from
// one point are moved to another, and the empty point is removed.
func compactPoints(points []jpoint) []jpoint {
	compactedPoints := make([]jpoint, 0)

	for _, sourcePoint := range points {
		keepPoint := true

		for _, compactPoint := range compactedPoints {
			if !tagSetsMatch(sourcePoint.Tags, compactPoint.Tags) {
				continue
			}

			keepPoint = false
			for key, val := range sourcePoint.Fields {
				compactPoint.Fields[key] = val
			}
		}

		if keepPoint {
			compactedPoints = append(compactedPoints, sourcePoint)
		}
	}

	return compactedPoints
}

// tagSetsMatch returns true if two maps are equivalent.
func tagSetsMatch(a, b map[string]string) bool {
	if len(a) != len(b) {
		return false
	}

	for ak, av := range a {
		bv, ok := b[ak]
		if !ok {
			return false
		}
		if av != bv {
			return false
		}
	}

	return true
}

// makeReadRequests creates ReadRequest objects from metrics definitions.
func makeReadRequests(metrics []Metric) []ReadRequest {
	var requests []ReadRequest
	for _, metric := range metrics {
		if len(metric.Paths) == 0 {
			requests = append(requests, ReadRequest{
				Mbean:      metric.Mbean,
				Attributes: []string{},
			})
		} else {
			attributes := make(map[string][]string)

			for _, path := range metric.Paths {
				segments := strings.Split(path, "/")
				attribute := segments[0]

				if _, ok := attributes[attribute]; !ok {
					attributes[attribute] = make([]string, 0)
				}

				if len(segments) > 1 {
					paths := attributes[attribute]
					attributes[attribute] = append(paths, strings.Join(segments[1:], "/"))
				}
			}
			rootAttributes := findRequestAttributesWithoutPaths(attributes)
			if len(rootAttributes) > 0 {
				requests = append(requests, ReadRequest{
					Mbean:      metric.Mbean,
					Attributes: rootAttributes,
				})
			}

			for _, deepAttribute := range findRequestAttributesWithPaths(attributes) {
				for _, path := range attributes[deepAttribute] {
					requests = append(requests, ReadRequest{
						Mbean:      metric.Mbean,
						Attributes: []string{deepAttribute},
						Path:       path,
					})
				}
			}
		}
	}
	return requests
}

func findRequestAttributesWithoutPaths(attributes map[string][]string) []string {
	results := make([]string, 0)
	for attr, paths := range attributes {
		if len(paths) == 0 {
			results = append(results, attr)
		}
	}

	sort.Strings(results)
	return results
}

func findRequestAttributesWithPaths(attributes map[string][]string) []string {
	results := make([]string, 0)
	for attr, paths := range attributes {
		if len(paths) != 0 {
			results = append(results, attr)
		}
	}

	sort.Strings(results)
	return results
}

func convertJSONNumber(fieldName string, jn json.Number, fieldTyp map[string]string) interface{} {
	if fieldTyp != nil {
		return convertSpecifyType(fieldName, jn, fieldTyp)
	}

	if intVal, err := jn.Int64(); err == nil {
		return intVal
	}

	if floatVal, err := jn.Float64(); err == nil {
		return floatVal
	}

	return jn.String()
}

func convertSpecifyType(fieldName string, jn json.Number, fieldTyp map[string]string) interface{} {
	val, _ := jn.Float64()
	if typ, ok := fieldTyp[fieldName]; ok && typ == "int" {
		return int64(val)
	}
	return val
}

// ----------------------------------- metric ---------------------------------------

// MetricConfig represents a TOML form of a Metric with some optional fields.
type MetricConfig struct {
	Name           string   `toml:"name"`
	Mbean          string   `toml:"mbean"`
	Paths          []string `toml:"paths"`
	FieldName      *string  `toml:"field_name"`
	FieldPrefix    *string  `toml:"field_prefix"`
	FieldSeparator *string  `toml:"field_separator"`
	TagPrefix      *string  `toml:"tag_prefix"`
	TagKeys        []string `toml:"tag_keys"`
}

// A Metric represents a specification for a
// Jolokia read request, and the transformations
// to apply to points generated from the responses.
type Metric struct {
	Name           string
	Mbean          string
	Paths          []string
	FieldName      string
	FieldPrefix    string
	FieldSeparator string
	TagPrefix      string
	TagKeys        []string

	mbeanDomain     string
	mbeanProperties []string
}

func NewMetric(config MetricConfig, defaultFieldPrefix, defaultFieldSeparator, defaultTagPrefix string) Metric {
	metric := Metric{
		Name:    config.Name,
		Mbean:   config.Mbean,
		Paths:   config.Paths,
		TagKeys: config.TagKeys,
	}

	if config.FieldName != nil {
		metric.FieldName = *config.FieldName
	}

	if config.FieldPrefix == nil {
		metric.FieldPrefix = defaultFieldPrefix
	} else {
		metric.FieldPrefix = *config.FieldPrefix
	}

	if config.FieldSeparator == nil {
		metric.FieldSeparator = defaultFieldSeparator
	} else {
		metric.FieldSeparator = *config.FieldSeparator
	}

	if config.TagPrefix == nil {
		metric.TagPrefix = defaultTagPrefix
	} else {
		metric.TagPrefix = *config.TagPrefix
	}

	mbeanDomain, mbeanProperties := parseMbeanObjectName(config.Mbean)
	metric.mbeanDomain = mbeanDomain
	metric.mbeanProperties = mbeanProperties

	return metric
}

func (m Metric) MatchObjectName(name string) bool {
	if name == m.Mbean {
		return true
	}

	mbeanDomain, mbeanProperties := parseMbeanObjectName(name)
	if mbeanDomain != m.mbeanDomain {
		return false
	}

	if len(mbeanProperties) != len(m.mbeanProperties) {
		return false
	}

NEXT_PROPERTY:
	for _, mbeanProperty := range m.mbeanProperties {
		for i := range mbeanProperties {
			if mbeanProperties[i] == mbeanProperty {
				continue NEXT_PROPERTY
			}
		}

		return false
	}

	return true
}

func (m Metric) MatchAttributeAndPath(attribute, innerPath string) bool {
	path := attribute
	if innerPath != "" {
		path = path + "/" + innerPath
	}

	for i := range m.Paths {
		if path == m.Paths[i] {
			return true
		}
	}

	return false
}

func parseMbeanObjectName(name string) (string, []string) {
	index := strings.Index(name, ":")
	if index == -1 {
		return name, []string{}
	}

	domain := name[:index]

	if index+1 > len(name) {
		return domain, []string{}
	}

	return domain, strings.Split(name[index+1:], ",")
}

// ----------------------------------------------------------------------------------
// ------------------------------------- point builder ------------------------------

type jpoint struct {
	Tags   map[string]string
	Fields map[string]interface{}
}

type pointBuilder struct {
	metric           Metric
	objectAttributes []string
	objectPath       string
	substitutions    []string
}

func newPointBuilder(metric Metric, attributes []string, path string) *pointBuilder {
	return &pointBuilder{
		metric:           metric,
		objectAttributes: attributes,
		objectPath:       path,
		substitutions:    makeSubstitutionList(metric.Mbean),
	}
}

// Build generates a point for a given mbean name/pattern and value object.
func (pb *pointBuilder) Build(mbean string, value interface{}) []jpoint {
	hasPattern := strings.Contains(mbean, "*")
	if !hasPattern {
		value = map[string]interface{}{mbean: value}
	}

	valueMap, ok := value.(map[string]interface{})
	if !ok {
		// There should be a map here.
		return nil
	}

	points := make([]jpoint, 0)
	for mbean, value := range valueMap {
		points = append(points, jpoint{
			Tags:   pb.extractTags(mbean),
			Fields: pb.extractFields(mbean, value),
		})
	}

	return compactPoints(points)
}

// extractTags generates the map of tags for a given mbean name/pattern.
func (pb *pointBuilder) extractTags(mbean string) map[string]string {
	propertyMap := makePropertyMap(mbean, pb.metric.Mbean)
	tagMap := make(map[string]string)

	for key, value := range propertyMap {
		if pb.includeTag(key) {
			tagName := pb.formatTagName(key)
			tagName = strings.ReplaceAll(tagName, "-", "_")
			tagMap[tagName] = value
		}
	}

	return tagMap
}

func (pb *pointBuilder) includeTag(tagName string) bool {
	for _, t := range pb.metric.TagKeys {
		if tagName == t {
			return true
		}
	}

	return false
}

func (pb *pointBuilder) formatTagName(tagName string) string {
	if tagName == "" {
		return ""
	}

	if tagPrefix := pb.metric.TagPrefix; tagPrefix != "" {
		return tagPrefix + tagName
	}

	return tagName
}

// extractFields generates the map of fields for a given mbean name
// and value object.
func (pb *pointBuilder) extractFields(mbean string, value interface{}) map[string]interface{} {
	fieldMap := make(map[string]interface{})
	valueMap, ok := value.(map[string]interface{})

	if ok {
		// complex value
		switch {
		case len(pb.objectAttributes) == 0:
			// if there were no attributes requested,
			// then the keys are attributes
			pb.fillFields("", valueMap, fieldMap)
		case len(pb.objectAttributes) == 1:
			// if there was a single attribute requested,
			// then the keys are the attribute's properties
			fieldName := pb.formatFieldName(pb.objectAttributes[0], pb.objectPath)
			pb.fillFields(fieldName, valueMap, fieldMap)
		default:
			// if there were multiple attributes requested,
			// then the keys are the attribute names
			for _, attribute := range pb.objectAttributes {
				fieldName := pb.formatFieldName(attribute, pb.objectPath)
				pb.fillFields(fieldName, valueMap[attribute], fieldMap)
			}
		}
	} else {
		// scalar value
		var fieldName string
		if len(pb.objectAttributes) == 0 {
			fieldName = pb.formatFieldName(defaultFieldName, pb.objectPath)
		} else {
			fieldName = pb.formatFieldName(pb.objectAttributes[0], pb.objectPath)
		}

		pb.fillFields(fieldName, value, fieldMap)
	}

	if len(pb.substitutions) > 1 {
		pb.applySubstitutions(mbean, fieldMap)
	}

	return fieldMap
}

// formatFieldName generates a field name from the supplied attribute and
// path. The return value has the configured FieldPrefix and FieldSuffix
// instructions applied.
func (pb *pointBuilder) formatFieldName(attribute, path string) string {
	fieldName := attribute
	fieldPrefix := pb.metric.FieldPrefix
	fieldSeparator := pb.metric.FieldSeparator

	if fieldPrefix != "" {
		fieldName = fieldPrefix + fieldName
	}

	if path != "" {
		fieldName = fieldName + fieldSeparator + strings.ReplaceAll(path, "/", fieldSeparator)
	}

	return fieldName
}

// fillFields recurses into the supplied value object, generating a named field
// for every value it discovers.
func (pb *pointBuilder) fillFields(name string, value interface{}, fieldMap map[string]interface{}) {
	if valueMap, ok := value.(map[string]interface{}); ok {
		// keep going until we get to something that is not a map
		for key, innerValue := range valueMap {
			if _, ok := innerValue.([]interface{}); ok {
				continue
			}

			var innerName string
			if name == "" {
				innerName = pb.metric.FieldPrefix + key
			} else {
				innerName = name + pb.metric.FieldSeparator + key
			}

			pb.fillFields(innerName, innerValue, fieldMap)
		}

		return
	}

	if _, ok := value.([]interface{}); ok {
		return
	}

	if pb.metric.FieldName != "" {
		name = pb.metric.FieldName
		if prefix := pb.metric.FieldPrefix; prefix != "" {
			name = prefix + name
		}
	}

	if name == "" {
		name = defaultFieldName
	}
	name = strings.ReplaceAll(name, "-", "_")
	fieldMap[name] = value
}

// applySubstitutions updates all the keys in the supplied map
// of fields to account for $1-style substitution instructions.
func (pb *pointBuilder) applySubstitutions(mbean string, fieldMap map[string]interface{}) {
	properties := makePropertyMap(mbean, pb.metric.Mbean)

	for i, subKey := range pb.substitutions[1:] {
		symbol := fmt.Sprintf("$%d", i+1)
		substitution := properties[subKey]

		for fieldName, fieldValue := range fieldMap {
			newFieldName := strings.ReplaceAll(fieldName, symbol, substitution)
			if fieldName != newFieldName {
				fieldMap[newFieldName] = fieldValue
				delete(fieldMap, fieldName)
			}
		}
	}
}

// makePropertyMap returns a the mbean property-key list as
// a dictionary. foo:x=y becomes map[string]string { "x": "y" }.
func makePropertyMap(mbean, metricMbean string) map[string]string {
	props := make(map[string]string)
	object := strings.SplitN(mbean, ":", 2)
	domain := object[0]

	// 如若 `Catalina:name="http*nio-*",type=ThreadPool"` 含多个 * 只取第一个 sub match；
	// 测试发现从 jolokia api 获取数据时，mbean 为 Catalina:name="http*nio-* 会报错，
	// 似乎 * 在 "" 内时通配符 * 不会匹配第二个 "
	metricDomain, metricRegexMap := makeTagValueRegexMap(metricMbean)
	if metricDomain != domain { // domain should equal
		metricRegexMap = make(map[string]*regexp.Regexp)
	}

	if domain != "" && len(object) == 2 {
		list := object[1]

		for _, keyProperty := range strings.Split(list, ",") {
			pair := strings.SplitN(keyProperty, "=", 2)

			if len(pair) != 2 {
				continue
			}

			if key := pair[0]; key != "" {
				props[key] = pair[1]

				// 取 match[0][1] 作为 tag 值
				if v, ok := metricRegexMap[key]; ok && v != nil {
					match := v.FindAllStringSubmatch(pair[1], -1)
					if len(match) >= 1 && len(match[0]) > 1 {
						props[key] = match[0][1]
					}
				}
			}
		}
	}

	return props
}

// makeSubstitutionList returns an array of values to
// use as substitutions when renaming fields
// with the $1..$N syntax. The first item in the list
// is always the mbean domain.
func makeSubstitutionList(mbean string) []string {
	subs := make([]string, 0)

	object := strings.SplitN(mbean, ":", 2)
	domain := object[0]

	if domain != "" && len(object) == 2 {
		subs = append(subs, domain)
		list := object[1]

		for _, keyProperty := range strings.Split(list, ",") {
			pair := strings.SplitN(keyProperty, "=", 2)

			if len(pair) != 2 {
				continue
			}

			key := pair[0]
			if key == "" {
				continue
			}

			property := pair[1]
			if !strings.Contains(property, "*") {
				continue
			}

			subs = append(subs, key)
		}
	}

	return subs
}

// mbean 里的 * 替换为 (.*) 并编译正则表达式, 贪婪匹配.
func makeTagValueRegexMap(mbean string) (string, map[string]*regexp.Regexp) {
	subs := make(map[string]*regexp.Regexp)
	object := strings.SplitN(mbean, ":", 2)
	domain := object[0]
	if domain != "" && len(object) == 2 {
		list := object[1]
		for _, keyProperty := range strings.Split(list, ",") {
			pair := strings.SplitN(keyProperty, "=", 2)
			if len(pair) == 2 && pair[0] != "" {
				// default nil
				subs[pair[0]] = nil
				property := pair[1]
				if strings.Contains(property, "*") {
					property = strings.ReplaceAll(property, "*", "(.*)")
					if r, err := regexp.Compile(property); err == nil {
						// if successful
						subs[pair[0]] = r
					}
				}
			}
		}
	}
	return domain, subs
}

// ------------------------------------------------------------------------------
// ------------------------------------ client ----------------------------------.
// ------------------------------------------------------------------------------

type Client struct {
	URL    string
	client *http.Client
	config *ClientConfig
}

type ClientConfig struct {
	ResponseTimeout time.Duration
	Username        string
	Password        string
	ProxyConfig     *ProxyConfig
	tls.ClientConfig
}

type ProxyConfig struct {
	DefaultTargetUsername string
	DefaultTargetPassword string
	Targets               []ProxyTargetConfig
}

type ProxyTargetConfig struct {
	Username string
	Password string
	URL      string
}

type ReadRequest struct {
	Mbean      string
	Attributes []string
	Path       string
}

type ReadResponse struct {
	Status            int
	Value             interface{}
	RequestMbean      string
	RequestAttributes []string
	RequestPath       string
	RequestTarget     string
}

// Jolokia JSON request object. Example: {
//   "type": "read",
//   "mbean: "java.lang:type="Runtime",
//   "attribute": "Uptime",
//   "target": {
//     "url: "service:jmx:rmi:///jndi/rmi://target:9010/jmxrmi"
//   }
// }.
type jolokiaRequest struct {
	Type      string         `json:"type"`
	Mbean     string         `json:"mbean"`
	Attribute interface{}    `json:"attribute,omitempty"`
	Path      string         `json:"path,omitempty"`
	Target    *jolokiaTarget `json:"target,omitempty"`
}

type jolokiaTarget struct {
	URL      string `json:"url"`
	User     string `json:"user,omitempty"`
	Password string `json:"password,omitempty"`
}

// Jolokia JSON response object. Example: {
//   "request": {
//     "type": "read"
//     "mbean": "java.lang:type=Runtime",
//     "attribute": "Uptime",
//     "target": {
//       "url": "service:jmx:rmi:///jndi/rmi://target:9010/jmxrmi"
//     }
//   },
//   "value": 1214083,
//   "timestamp": 1488059309,
//   "status": 200
// }.
type jolokiaResponse struct {
	Request jolokiaRequest `json:"request"`
	Value   interface{}    `json:"value"`
	Status  int            `json:"status"`
}

func NewClient(url string, config *ClientConfig) (*Client, error) {
	tlsConfig, err := config.ClientConfig.TLSConfig()
	if err != nil {
		return nil, err
	}

	transport := &http.Transport{
		ResponseHeaderTimeout: config.ResponseTimeout,
		TLSClientConfig:       tlsConfig,
	}

	client := &http.Client{
		Transport: transport,
		Timeout:   config.ResponseTimeout,
	}

	return &Client{
		URL:    url,
		config: config,
		client: client,
	}, nil
}

func (c *Client) read(requests []ReadRequest) ([]ReadResponse, error) {
	jRequests := makeJolokiaRequests(requests, c.config.ProxyConfig)
	requestBody, err := json.Marshal(jRequests)
	if err != nil {
		return nil, err
	}

	requestURL, err := formatReadURL(c.URL, c.config.Username, c.config.Password)
	if err != nil {
		return nil, err
	}

	req, err := http.NewRequest("POST", requestURL, bytes.NewBuffer(requestBody))
	if err != nil {
		// err is not contained in returned error - it may contain sensitive data (password) which should not be logged
		return nil, fmt.Errorf("unable to create new request for: '%s'", c.URL)
	}

	req.Header.Add("Content-type", "application/json")

	resp, err := c.client.Do(req)
	if err != nil {
		return nil, err
	}
	defer resp.Body.Close() //nolint:errcheck

	if resp.StatusCode != http.StatusOK {
		return nil, fmt.Errorf("response from url \"%s\" has status code %d (%s), expected %d (%s)",
			c.URL, resp.StatusCode, http.StatusText(resp.StatusCode), http.StatusOK, http.StatusText(http.StatusOK))
	}

	responseBody, err := ioutil.ReadAll(resp.Body)
	if err != nil {
		return nil, err
	}

	var jResponses []jolokiaResponse
	decoder := json.NewDecoder(bytes.NewReader(responseBody))
	decoder.UseNumber()
	err = decoder.Decode(&jResponses)
	if err != nil {
		return nil, fmt.Errorf("decoding JSON response: %w: %s", err, responseBody)
	}
	return makeReadResponses(jResponses), nil
}

func makeJolokiaRequests(rrequests []ReadRequest, proxyConfig *ProxyConfig) []jolokiaRequest {
	jrequests := make([]jolokiaRequest, 0)
	if proxyConfig == nil {
		for _, rr := range rrequests {
			jrequests = append(jrequests, makeJolokiaRequest(rr, nil))
		}
	} else {
		for _, t := range proxyConfig.Targets {
			if t.Username == "" {
				t.Username = proxyConfig.DefaultTargetUsername
			}
			if t.Password == "" {
				t.Password = proxyConfig.DefaultTargetPassword
			}

			for _, rr := range rrequests {
				jtarget := &jolokiaTarget{
					URL:      t.URL,
					User:     t.Username,
					Password: t.Password,
				}

				jrequests = append(jrequests, makeJolokiaRequest(rr, jtarget))
			}
		}
	}

	return jrequests
}

func makeJolokiaRequest(rrequest ReadRequest, jtarget *jolokiaTarget) jolokiaRequest {
	jrequest := jolokiaRequest{
		Type:   "read",
		Mbean:  rrequest.Mbean,
		Path:   rrequest.Path,
		Target: jtarget,
	}

	if len(rrequest.Attributes) == 1 {
		jrequest.Attribute = rrequest.Attributes[0]
	}
	if len(rrequest.Attributes) > 1 {
		jrequest.Attribute = rrequest.Attributes
	}

	return jrequest
}

func makeReadResponses(jresponses []jolokiaResponse) []ReadResponse {
	rresponses := make([]ReadResponse, 0)

	for _, jr := range jresponses {
		rrequest := ReadRequest{
			Mbean:      jr.Request.Mbean,
			Path:       jr.Request.Path,
			Attributes: []string{},
		}

		attrValue := jr.Request.Attribute
		if attrValue != nil {
			attribute, ok := attrValue.(string)
			if ok {
				rrequest.Attributes = []string{attribute}
			} else {
				attributes, _ := attrValue.([]interface{})
				rrequest.Attributes = make([]string, len(attributes))
				for i, attr := range attributes {
					if s, ok := attr.(string); ok {
						rrequest.Attributes[i] = s
					} else {
						l.Warnf("attr expect to be string, go %s", reflect.TypeOf(attr).String())
					}
				}
			}
		}
		rresponse := ReadResponse{
			Value:             jr.Value,
			Status:            jr.Status,
			RequestMbean:      rrequest.Mbean,
			RequestAttributes: rrequest.Attributes,
			RequestPath:       rrequest.Path,
		}
		if jtarget := jr.Request.Target; jtarget != nil {
			rresponse.RequestTarget = jtarget.URL
		}

		rresponses = append(rresponses, rresponse)
	}

	return rresponses
}

func formatReadURL(configURL, username, password string) (string, error) {
	parsedURL, err := url.Parse(configURL)
	if err != nil {
		return "", err
	}

	readURL := url.URL{
		Host:   parsedURL.Host,
		Scheme: parsedURL.Scheme,
	}

	if username != "" || password != "" {
		readURL.User = url.UserPassword(username, password)
	}

	readURL.Path = path.Join(parsedURL.Path, "read")
	readURL.Query().Add("ignoreErrors", "true")
	return readURL.String(), nil
}<|MERGE_RESOLUTION|>--- conflicted
+++ resolved
@@ -52,10 +52,7 @@
 	Password        string
 	ResponseTimeout time.Duration `toml:"response_timeout"`
 	Interval        string        `toml:"interval"`
-<<<<<<< HEAD
-=======
 	Election        bool          `toml:"election"`
->>>>>>> 436c5429
 
 	tls.ClientConfig
 
@@ -233,11 +230,8 @@
 
 	if j.election {
 		opts = append(opts, point.WithExtraTags(dkpt.GlobalElectionTags()))
-<<<<<<< HEAD
-=======
 	} else {
 		opts = append(opts, point.WithExtraTags(dkpt.GlobalHostTags()))
->>>>>>> 436c5429
 	}
 
 	return point.NewPointV2([]byte(j.name),
@@ -328,13 +322,6 @@
 				continue
 			}
 
-<<<<<<< HEAD
-			metric := &JolokiaMeasurement{
-				name:   measurement,
-				tags:   mergeTags(point.Tags, tags),
-				fields: field,
-				ts:     time.Now(),
-=======
 			tag := mergeTags(point.Tags, tags)
 
 			var hostURL string
@@ -357,7 +344,6 @@
 				fields:   field,
 				ts:       time.Now(),
 				election: j.Election,
->>>>>>> 436c5429
 			}
 			j.collectCache = append(j.collectCache, metric.Point())
 		}
