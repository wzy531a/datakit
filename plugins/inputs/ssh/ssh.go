--- conflicted
+++ resolved
@@ -32,20 +32,6 @@
 ### metricsName: the name of metric, default is "ssh"
 
 [[inputs.ssh]]
-<<<<<<< HEAD
-	interval = "60s"
-	host     = "127.0.0.1:22"
-	username = "<your_username>"
-	password = "<your_password>"
-	sftpCheck      = false
-	privateKeyFile = ""
-	metricsName    ="ssh"
-#	[inputs.ssh.tags]
-#		tag1 = "tag1"
-#		tag2 = "tag2"
-#		tag3 = "tag3"
-`
-=======
   interval = "60s"
   host     = "127.0.0.1:22"
   username = "<your_username>"
@@ -57,7 +43,6 @@
   # some_tag = "some_value"
   # more_tag = "some_other_value"
   # ...`
->>>>>>> 5ba4faec
 )
 
 var (
@@ -111,7 +96,6 @@
 func (i *Input) SampleConfig() string {
 	return SshConfigSample
 }
-<<<<<<< HEAD
 
 func (i *Input) AvailableArchs() []string {
 	return datakit.AllArch
@@ -123,19 +107,6 @@
 	}
 }
 
-=======
-
-func (i *Input) AvailableArchs() []string {
-	return datakit.AllArch
-}
-
-func (i *Input) SampleMeasurement() []inputs.Measurement {
-	return []inputs.Measurement{
-		&SshMeasurement{},
-	}
-}
-
->>>>>>> 5ba4faec
 func (i *Input) getSshClientConfig() (*ssh.ClientConfig, error) {
 	var auth []ssh.AuthMethod
 	if i.Password != "" {
