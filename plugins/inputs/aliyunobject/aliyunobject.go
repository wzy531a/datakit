--- conflicted
+++ resolved
@@ -17,11 +17,7 @@
 
 var (
 	inputName    = `aliyunobject`
-<<<<<<< HEAD
-	moduleLogger *logger.Logger
-=======
 	moduleLogger = logger.DefaultSLogger("aliyunobject")
->>>>>>> fa9918da
 	sampleConf   = ""
 )
 
@@ -107,20 +103,29 @@
 		ag.Domain = &Domain{}
 	}
 	if ag.Redis == nil {
-<<<<<<< HEAD
-		ag.Redis = &Redis{}
+		ag.Redis = &Redis{
+			PipelinePath: "aliyun_redis.p",
+		}
 	}
 	if ag.Cdn == nil {
-		ag.Cdn = &Cdn{}
+		ag.Cdn = &Cdn{
+			PipelinePath: "aliyun_cdn.p",
+		}
 	}
 	if ag.Waf == nil {
-		ag.Waf = &Waf{}
+		ag.Waf = &Waf{
+			PipelinePath: "aliyun_waf.p",
+		}
 	}
 	if ag.Es == nil {
-		ag.Es = &Elasticsearch{}
+		ag.Es = &Elasticsearch{
+			PipelinePath: "aliyun_elasticsearch.p",
+		}
 	}
 	if ag.InfluxDB != nil {
-		ag.InfluxDB = &InfluxDB{}
+		ag.InfluxDB = &InfluxDB{
+			PipelinePath: "aliyun_influxdb.p",
+		}
 	}
 
 	ag.addModule(ag.Ecs)
@@ -135,45 +140,6 @@
 	ag.addModule(ag.Waf)
 	ag.addModule(ag.Es)
 	ag.addModule(ag.InfluxDB)
-=======
-		ag.Redis = &Redis{
-			PipelinePath: "aliyun_redis.p",
-		}
-	}
-	if ag.Cdn == nil {
-		ag.Cdn = &Cdn{
-			PipelinePath: "aliyun_cdn.p",
-		}
-	}
-	if ag.Waf == nil {
-		ag.Waf = &Waf{
-			PipelinePath: "aliyun_waf.p",
-		}
-	}
-	if ag.Es == nil {
-		ag.Es = &Elasticsearch{
-			PipelinePath: "aliyun_elasticsearch.p",
-		}
-	}
-	if ag.InfluxDB != nil {
-		ag.InfluxDB = &InfluxDB{
-			PipelinePath: "aliyun_influxdb.p",
-		}
-	}
->>>>>>> fa9918da
-
-	ag.addModule(ag.Ecs)
-	ag.addModule(ag.Slb)
-	ag.addModule(ag.Oss)
-	ag.addModule(ag.Rds)
-	ag.addModule(ag.Ons)
-	ag.addModule(ag.Dds)
-	ag.addModule(ag.Domain)
-	ag.addModule(ag.Redis)
-	ag.addModule(ag.Cdn)
-	ag.addModule(ag.Waf)
-	ag.addModule(ag.Es)
-	ag.addModule(ag.InfluxDB)
 
 	for _, s := range ag.subModules {
 		ag.wg.Add(1)
