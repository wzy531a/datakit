--- conflicted
+++ resolved
@@ -6,10 +6,9 @@
 	"io/ioutil"
 	"log"
 	"os"
-<<<<<<< HEAD
-=======
+
 	"reflect"
->>>>>>> 869023ec
+
 	"testing"
 
 	"github.com/influxdata/toml"
@@ -97,8 +96,6 @@
 
 	typ := reflect.TypeOf(val.Interface())
 
-<<<<<<< HEAD
-=======
 	content := map[string]interface{}{}
 
 	num := val.NumField()
@@ -192,7 +189,6 @@
 
 func TestInput(t *testing.T) {
 
->>>>>>> 869023ec
 	data, err := ioutil.ReadFile("test.conf")
 	if err != nil {
 		t.Error(err)
