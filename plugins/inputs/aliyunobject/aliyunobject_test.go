package aliyunobject

import (
	"encoding/json"
	"fmt"
	"io/ioutil"
	"log"
	"os"
<<<<<<< HEAD
=======
	"reflect"
>>>>>>> a1844b88
	"testing"

	"github.com/influxdata/toml"

	"github.com/aliyun/alibaba-cloud-sdk-go/sdk/requests"
	"github.com/aliyun/alibaba-cloud-sdk-go/services/ecs"
)

func TestApiDescribeInstances(t *testing.T) {
	ak := os.Getenv("AK")
	sk := os.Getenv("SK")

	cli, err := ecs.NewClientWithAccessKey("cn-hangzhou", ak, sk)
	if err != nil {
		t.Error(err)
	}
	req := ecs.CreateDescribeInstancesRequest()
	req.PageSize = requests.NewInteger(100)
	resp, err := cli.DescribeInstances(req)
	if err != nil {
		t.Error(err)
	}

	log.Printf("TotalCount=%d, PageSize=%v, PageNumber=%v", resp.TotalCount, resp.PageSize, resp.PageNumber)

	for index, inst := range resp.Instances.Instance {
		log.Printf("%d - %s", index, inst.InstanceId)
	}
}

func TestConfig(t *testing.T) {

	var ag objectAgent
	ag.RegionID = `cn-hangzhou`
	ag.AccessKeyID = `xxx`
	ag.AccessKeySecret = `yyy`
	ag.Tags = map[string]string{
		"key1": "val1",
	}

	load := false

	if !load {
		ag.Ecs = &Ecs{
			InstancesIDs:       []string{"id1", "id2"},
			ExcludeInstanceIDs: []string{"exid1", "exid2"},
		}

		data, err := toml.Marshal(&ag)
		if err != nil {
			t.Error(err)
		}
		ioutil.WriteFile("test.conf", data, 0777)
	} else {
		data, err := ioutil.ReadFile("test.conf")
		if err != nil {
			t.Error(err)
		}
		if err = toml.Unmarshal(data, &ag); err != nil {
			t.Error(err)
		} else {
			log.Println("ok")
		}
	}

}

func Struct2JsonOfOneDepth(obj interface{}) (jsonString string, err error) {

	val := reflect.ValueOf(obj)

	kd := val.Kind()
	if kd == reflect.Ptr {
		if val.IsNil() {
			return
		}
		val = val.Elem()
		kd = val.Kind()
	}

	if kd != reflect.Struct {
		err = fmt.Errorf("must be a Struct")
		return
	}

	typ := reflect.TypeOf(val.Interface())

<<<<<<< HEAD
=======
	content := map[string]interface{}{}

	num := val.NumField()

	for i := 0; i < num; i++ {
		if typ.Field(i).Tag.Get("json") == "" {
			continue
		}
		key := typ.Field(i).Name
		v := val.Field(i)

		if v.Kind() == reflect.Ptr {
			if v.IsNil() {
				continue
			}
			v = v.Elem()
		}

		switch v.Kind() {
		case reflect.Slice, reflect.Map, reflect.Interface:
			if v.IsNil() {
				continue
			}
		}

		switch v.Kind() {
		case reflect.Bool, reflect.Int, reflect.Int8, reflect.Int16, reflect.Int32, reflect.Int64, reflect.Uint, reflect.Uint8, reflect.Uint16, reflect.Uint32, reflect.Uint64, reflect.String:
			content[key] = v.Interface()
		case reflect.Slice, reflect.Array, reflect.Map, reflect.Struct:
			if j, e := json.Marshal(v.Interface()); e != nil {
				err = e
				return
			} else {
				content[key] = string(j)
			}
		}
	}

	if len(content) == 0 {
		return
	}

	var jdata []byte
	jdata, err = json.Marshal(content)
	if err != nil {
		return
	}

	jsonString = string(jdata)
	return
}

func TestJson(t *testing.T) {

	type Ot struct {
		Va string `json:"va"`
		Vb int    `json:"vb"`
	}

	type Person struct {
		Name string            `json:"name"`
		Age  int               `json:"age"`
		Info map[string]string `json:"info"`
		N    *string           `json:"n"`
		Ot   *Ot               `json:"ot"`
		SS   []*string         `json:"ss"`
		Ots  []*Ot             `json:"ots"`
	}

	ns := "aa"

	ot := &Ot{
		Va: "vvaa",
	}

	s1 := "s1"
	s2 := "s2"

	p := Person{
		Name: "jack",
		Age:  20,
		Info: nil,
		N:    &ns,
		Ot:   ot,
		SS:   []*string{&s1, &s2},
		Ots:  []*Ot{ot},
	}
	result, _ := Struct2JsonOfOneDepth(p)
	log.Printf("%v", result)
}

func TestInput(t *testing.T) {

>>>>>>> a1844b88
	data, err := ioutil.ReadFile("test.conf")
	if err != nil {
		t.Error(err)
	}
	ag := newAgent()
	ag.mode = "debug"
	if err = toml.Unmarshal(data, &ag); err != nil {
		t.Error(err)
	}
	ag.Run()
}<|MERGE_RESOLUTION|>--- conflicted
+++ resolved
@@ -6,10 +6,9 @@
 	"io/ioutil"
 	"log"
 	"os"
-<<<<<<< HEAD
-=======
+
 	"reflect"
->>>>>>> a1844b88
+
 	"testing"
 
 	"github.com/influxdata/toml"
@@ -97,8 +96,6 @@
 
 	typ := reflect.TypeOf(val.Interface())
 
-<<<<<<< HEAD
-=======
 	content := map[string]interface{}{}
 
 	num := val.NumField()
@@ -192,7 +189,6 @@
 
 func TestInput(t *testing.T) {
 
->>>>>>> a1844b88
 	data, err := ioutil.ReadFile("test.conf")
 	if err != nil {
 		t.Error(err)
