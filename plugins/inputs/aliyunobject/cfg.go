--- conflicted
+++ resolved
@@ -54,12 +54,10 @@
 	subModules []subModule
 
 	mode string
-<<<<<<< HEAD
 
 	testResult *inputs.TestResult
 	testError  error
-=======
->>>>>>> 869023ec
+
 }
 
 func (ag *objectAgent) addModule(m subModule) {
