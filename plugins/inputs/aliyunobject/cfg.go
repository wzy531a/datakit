package aliyunobject

import (
	"context"
	"sync"

	"gitlab.jiagouyun.com/cloudcare-tools/datakit"
	"gitlab.jiagouyun.com/cloudcare-tools/datakit/plugins/inputs"
)

const (
	sampleConfig = `
#[[inputs.aliyunobject]]
# ## @param - aliyun authorization informations - string - required
# region_id = ''
# access_key_id = ''
# access_key_secret = ''

# ## @param - collection interval - string - optional - default: 5m
# interval = '5m'

# ## @param - custom tags - [list of key:value element] - optional
#[inputs.aliyunobject.tags]
# key1 = 'val1'

`
)

type objectAgent struct {
	RegionID        string            `toml:"region_id"`
	AccessKeyID     string            `toml:"access_key_id"`
	AccessKeySecret string            `toml:"access_key_secret"`
	Interval        datakit.Duration  `toml:"interval"`
	Tags            map[string]string `toml:"tags,omitempty"`

	Ecs      *Ecs           `toml:"ecs,omitempty"`
	Slb      *Slb           `toml:"slb,omitempty"`
	Oss      *Oss           `toml:"oss,omitempty"`
	Rds      *Rds           `toml:"rds,omitempty"`
	Ons      *Ons           `toml:"rocketmq,omitempty"`
	Domain   *Domain        `toml:"domain,omitempty"`
	Dds      *Dds           `toml:"mongodb,omitempty"`
	Redis    *Redis         `toml:"redis,omitempty"`
	Cdn      *Cdn           `toml:"cdn,omitempty"`
	Waf      *Waf           `toml:"waf,omitempty"`
	Es       *Elasticsearch `toml:"elasticsearch,omitempty"`
	InfluxDB *InfluxDB      `toml:"influxdb,omitempty"`

	ctx       context.Context
	cancelFun context.CancelFunc

	wg sync.WaitGroup

	subModules []subModule

	mode string
<<<<<<< HEAD

	testResult *inputs.TestResult
	testError  error
=======
>>>>>>> fc998d5c
}

func (ag *objectAgent) addModule(m subModule) {
	ag.subModules = append(ag.subModules, m)
}

func (ag *objectAgent) isTest() bool {
	return ag.mode == "test"
}

func (ag *objectAgent) isDebug() bool {
	return ag.mode == "debug"
}<|MERGE_RESOLUTION|>--- conflicted
+++ resolved
@@ -54,12 +54,10 @@
 	subModules []subModule
 
 	mode string
-<<<<<<< HEAD
 
 	testResult *inputs.TestResult
 	testError  error
-=======
->>>>>>> fc998d5c
+
 }
 
 func (ag *objectAgent) addModule(m subModule) {
