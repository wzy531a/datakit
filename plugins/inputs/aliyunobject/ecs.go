--- conflicted
+++ resolved
@@ -130,7 +130,6 @@
 	}
 
 	data, err := json.Marshal(&objs)
-<<<<<<< HEAD
 	if err == nil {
 		if ag.isTest() {
 			ag.testResult.Result = append(ag.testResult.Result, data...)
@@ -138,17 +137,16 @@
 			io.NamedFeed(data, io.Object, inputName)
 		}
 	} else {
-=======
-	if err != nil {
->>>>>>> 9444d491
-		moduleLogger.Errorf("%s", err)
-		return
-	}
+		if err != nil {
+			moduleLogger.Errorf("%s", err)
+			return
+		}
 
-	if ag.mode == "debug" {
-		fmt.Printf("%s", string(data))
-	} else {
-		io.NamedFeed(data, io.Object, inputName)
+		if ag.mode == "debug" {
+			fmt.Printf("%s", string(data))
+		} else {
+			io.NamedFeed(data, io.Object, inputName)
+		}
 	}
 
 }