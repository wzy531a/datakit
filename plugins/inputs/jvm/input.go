--- conflicted
+++ resolved
@@ -22,11 +22,7 @@
   # default_tag_prefix      = ""
   # default_field_prefix    = ""
   # default_field_separator = "."
-<<<<<<< HEAD
- 
-=======
 
->>>>>>> 4aa7fdc6
   # username = ""
   # password = ""
   # response_timeout = "5s"
@@ -75,15 +71,11 @@
     mbean    = "java.lang:name=*,type=MemoryPool"
     paths    = ["Usage", "PeakUsage", "CollectionUsage"]
     tag_keys = ["name"]
-<<<<<<< HEAD
-`
-=======
 
   [inputs.jvm.tags]
   # some_tag = "some_value"
   # more_tag = "some_other_value"
   # ...`
->>>>>>> 4aa7fdc6
 )
 
 var JvmTypeMap = map[string]string{
