package huaweiyunces

import (
	"context"
	"fmt"
	"runtime"
	"strings"
	"time"
	"unicode"

	"golang.org/x/time/rate"

	"gitlab.jiagouyun.com/cloudcare-tools/cliutils/logger"
	"gitlab.jiagouyun.com/cloudcare-tools/datakit"
	"gitlab.jiagouyun.com/cloudcare-tools/datakit/plugins/inputs"
)

var (
	moduleLogger *logger.Logger
	inputName    = "huaweiyunces"
)

func (*agent) SampleConfig() string {
	return sampleConfig
}

func (*agent) Catalog() string {
	return `huaweiyun`
}

func (ag *agent) Test() (*inputs.TestResult, error) {
	ag.mode = "test"
	ag.testResult = &inputs.TestResult{}
	ag.Run()
	return ag.testResult, ag.testError
}

func (ag *agent) Run() {

	moduleLogger = logger.SLogger(inputName)

	defer func() {
		if err := recover(); err != nil {
			buf := make([]byte, 2048)
			n := runtime.Stack(buf, false)
			moduleLogger.Errorf("panic: %s", err)
			moduleLogger.Errorf("%s", string(buf[:n]))
		}
	}()

	if ag.Delay.Duration == 0 {
		ag.Delay.Duration = time.Minute * 1
	}

	if ag.Interval.Duration == 0 {
		ag.Interval.Duration = time.Minute * 5
	}

<<<<<<< HEAD
	ag.genHWClient()

	go func() {
		<-datakit.Exit.Wait()
		ag.cancelFun()
	}()

=======
>>>>>>> 504274fb
	//每分钟最多100个请求
	limit := rate.Every(600 * time.Millisecond)
	ag.limiter = rate.NewLimiter(limit, 1)

<<<<<<< HEAD
	if err := ag.genReqs(ag.ctx); err != nil {
		if ag.isTestOnce() {
			ag.testError = err
		}
		return
	}

	if len(ag.reqs) == 0 {
		moduleLogger.Warnf("no metric found")
		if ag.isTestOnce() {
			ag.testError = fmt.Errorf("no metric found")
		}
		return
	}
	moduleLogger.Debugf("%d reqs", len(ag.reqs))

	for {

		select {
		case <-ag.ctx.Done():
			return
		default:
		}

		for _, req := range ag.reqs {

			select {
			case <-ag.ctx.Done():
				return
			default:
			}

			resp, err := ag.showMetricData(req)
			if err != nil {
				if ag.isTestOnce() {
					ag.testError = err
					return
				}
				continue
			}

			if resp == nil || resp.Datapoints == nil {
				continue
			}

			metricSetName := req.metricSetName
			if metricSetName == "" {
				metricSetName = formatMeasurement(req.namespace)
			}

			for _, dp := range *resp.Datapoints {

				select {
				case <-ag.ctx.Done():
					return
				default:
				}

				tags := map[string]string{}
				extendTags(tags, req.tags, false)
				extendTags(tags, ag.Tags, false)
				for _, k := range req.dimensoions {
					tags[k.Name] = k.Value
				}
				tags["unit"] = *dp.Unit

				fields := map[string]interface{}{}

				var val float64
				switch req.filter {
				case "max":
					if dp.Max != nil {
						val = *dp.Max
					}
				case "min":
					if dp.Min != nil {
						val = *dp.Min
					}
				case "sum":
					if dp.Sum != nil {
						val = *dp.Sum
					}
				case "variance":
					if dp.Variance != nil {
						val = *dp.Variance
					}
				default:
					if dp.Average != nil {
						val = *dp.Average
					}
				}

				fields[fmt.Sprintf("%s_%s", req.metricname, req.filter)] = val

				tm := time.Unix(dp.Timestamp/1000, 0)

				if len(fields) == 0 {
					moduleLogger.Warnf("skip %s.%s datapoint for no fields, %s", req.namespace, req.metricname, dp.String())
					continue
				}

				if ag.isTestOnce() {
					data, _ := io.MakeMetric(metricSetName, tags, fields, tm)
					ag.testResult.Result = append(ag.testResult.Result, data...)
				} else if ag.isDebug() {
					data, _ := io.MakeMetric(metricSetName, tags, fields, tm)
					fmt.Printf("%s\n", string(data))

				} else {
					io.NamedFeedEx(inputName, io.Metric, metricSetName, tags, fields, tm)
				}
			}
		}

		if ag.isTestOnce() {
			break
		}
=======
	go func() {
		<-datakit.Exit.Wait()
		ag.cancelFun()
	}()
>>>>>>> 504274fb

	if len(ag.Namespace) > 0 {
		ag.runOld() //兼容老的配置格式
	} else {
		ag.run()
	}
}

func extendTags(to map[string]string, from map[string]string, override bool) {
	if from == nil {
		return
	}
	for k, v := range from {
		if !override {
			if _, exist := to[k]; exist {
				continue
			}
		}
		to[k] = v
	}
}

func formatMeasurement(project string) string {
	project = strings.Replace(project, "/", "_", -1)
	project = snakeCase(project)
	return fmt.Sprintf("%s_%s", inputName, project)
}

func snakeCase(in string) string {
	runes := []rune(in)
	length := len(runes)

	var out []rune
	for i := 0; i < length; i++ {
		if i > 0 && unicode.IsUpper(runes[i]) && ((i+1 < length && unicode.IsLower(runes[i+1])) || unicode.IsLower(runes[i-1])) {
			out = append(out, '_')
		}
		out = append(out, unicode.ToLower(runes[i]))
	}

	s := strings.Replace(string(out), "__", "_", -1)

	return s
}

<<<<<<< HEAD
func (ag *agent) genReqs(ctx context.Context) error {

	ag.ecsInstanceIDs = ag.listServersDetails()
	moduleLogger.Debugf("%d ecs instances", len(ag.ecsInstanceIDs))

	//生成所有请求
	for _, proj := range ag.Namespace {

		if err := proj.checkProperties(); err != nil {
			return err
		}

		for _, metricName := range proj.MetricNames {

			select {
			case <-ctx.Done():
				return context.Canceled
			default:
			}

			req := proj.genMetricReq(metricName)
			if req.interval == 0 {
				req.interval = ag.Interval.Duration
			}

			adds := proj.applyProperty(req, ag.ecsInstanceIDs)

			ag.reqs = append(ag.reqs, req)
			if len(adds) > 0 {
				ag.reqs = append(ag.reqs, adds...)
			}
		}
	}

	return nil
}

func newAgent() *agent {
=======
func newAgent(mode string) *agent {
>>>>>>> 504274fb
	ac := &agent{}
	ac.mode = mode
	ac.ctx, ac.cancelFun = context.WithCancel(context.Background())
	return ac
}

func init() {
	inputs.Add(inputName, func() inputs.Input {
		return newAgent("")
	})
}<|MERGE_RESOLUTION|>--- conflicted
+++ resolved
@@ -56,144 +56,14 @@
 		ag.Interval.Duration = time.Minute * 5
 	}
 
-<<<<<<< HEAD
-	ag.genHWClient()
+	//每分钟最多100个请求
+	limit := rate.Every(600 * time.Millisecond)
+	ag.limiter = rate.NewLimiter(limit, 1)
 
 	go func() {
 		<-datakit.Exit.Wait()
 		ag.cancelFun()
 	}()
-
-=======
->>>>>>> 504274fb
-	//每分钟最多100个请求
-	limit := rate.Every(600 * time.Millisecond)
-	ag.limiter = rate.NewLimiter(limit, 1)
-
-<<<<<<< HEAD
-	if err := ag.genReqs(ag.ctx); err != nil {
-		if ag.isTestOnce() {
-			ag.testError = err
-		}
-		return
-	}
-
-	if len(ag.reqs) == 0 {
-		moduleLogger.Warnf("no metric found")
-		if ag.isTestOnce() {
-			ag.testError = fmt.Errorf("no metric found")
-		}
-		return
-	}
-	moduleLogger.Debugf("%d reqs", len(ag.reqs))
-
-	for {
-
-		select {
-		case <-ag.ctx.Done():
-			return
-		default:
-		}
-
-		for _, req := range ag.reqs {
-
-			select {
-			case <-ag.ctx.Done():
-				return
-			default:
-			}
-
-			resp, err := ag.showMetricData(req)
-			if err != nil {
-				if ag.isTestOnce() {
-					ag.testError = err
-					return
-				}
-				continue
-			}
-
-			if resp == nil || resp.Datapoints == nil {
-				continue
-			}
-
-			metricSetName := req.metricSetName
-			if metricSetName == "" {
-				metricSetName = formatMeasurement(req.namespace)
-			}
-
-			for _, dp := range *resp.Datapoints {
-
-				select {
-				case <-ag.ctx.Done():
-					return
-				default:
-				}
-
-				tags := map[string]string{}
-				extendTags(tags, req.tags, false)
-				extendTags(tags, ag.Tags, false)
-				for _, k := range req.dimensoions {
-					tags[k.Name] = k.Value
-				}
-				tags["unit"] = *dp.Unit
-
-				fields := map[string]interface{}{}
-
-				var val float64
-				switch req.filter {
-				case "max":
-					if dp.Max != nil {
-						val = *dp.Max
-					}
-				case "min":
-					if dp.Min != nil {
-						val = *dp.Min
-					}
-				case "sum":
-					if dp.Sum != nil {
-						val = *dp.Sum
-					}
-				case "variance":
-					if dp.Variance != nil {
-						val = *dp.Variance
-					}
-				default:
-					if dp.Average != nil {
-						val = *dp.Average
-					}
-				}
-
-				fields[fmt.Sprintf("%s_%s", req.metricname, req.filter)] = val
-
-				tm := time.Unix(dp.Timestamp/1000, 0)
-
-				if len(fields) == 0 {
-					moduleLogger.Warnf("skip %s.%s datapoint for no fields, %s", req.namespace, req.metricname, dp.String())
-					continue
-				}
-
-				if ag.isTestOnce() {
-					data, _ := io.MakeMetric(metricSetName, tags, fields, tm)
-					ag.testResult.Result = append(ag.testResult.Result, data...)
-				} else if ag.isDebug() {
-					data, _ := io.MakeMetric(metricSetName, tags, fields, tm)
-					fmt.Printf("%s\n", string(data))
-
-				} else {
-					io.NamedFeedEx(inputName, io.Metric, metricSetName, tags, fields, tm)
-				}
-			}
-		}
-
-		if ag.isTestOnce() {
-			break
-		}
-=======
-	go func() {
-		<-datakit.Exit.Wait()
-		ag.cancelFun()
-	}()
->>>>>>> 504274fb
 
 	if len(ag.Namespace) > 0 {
 		ag.runOld() //兼容老的配置格式
@@ -239,48 +109,7 @@
 	return s
 }
 
-<<<<<<< HEAD
-func (ag *agent) genReqs(ctx context.Context) error {
-
-	ag.ecsInstanceIDs = ag.listServersDetails()
-	moduleLogger.Debugf("%d ecs instances", len(ag.ecsInstanceIDs))
-
-	//生成所有请求
-	for _, proj := range ag.Namespace {
-
-		if err := proj.checkProperties(); err != nil {
-			return err
-		}
-
-		for _, metricName := range proj.MetricNames {
-
-			select {
-			case <-ctx.Done():
-				return context.Canceled
-			default:
-			}
-
-			req := proj.genMetricReq(metricName)
-			if req.interval == 0 {
-				req.interval = ag.Interval.Duration
-			}
-
-			adds := proj.applyProperty(req, ag.ecsInstanceIDs)
-
-			ag.reqs = append(ag.reqs, req)
-			if len(adds) > 0 {
-				ag.reqs = append(ag.reqs, adds...)
-			}
-		}
-	}
-
-	return nil
-}
-
-func newAgent() *agent {
-=======
 func newAgent(mode string) *agent {
->>>>>>> 504274fb
 	ac := &agent{}
 	ac.mode = mode
 	ac.ctx, ac.cancelFun = context.WithCancel(context.Background())
