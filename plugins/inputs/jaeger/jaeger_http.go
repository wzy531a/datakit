--- conflicted
+++ resolved
@@ -5,10 +5,6 @@
 	"encoding/json"
 	"fmt"
 	"net/http"
-<<<<<<< HEAD
-	"runtime/debug"
-=======
->>>>>>> 865f54a0
 	"time"
 
 	"github.com/uber/jaeger-client-go/thrift"
@@ -16,26 +12,11 @@
 	itrace "gitlab.jiagouyun.com/cloudcare-tools/datakit/io/trace"
 )
 
-<<<<<<< HEAD
-func JaegerTraceHandle(resp http.ResponseWriter, req *http.Request) {
-	log.Debugf("%s: listen on path: %s", inputName, req.URL.Path)
-
-	defer func() {
-		resp.WriteHeader(http.StatusOK)
-		if r := recover(); r != nil {
-			log.Errorf("Stack crash: %v", r)
-			log.Errorf("Stack info :%s", string(debug.Stack()))
-		}
-	}()
-
-	treqinfo, err := itrace.ParseTraceInfo(req)
-=======
 func handleJaegerTrace(resp http.ResponseWriter, req *http.Request) {
 	log.Debugf("%s: listen on path: %s", inputName, req.URL.Path)
 
 	buf := thrift.NewTMemoryBuffer()
 	_, err := buf.ReadFrom(req.Body)
->>>>>>> 865f54a0
 	if err != nil {
 		log.Error(err.Error())
 		resp.WriteHeader(http.StatusBadRequest)
@@ -43,10 +24,6 @@
 		return
 	}
 
-<<<<<<< HEAD
-	if treqinfo.ContentType != "application/x-thrift" {
-		log.Errorf("Jeager unsupported Content-Type: %s", treqinfo.ContentType)
-=======
 	var (
 		transport = thrift.NewTBinaryProtocolConf(buf, &thrift.TConfiguration{})
 		batch     = &jaeger.Batch{}
@@ -54,43 +31,10 @@
 	if err = batch.Read(context.TODO(), transport); err != nil {
 		log.Error(err.Error())
 		resp.WriteHeader(http.StatusBadRequest)
->>>>>>> 865f54a0
 
 		return
 	}
 
-<<<<<<< HEAD
-	if err = parseJaegerThrift(treqinfo.Body); err != nil {
-		log.Error(err.Error())
-	}
-}
-
-func parseJaegerThrift(octets []byte) error {
-	buffer := thrift.NewTMemoryBuffer()
-	if _, err := buffer.Write(octets); err != nil {
-		return err
-	}
-	transport := thrift.NewTBinaryProtocolConf(buffer, &thrift.TConfiguration{})
-	batch := &jaeger.Batch{}
-	if err := batch.Read(context.TODO(), transport); err != nil {
-		return err
-	}
-
-	if dktrace := batchToDkTrace(batch); len(dktrace) == 0 {
-		log.Warn("empty datakit trace")
-	} else {
-		afterGather.Run(inputName, dktrace, false)
-	}
-
-	return nil
-}
-
-func batchToDkTrace(batch *jaeger.Batch) itrace.DatakitTrace {
-	buf, err := json.Marshal(batch)
-	if err != nil {
-		log.Debug(err.Error())
-	} else {
-=======
 	if dktrace := batchToDkTrace(batch); len(dktrace) == 0 {
 		log.Warn("empty datakit trace")
 	} else {
@@ -103,7 +47,6 @@
 	if err != nil {
 		log.Debug(err.Error())
 	} else {
->>>>>>> 865f54a0
 		log.Debug(string(buf))
 	}
 
@@ -125,11 +68,7 @@
 			Resource:  span.OperationName,
 			Operation: span.OperationName,
 			Source:    inputName,
-<<<<<<< HEAD
-			SpanType:  itrace.FindSpanTypeInt(span.SpanId, span.ParentSpanId, spanIDs, parentIDs),
-=======
 			SpanType:  itrace.FindSpanTypeIntSpanID(span.SpanId, span.ParentSpanId, spanIDs, parentIDs),
->>>>>>> 865f54a0
 			Env:       env,
 			Project:   project,
 			Start:     span.StartTime * int64(time.Microsecond),
@@ -163,7 +102,6 @@
 		}
 
 		dktrace = append(dktrace, dkspan)
-<<<<<<< HEAD
 	}
 
 	return dktrace
@@ -187,31 +125,6 @@
 	return spanIDs, parentIDs
 }
 
-=======
-	}
-
-	return dktrace
-}
-
-func getSpanIDsAndParentIDs(trace []*jaeger.Span) (map[int64]bool, map[int64]bool) {
-	var (
-		spanIDs   = make(map[int64]bool)
-		parentIDs = make(map[int64]bool)
-	)
-	for _, span := range trace {
-		if span == nil {
-			continue
-		}
-		spanIDs[span.SpanId] = true
-		if span.ParentSpanId != 0 {
-			parentIDs[span.ParentSpanId] = true
-		}
-	}
-
-	return spanIDs, parentIDs
-}
-
->>>>>>> 865f54a0
 func getExpandInfo(batch *jaeger.Batch) (project, version, env string) {
 	if batch.Process == nil {
 		return
