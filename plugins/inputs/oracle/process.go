--- conflicted
+++ resolved
@@ -196,12 +196,8 @@
 // 指定指标.
 func (m *systemMeasurement) Info() *inputs.MeasurementInfo {
 	return &inputs.MeasurementInfo{
-<<<<<<< HEAD
 		Name: oracleSystem,
-=======
-		Name: "oracle_system",
 		Desc: "You have to wait for a few minutes to see these metrics when your running Oracle database's version is earlier than 12c.",
->>>>>>> 754edba6
 		Fields: map[string]interface{}{
 			// status
 			"buffer_cachehit_ratio": &inputs.FieldInfo{
