// Unless explicitly stated otherwise all files in this repository are licensed
// under the MIT License.
// This product includes software developed at Guance Cloud (https://www.guance.com/).
// Copyright 2021-present Guance, Inc.

// Package snmpmeasurement constains snmp measurement definitions.
package snmpmeasurement

import (
	"fmt"
	"time"

	"github.com/GuanceCloud/cliutils/point"
	dkpt "gitlab.jiagouyun.com/cloudcare-tools/datakit/io/point"
	"gitlab.jiagouyun.com/cloudcare-tools/datakit/plugins/inputs"
)

//------------------------------------------------------------------------------

const (
	InputName      = "snmp"
	SNMPObjectName = "snmp_object"
	SNMPMetricName = "snmp_metric"
)

//------------------------------------------------------------------------------

// SNMPObject ...
type SNMPObject struct {
	Name     string
	Tags     map[string]string
	Fields   map[string]interface{}
	TS       time.Time
	Election bool
}

// Point implement MeasurementV2.
func (m *SNMPObject) Point() *point.Point {
	opts := point.DefaultObjectOptions()

	if m.Election {
		opts = append(opts, point.WithExtraTags(dkpt.GlobalElectionTags()))
	}

	return point.NewPointV2([]byte(m.Name),
		append(point.NewTags(m.Tags), point.NewKVs(m.Fields)...),
		opts...)
}

func (m *SNMPObject) LineProto() (*dkpt.Point, error) {
	// return dkpt.NewPoint(m.Name, m.Tags, m.Fields, dkpt.OOptElectionV2(m.Election))
	return nil, fmt.Errorf("not implement")
}

//nolint:lll
func (m *SNMPObject) Info() *inputs.MeasurementInfo {
	return &inputs.MeasurementInfo{
		Name: SNMPObjectName,
<<<<<<< HEAD
		Desc: "采集 SNMP 设备对象的数据",
=======
		Desc: "SNMP device object data.",
>>>>>>> 8a588aa1
		Type: "object",
		Fields: map[string]interface{}{
			"device_meta":    newOtherFieldInfo(inputs.String, inputs.String, inputs.UnknownUnit, "Device meta data (JSON format)."),
			"interfaces":     newOtherFieldInfo(inputs.String, inputs.String, inputs.UnknownUnit, "Device network interfaces (JSON format)."),
			"sensors":        newOtherFieldInfo(inputs.String, inputs.String, inputs.UnknownUnit, "Device sensors (JSON format)."),
			"mems":           newOtherFieldInfo(inputs.String, inputs.String, inputs.UnknownUnit, "Device memorys (JSON format)."),
			"mem_pool_names": newOtherFieldInfo(inputs.String, inputs.String, inputs.UnknownUnit, "Device memory pool names (JSON format)."),
			"cpus":           newOtherFieldInfo(inputs.String, inputs.String, inputs.UnknownUnit, "Device CPUs (JSON format)."),
			"all":            newOtherFieldInfo(inputs.String, inputs.String, inputs.UnknownUnit, "Device all data (JSON format)."),
		},
		Tags: map[string]interface{}{
			"device_vendor": inputs.NewTagInfo("Device vendor."),
			"host":          inputs.NewTagInfo("Device host, replace with IP."),
			"ip":            inputs.NewTagInfo("Device IP."),
			"name":          inputs.NewTagInfo("Device name, replace with IP."),
			"snmp_profile":  inputs.NewTagInfo("Device SNMP profile file."),
			"snmp_host":     inputs.NewTagInfo("Device host."),
		},
	}
}

//------------------------------------------------------------------------------

// SNMPMetric ...
type SNMPMetric struct {
	Name     string
	Tags     map[string]string
	Fields   map[string]interface{}
	TS       time.Time
	Election bool
}

// Point implement MeasurementV2.
func (m *SNMPMetric) Point() *point.Point {
	opts := point.DefaultMetricOptions()

	if m.Election {
		opts = append(opts, point.WithExtraTags(dkpt.GlobalElectionTags()))
	}

	return point.NewPointV2([]byte(m.Name),
		append(point.NewTags(m.Tags), point.NewKVs(m.Fields)...),
		opts...)
}

func (m *SNMPMetric) LineProto() (*dkpt.Point, error) {
	// return dkpt.NewPoint(m.Name, m.Tags, m.Fields, dkpt.MOptElectionV2(m.Election))
	return nil, fmt.Errorf("not implement")
}

//nolint:lll
func (m *SNMPMetric) Info() *inputs.MeasurementInfo {
	return &inputs.MeasurementInfo{
		Name: SNMPMetricName,
<<<<<<< HEAD
		Desc: "采集 SNMP 设备指标的数据",
=======
		Desc: "SNMP device metric data.",
>>>>>>> 8a588aa1
		Type: "metric",
		Fields: map[string]interface{}{
			"ifNumber":                          newOtherFieldInfo(inputs.Float, inputs.Gauge, inputs.UnknownUnit, "Number of interface."),
			"sysUpTimeInstance":                 newOtherFieldInfo(inputs.Float, inputs.Gauge, inputs.NCount, "The time (in hundredths of a second) since the network management portion of the system was last re-initialized."),
			"tcpActiveOpens":                    newOtherFieldInfo(inputs.Float, inputs.Count, inputs.NCount, "The number of times that TCP connections have made a direct transition to the SYN-SENT state from the CLOSED state."),
			"tcpAttemptFails":                   newOtherFieldInfo(inputs.Float, inputs.Count, inputs.NCount, "The number of times that TCP connections have made a direct transition to the CLOSED state from either the SYN-SENT state or the SYN-RCVD state, or to the LISTEN state from the SYN-RCVD state."),
			"tcpCurrEstab":                      newOtherFieldInfo(inputs.Float, inputs.Gauge, inputs.UnknownUnit, "The number of TCP connections for which the current state is either ESTABLISHED or CLOSE-WAIT."),
			"tcpEstabResets":                    newOtherFieldInfo(inputs.Float, inputs.Count, inputs.NCount, "The number of times that TCP connections have made a direct transition to the CLOSED state from either the ESTABLISHED state or the CLOSE-WAIT state."),
			"tcpInErrs":                         newOtherFieldInfo(inputs.Float, inputs.Count, inputs.NCount, "(Shown as segment) The total number of segments received in error (e.g., bad TCP checksums)."),
			"tcpOutRsts":                        newOtherFieldInfo(inputs.Float, inputs.Count, inputs.NCount, "(Shown as segment) The number of TCP segments sent containing the RST flag."),
			"tcpPassiveOpens":                   newOtherFieldInfo(inputs.Float, inputs.Count, inputs.NCount, "(Shown as connection) The number of times TCP connections have made a direct transition to the SYN-RCVD state from the LISTEN state."),
			"tcpRetransSegs":                    newOtherFieldInfo(inputs.Float, inputs.Count, inputs.NCount, "(Shown as segment) The total number of segments retransmitted; that is, the number of TCP segments transmitted containing one or more previously transmitted octets."),
			"udpInErrors":                       newOtherFieldInfo(inputs.Float, inputs.Count, inputs.NCount, "(Shown as datagram) The number of received UDP datagrams that could not be delivered for reasons other than the lack of an application at the destination port."),
			"udpNoPorts":                        newOtherFieldInfo(inputs.Float, inputs.Count, inputs.NCount, "(Shown as datagram) The total number of received UDP datagrams for which there was no application at the destination port."),
			"ifAdminStatus":                     newOtherFieldInfo(inputs.Float, inputs.Gauge, inputs.UnknownUnit, "The desired state of the interface."),
			"ifHCInBroadcastPkts":               newOtherFieldInfo(inputs.Float, inputs.Count, inputs.NCount, "(Shown as packet) The number of packets delivered by this sub-layer to a higher (sub-)layer that were addressed to a broadcast address at this sub-layer."),
			"ifHCInMulticastPkts":               newOtherFieldInfo(inputs.Float, inputs.Count, inputs.NCount, "(Shown as packet) The number of packets delivered by this sub-layer to a higher (sub-)layer which were addressed to a multicast address at this sub-layer."),
			"ifHCInOctets":                      newOtherFieldInfo(inputs.Float, inputs.Count, inputs.NCount, "(Shown as byte) The total number of octets received on the interface including framing characters."),
			"ifHCInOctetsRate":                  newOtherFieldInfo(inputs.Float, inputs.Gauge, inputs.UnknownUnit, "(Shown as byte) The total number of octets received on the interface including framing characters."),
			"ifHCInUcastPkts":                   newOtherFieldInfo(inputs.Float, inputs.Count, inputs.NCount, "(Shown as packet) The number of packets delivered by this sub-layer to a higher (sub-)layer that were not addressed to a multicast or broadcast address at this sub-layer."),
			"ifHCOutBroadcastPkts":              newOtherFieldInfo(inputs.Float, inputs.Count, inputs.NCount, "(Shown as packet) The total number of packets that higher-level protocols requested be transmitted that were addressed to a broadcast address at this sub-layer, including those that were discarded or not sent."),
			"ifHCOutMulticastPkts":              newOtherFieldInfo(inputs.Float, inputs.Count, inputs.NCount, "(Shown as packet) The total number of packets that higher-level protocols requested be transmitted that were addressed to a multicast address at this sub-layer including those that were discarded or not sent."),
			"ifHCOutOctets":                     newOtherFieldInfo(inputs.Float, inputs.Count, inputs.NCount, "(Shown as byte) The total number of octets transmitted out of the interface including framing characters."),
			"ifHCOutOctetsRate":                 newOtherFieldInfo(inputs.Float, inputs.Gauge, inputs.NCount, "(Shown as byte) The total number of octets transmitted out of the interface including framing characters."),
			"ifHCOutUcastPkts":                  newOtherFieldInfo(inputs.Float, inputs.Count, inputs.NCount, "(Shown as packet) The total number of packets higher-level protocols requested be transmitted that were not addressed to a multicast or broadcast address at this sub-layer including those that were discarded or not sent."),
			"ifHighSpeed":                       newOtherFieldInfo(inputs.Float, inputs.Gauge, inputs.NCount, "An estimate of the interface's current bandwidth in units of 1,000,000 bits per second, or the nominal bandwidth."),
			"ifInDiscards":                      newOtherFieldInfo(inputs.Float, inputs.Count, inputs.NCount, "(Shown as packet) The number of inbound packets chosen to be discarded even though no errors had been detected to prevent them being deliverable to a higher-layer protocol."),
			"ifInDiscardsRate":                  newOtherFieldInfo(inputs.Float, inputs.Gauge, inputs.NCount, "(Shown as packet) The number of inbound packets chosen to be discarded even though no errors had been detected to prevent them being deliverable to a higher-layer protocol."),
			"ifInErrors":                        newOtherFieldInfo(inputs.Float, inputs.Count, inputs.NCount, "(Shown as packet) The number of inbound packets that contained errors preventing them from being deliverable to a higher-layer protocol."),
			"ifInErrorsRate":                    newOtherFieldInfo(inputs.Float, inputs.Gauge, inputs.NCount, "(Shown as packet) The number of inbound packets that contained errors preventing them from being deliverable to a higher-layer protocol."),
			"ifOperStatus":                      newOtherFieldInfo(inputs.Float, inputs.Gauge, inputs.NCount, "(Shown as packet) The current operational state of the interface."),
			"ifOutDiscards":                     newOtherFieldInfo(inputs.Float, inputs.Count, inputs.NCount, "(Shown as packet) The number of outbound packets chosen to be discarded even though no errors had been detected to prevent them being transmitted."),
			"ifOutDiscardsRate":                 newOtherFieldInfo(inputs.Float, inputs.Gauge, inputs.NCount, "(Shown as packet) The number of outbound packets chosen to be discarded even though no errors had been detected to prevent them being transmitted."),
			"ifOutErrors":                       newOtherFieldInfo(inputs.Float, inputs.Count, inputs.NCount, "(Shown as packet) The number of outbound packets that could not be transmitted because of errors."),
			"ifOutErrorsRate":                   newOtherFieldInfo(inputs.Float, inputs.Gauge, inputs.NCount, "(Shown as packet) The number of outbound packets that could not be transmitted because of errors."),
			"ifSpeed":                           newOtherFieldInfo(inputs.Float, inputs.Gauge, inputs.NCount, "An estimate of the interface's current bandwidth in bits per second, or the nominal bandwidth."),
			"ifBandwidthInUsageRate":            newOtherFieldInfo(inputs.Float, inputs.Gauge, inputs.Percent, "(Shown as percent) The percent rate of used received bandwidth."),
			"ifBandwidthOutUsageRate":           newOtherFieldInfo(inputs.Float, inputs.Gauge, inputs.Percent, "(Shown as percent) The percent rate of used sent bandwidth."),
			"cpuUsage":                          newOtherFieldInfo(inputs.Float, inputs.Gauge, inputs.Percent, "(Shown as percent) Percentage of CPU currently being used."),
			"memoryUsed":                        newOtherFieldInfo(inputs.Float, inputs.Gauge, inputs.NCount, "(Shown as byte) Number of bytes of memory currently being used."),
			"memoryUsage":                       newOtherFieldInfo(inputs.Float, inputs.Gauge, inputs.Percent, "(Shown as percent) The percentage of memory currently being used."),
			"memoryFree":                        newOtherFieldInfo(inputs.Float, inputs.Gauge, inputs.Percent, "(Shown as percent) The percentage of memory not being used."),
			"cieIfLastOutTime":                  newOtherFieldInfo(inputs.Float, inputs.Gauge, inputs.DurationMS, "[Cisco only] (Shown as millisecond) The elapsed time in milliseconds since the last protocol output packet was transmitted."),
			"cieIfOutputQueueDrops":             newOtherFieldInfo(inputs.Float, inputs.Gauge, inputs.NCount, "[Cisco only] (Shown as packet) The number of output packets dropped by the interface even though no error was detected to prevent them being transmitted."),
			"ciscoMemoryPoolUsed":               newOtherFieldInfo(inputs.Float, inputs.Gauge, inputs.NCount, "[Cisco only] Indicates the number of bytes from the memory pool that are currently in use by applications on the managed device."),
			"cpmCPUTotalMonIntervalValue":       newOtherFieldInfo(inputs.Float, inputs.Gauge, inputs.Percent, "[Cisco only] (Shown as percent) The overall CPU busy percentage in the last cpmCPUMonInterval period."),
			"cieIfLastInTime":                   newOtherFieldInfo(inputs.Float, inputs.Gauge, inputs.DurationMS, "[Cisco only] (Shown as millisecond) The elapsed time in milliseconds since the last protocol input packet was received."),
			"cieIfResetCount":                   newOtherFieldInfo(inputs.Float, inputs.Count, inputs.NCount, "[Cisco only] The number of times the interface was internally reset and brought up."),
			"ciscoMemoryPoolLargestFree":        newOtherFieldInfo(inputs.Float, inputs.Gauge, inputs.NCount, "[Cisco only] Indicates the largest number of contiguous bytes from the memory pool that are currently unused on the managed device."),
			"ciscoEnvMonTemperatureStatusValue": newOtherFieldInfo(inputs.Float, inputs.Gauge, inputs.NCount, "[Cisco only] The current value of the testpoint being instrumented."),
			"ciscoEnvMonSupplyState":            newOtherFieldInfo(inputs.Float, inputs.Gauge, inputs.NCount, "[Cisco only] The current state of the power supply being instrumented."),
			"cswStackPortOperStatus":            newOtherFieldInfo(inputs.Float, inputs.Gauge, inputs.NCount, "[Cisco only] The state of the stackport."),
			"cpmCPUTotal1minRev":                newOtherFieldInfo(inputs.Float, inputs.Gauge, inputs.Percent, "[Cisco only] [Shown as percent] The overall CPU busy percentage in the last 1 minute period."),
			"ciscoMemoryPoolFree":               newOtherFieldInfo(inputs.Float, inputs.Gauge, inputs.NCount, "[Cisco only] Indicates the number of bytes from the memory pool that are currently unused on the managed device."),
			"cieIfInputQueueDrops":              newOtherFieldInfo(inputs.Float, inputs.Gauge, inputs.NCount, "[Cisco only] (Shown as packet) The number of input packets dropped."),
			"ciscoEnvMonFanState":               newOtherFieldInfo(inputs.Float, inputs.Gauge, inputs.NCount, "[Cisco only] The current state of the fan being instrumented."),
			"cswSwitchState":                    newOtherFieldInfo(inputs.Float, inputs.Gauge, inputs.NCount, "[Cisco only] The current state of a switch."),
			"entSensorValue":                    newOtherFieldInfo(inputs.Float, inputs.Gauge, inputs.NCount, "[Cisco only] The most recent measurement seen by the sensor."),
		},
		Tags: map[string]interface{}{
			"device_vendor":      inputs.NewTagInfo("Device vendor."),
			"host":               inputs.NewTagInfo("Device host, replace with IP."),
			"ip":                 inputs.NewTagInfo("Device IP."),
			"name":               inputs.NewTagInfo("Device name, replace with IP."),
			"snmp_profile":       inputs.NewTagInfo("Device SNMP profile file."),
			"snmp_host":          inputs.NewTagInfo("Device host."),
			"interface":          inputs.NewTagInfo("Device interface. Optional."),
			"interface_alias":    inputs.NewTagInfo("Device interface alias. Optional."),
			"mac_addr":           inputs.NewTagInfo("Device MAC address. Optional."),
			"entity_name":        inputs.NewTagInfo("Device entity name. Optional."),
			"power_source":       inputs.NewTagInfo("Power source. Optional."),
			"power_status_descr": inputs.NewTagInfo("Power status description. Optional."),
			"temp_index":         inputs.NewTagInfo("Temperature index. Optional."),
			"temp_state":         inputs.NewTagInfo("Temperature state. Optional."),
			"cpu":                inputs.NewTagInfo("CPU index. Optional."),
			"mem":                inputs.NewTagInfo("Memory index. Optional."),
			"mem_pool_name":      inputs.NewTagInfo("Memory pool name. Optional."),
			"sensor_id":          inputs.NewTagInfo("Sensor ID. Optional."),
			"sensor_type":        inputs.NewTagInfo("Sensor type. Optional."),
		},
	}
}

func newOtherFieldInfo(datatype, ftype, unit, desc string) *inputs.FieldInfo {
	return &inputs.FieldInfo{
		DataType: datatype,
		Type:     ftype,
		Unit:     unit,
		Desc:     desc,
	}
}<|MERGE_RESOLUTION|>--- conflicted
+++ resolved
@@ -56,11 +56,7 @@
 func (m *SNMPObject) Info() *inputs.MeasurementInfo {
 	return &inputs.MeasurementInfo{
 		Name: SNMPObjectName,
-<<<<<<< HEAD
-		Desc: "采集 SNMP 设备对象的数据",
-=======
 		Desc: "SNMP device object data.",
->>>>>>> 8a588aa1
 		Type: "object",
 		Fields: map[string]interface{}{
 			"device_meta":    newOtherFieldInfo(inputs.String, inputs.String, inputs.UnknownUnit, "Device meta data (JSON format)."),
@@ -115,11 +111,7 @@
 func (m *SNMPMetric) Info() *inputs.MeasurementInfo {
 	return &inputs.MeasurementInfo{
 		Name: SNMPMetricName,
-<<<<<<< HEAD
-		Desc: "采集 SNMP 设备指标的数据",
-=======
 		Desc: "SNMP device metric data.",
->>>>>>> 8a588aa1
 		Type: "metric",
 		Fields: map[string]interface{}{
 			"ifNumber":                          newOtherFieldInfo(inputs.Float, inputs.Gauge, inputs.UnknownUnit, "Number of interface."),
