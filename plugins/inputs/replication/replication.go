package replication

import (
	"context"
	"fmt"
	"strconv"
	"sync"
	"sync/atomic"
	"time"
	"unsafe"

	"database/sql"
	"github.com/jackc/pgx"
	_ "github.com/lib/pq"
	"github.com/nickelser/parselogical"

	"gitlab.jiagouyun.com/cloudcare-tools/cliutils/logger"
	"gitlab.jiagouyun.com/cloudcare-tools/datakit"
	"gitlab.jiagouyun.com/cloudcare-tools/datakit/io"
	"gitlab.jiagouyun.com/cloudcare-tools/datakit/plugins/inputs"
)

const (
	inputName = "replication"

	defaultMeasurement = "replication"

	sampleCfg = `
<<<<<<< HEAD
[[inputs.replication]]
	# required
	host="127.0.0.1

	# required
	port=25432

	# postgres user (need replication privilege)
	# required
	user="testuser"

	# required
	password="pwd"

	# required
	database="testdb"

	# required
	table="testable"

	# replication slot name, only
	# required
	slotname="slot_for_datakit"

	# exlcude the events of postgres
	# there are 3 events: "insert","update","delete"
	# required
	events=['insert']

	# tags
	tagList=['colunm1']

	# fields. required
	# required
	fieldList=['colunm0']

	# [inputs.replication.tags]
	# tags1 = "value1"
=======
# [[inputs.replication]]
#	# required
# 	host="127.0.0.1"
#
#	# required
# 	port=25432
#
# 	# postgres user (need replication privilege)
#	# required
# 	user="testuser"
#
#	# required
# 	password="pwd"
#
#	# required
# 	database="testdb"
#
# 	# exlcude the events of postgres
# 	# there are 3 events: "insert","update","delete"
#	# required
# 	events=['insert']
#
# 	# tags
# 	tagList=['colunm1']
#
# 	# fields. required
# 	fieldList=['colunm0']
#
# 	# [inputs.replication.tags]
# 	# tags1 = "value1"
>>>>>>> 060b4c96
`
)

var (
	l *logger.Logger

	testAssert bool
)

func init() {
	inputs.Add(inputName, func() inputs.Input {
		return &Replication{}
	})
}

type Replication struct {
	Host      string            `toml:"host"`
	Port      uint16            `toml:"port"`
	Database  string            `toml:"database"`
	User      string            `toml:"user"`
	Password  string            `toml:"password"`
	Events    []string          `toml:"events"`
	TagList   []string          `toml:"tagList"`
	FieldList []string          `toml:"fieldList"`
	Tags      map[string]string `toml:"tags"`

	// slice to map cache
	eventsOperation map[string]interface{}
	tagKeys         map[string]interface{}
	fieldKeys       map[string]interface{}

	slotName string
	// 当前 wal 位置
	receivedWal uint64
	flushWal    uint64
	// 复制连接
	replicationConn *pgx.ReplicationConn
	// pgConfig
	pgConfig pgx.ConnConfig
	// ack 锁
	sendStatusLock sync.Mutex
}

func (_ *Replication) Catalog() string {
	return "postgresql"
}

func (_ *Replication) SampleConfig() string {
	return sampleCfg
}

func (r *Replication) Run() {
	l = logger.SLogger(inputName)

	if r.Tags == nil {
		r.Tags = make(map[string]string)
	}
	r.updateParamList()

	r.slotName = fmt.Sprintf("datakit_slot_%d", time.Now().UnixNano())
	r.pgConfig = pgx.ConnConfig{
		Host:     r.Host,
		Port:     r.Port,
		Database: r.Database,
		User:     r.User,
		Password: r.Password,
	}

	for {
		select {
		case <-datakit.Exit.Wait():
			l.Info("exit")
			return
		default:
			// nil
		}

		if err := r.checkAndResetConn(); err != nil {
			l.Errorf("failed to connect, err: %s", err.Error())
			time.Sleep(time.Second)
		} else {
			break
		}
	}

	_ = r.sendStatus()

	l.Infof("postgresql replication input started.")

	r.runloop()
}

func (r *Replication) runloop() {

	tick := time.NewTicker(time.Second * 5)

	for {
		select {
		case <-datakit.Exit.Wait():
			if err := r.replicationConn.Close(); err != nil {
				l.Errorf("replication connection close err: %s", err.Error())
			}
			if err := r.deleteSelfSlot(); err != nil {
				l.Errorf("delete self slot err: %s", err.Error())
			}
			l.Info("exit")
			return

		case <-tick.C:
			_ = r.sendStatus()

		default:
			msg, err := r.replicationConn.WaitForReplicationMessage(context.Background())
			if err != nil {
				l.Error(err)
				if err := r.checkAndResetConn(); err != nil {
					l.Error(err)
					time.Sleep(time.Second)
				}
				continue
			}

			if err := r.replicationMsgHandle(msg); err != nil {
				l.Error(err)
			}
		}
	}
}

func (r *Replication) updateParamList() {
	r.eventsOperation = make(map[string]interface{})
	r.tagKeys = make(map[string]interface{})
	r.fieldKeys = make(map[string]interface{})

	for _, event := range r.Events {
		r.eventsOperation[event] = nil
	}
	for _, tag := range r.TagList {
		r.tagKeys[tag] = nil
	}
	for _, field := range r.FieldList {
		r.fieldKeys[field] = nil
	}
}

func (r *Replication) checkAndResetConn() error {

	if r.replicationConn != nil && r.replicationConn.IsAlive() {
		return nil
	}

	conn, err := pgx.ReplicationConnect(r.pgConfig)
	if err != nil {
		return err
	}

	if _, _, err := conn.CreateReplicationSlotEx(r.slotName, "test_decoding"); err != nil {
		return fmt.Errorf("failed to create replication slot: %s", err)
	}

	if err := conn.StartReplication(r.slotName, 0, -1); err != nil {
		_ = conn.Close()
		return err
	}

	r.replicationConn = conn
	return nil
}

func (r *Replication) getReceivedWal() uint64 {
	return atomic.LoadUint64(&r.receivedWal)
}

func (r *Replication) setReceivedWal(val uint64) {
	atomic.StoreUint64(&r.receivedWal, val)
}

func (r *Replication) getFlushWal() uint64 {
	return atomic.LoadUint64(&r.flushWal)
}

func (r *Replication) getStatus() (*pgx.StandbyStatus, error) {
	return pgx.NewStandbyStatus(r.getReceivedWal(), r.getFlushWal(), r.getFlushWal())
}

// ReplicationMsgHandle handle replication msg
func (r *Replication) replicationMsgHandle(msg *pgx.ReplicationMessage) error {
	if msg == nil {
		return fmt.Errorf("msg is empty")
	}

	// 回复心跳
	if msg.ServerHeartbeat != nil {

		if msg.ServerHeartbeat.ServerWalEnd > r.getReceivedWal() {
			r.setReceivedWal(msg.ServerHeartbeat.ServerWalEnd)
		}
		if msg.ServerHeartbeat.ReplyRequested == 1 {
			_ = r.sendStatus()
		}
	}

	if msg.WalMessage != nil {
		data, err := r.parseMsg(msg.WalMessage)
		if err != nil {
			return fmt.Errorf("invalid pgoutput msg: %s", err)
		}

		// filter other events
		if testAssert && len(data) > 0 {
			l.Debugf("Data: %s", string(data))
			return nil
		}
		return io.NamedFeed(data, io.Metric, inputName)
	}

	return nil
}

// sendStatus send heartbeat
func (r *Replication) sendStatus() error {
	r.sendStatusLock.Lock()
	defer r.sendStatusLock.Unlock()

	status, err := r.getStatus()
	if err != nil {
		return err
	}

	return r.replicationConn.SendStandbyStatus(status)
}

// Parse test_decoding format wal to WalData
func (r *Replication) parseMsg(msg *pgx.WalMessage) ([]byte, error) {
	result := parselogical.NewParseResult(*(*string)(unsafe.Pointer(&msg.WalData)))
	if err := result.Parse(); err != nil {
		return nil, err
	}

	if _, ok := r.eventsOperation[result.Operation]; !ok {
		// INSERT, UPDATE, DELETE, BEGIN, COMMIT
		return nil, nil
	}

	var tags = make(map[string]string, len(r.tagKeys))
	var fields = make(map[string]interface{}, len(r.fieldKeys))

	for key, column := range result.Columns {
		if _, ok := r.tagKeys[key]; ok {
			tags[key] = column.Value
		}
		if _, ok := r.fieldKeys[key]; ok {
			fields[key] = typeAssert(column.Type, column.Value)
		}
	}

	for k, v := range r.Tags {
		tags[k] = v
	}
	tags["relation"] = result.Relation

	return io.MakeMetric(defaultMeasurement, tags, fields, time.Now())
}

func typeAssert(typer, value string) interface{} {

	switch typer {
	case "smallint", "integer", "bigint", "real", "double precision", "smallserial", "serial", "bigserial", "money":
		if val, err := strconv.ParseInt(value, 10, 64); err == nil {
			return val
		}
	case "decimal", "numeric":
		if val, err := strconv.ParseFloat(value, 64); err == nil {
			return val
		}
	case "boolean":
		// FIXME: pg boolean has 'true','false','unknow'
		if val, err := strconv.ParseBool(value); err == nil {
			return val
		}
	default:
		return value
	}

	return nil
}

func (r *Replication) deleteSelfSlot() error {

	connStr := fmt.Sprintf("postgres://%s:%s@%s:%d/%s", r.User, r.Password, r.Host, r.Port, r.Database)
	db, err := sql.Open("postgres", connStr)
	if err != nil {
		return err
	}
	defer db.Close()

	sqlstr := fmt.Sprintf("SELECT pg_drop_replication_slot('%s')", r.slotName)
	_, err = db.Exec(sqlstr)
	if err != nil {
		return err
	}

	return nil
}<|MERGE_RESOLUTION|>--- conflicted
+++ resolved
@@ -26,46 +26,6 @@
 	defaultMeasurement = "replication"
 
 	sampleCfg = `
-<<<<<<< HEAD
-[[inputs.replication]]
-	# required
-	host="127.0.0.1
-
-	# required
-	port=25432
-
-	# postgres user (need replication privilege)
-	# required
-	user="testuser"
-
-	# required
-	password="pwd"
-
-	# required
-	database="testdb"
-
-	# required
-	table="testable"
-
-	# replication slot name, only
-	# required
-	slotname="slot_for_datakit"
-
-	# exlcude the events of postgres
-	# there are 3 events: "insert","update","delete"
-	# required
-	events=['insert']
-
-	# tags
-	tagList=['colunm1']
-
-	# fields. required
-	# required
-	fieldList=['colunm0']
-
-	# [inputs.replication.tags]
-	# tags1 = "value1"
-=======
 # [[inputs.replication]]
 #	# required
 # 	host="127.0.0.1"
@@ -84,19 +44,18 @@
 # 	database="testdb"
 #
 # 	# exlcude the events of postgres
-# 	# there are 3 events: "insert","update","delete"
-#	# required
-# 	events=['insert']
+# 	# there are 3 events: "INSERT","UPDATE","DELETE"
+#	# required
+# 	events=["INSERT"]
 #
 # 	# tags
-# 	tagList=['colunm1']
+# 	tagList=[]
 #
 # 	# fields. required
-# 	fieldList=['colunm0']
+# 	fieldList=["fieldName"]
 #
 # 	# [inputs.replication.tags]
 # 	# tags1 = "value1"
->>>>>>> 060b4c96
 `
 )
 
