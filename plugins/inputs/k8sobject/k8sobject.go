--- conflicted
+++ resolved
@@ -154,15 +154,9 @@
 }
 
 type K8sObj struct {
-<<<<<<< HEAD
 	Name    string `json:"__name"`
 	Class   string `json:"__class"`
 	Content string `json:"__content"`
-=======
-	Name    string         `json:"__name"`
-	Class   string         `json:"__class"`
-	Content string         `json:"__content"`
->>>>>>> a7e3e54e
 }
 
 const (
@@ -296,31 +290,8 @@
 	for _, pod := range summaryMetrics.Pods {
 		for _, container := range pod.Containers {
 			c := K8sObj{}
-<<<<<<< HEAD
 			c.Name = container.Name
 			c.Class = "k8sobject"
-
-			content := K8sContent{}
-
-			data, err := json.Marshal(&pod.PodRef)
-			if err != nil {
-				continue
-			}
-			content.PodRef = string(data)
-
-			data, err = json.Marshal(&container)
-			if err != nil {
-				continue
-			}
-			content.Container = string(data)
-
-			if data, err = json.Marshal(&content); err == nil {
-				c.Content = string(data)
-				containers = append(containers, c)
-			}
-=======
-			c.Name    = container.Name
-			c.Class   = "k8sobject"
 			kc := K8sContent{
 				&pod.PodRef,
 				&container,
@@ -329,7 +300,6 @@
 			kcJson, _ := json.Marshal(kc)
 			c.Content = string(kcJson)
 			containers = append(containers, c)
->>>>>>> a7e3e54e
 		}
 	}
 	return json.Marshal(containers)
