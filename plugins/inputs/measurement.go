--- conflicted
+++ resolved
@@ -179,10 +179,6 @@
 	return
 }
 
-<<<<<<< HEAD
-// used to test all measurements tags/fields
-=======
->>>>>>> 0062ed52
 func BuildTags(t *testing.T, ti map[string]interface{}) map[string]string {
 	t.Helper()
 	x := map[string]string{}
