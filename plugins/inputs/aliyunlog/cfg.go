--- conflicted
+++ resolved
@@ -56,16 +56,13 @@
 		AccessKeySecret string
 		Projects        []*LogProject
 
-<<<<<<< HEAD
+
 		wg sync.WaitGroup
 
 		mode string
 
 		testResult *inputs.TestResult
 		testError  error
-=======
-		wg   sync.WaitGroup
-		mode string
->>>>>>> 1f6d620a
+
 	}
 )