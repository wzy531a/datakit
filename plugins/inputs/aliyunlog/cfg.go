--- conflicted
+++ resolved
@@ -56,16 +56,13 @@
 		AccessKeySecret string
 		Projects        []*LogProject
 
-<<<<<<< HEAD
+
 		wg sync.WaitGroup
 
 		mode string
 
 		testResult *inputs.TestResult
 		testError  error
-=======
-		wg   sync.WaitGroup
-		mode string
->>>>>>> c4a6ffc5
+
 	}
 )