package hostobject

const (
	InputName = "hostobject"
	InputCat  = "host"

	SampleConfig = `
[inputs.hostobject]

# ##(optional) collect interval, default is 5 miniutes
<<<<<<< HEAD
#interval = '5m'
=======
interval = '5m'
>>>>>>> e8e5e18f

# ##(optional) 
#pipeline = ''
`

	pipelineSample = ``
)<|MERGE_RESOLUTION|>--- conflicted
+++ resolved
@@ -8,11 +8,7 @@
 [inputs.hostobject]
 
 # ##(optional) collect interval, default is 5 miniutes
-<<<<<<< HEAD
-#interval = '5m'
-=======
 interval = '5m'
->>>>>>> e8e5e18f
 
 # ##(optional) 
 #pipeline = ''
