package hostobject

import (
<<<<<<< HEAD
	"encoding/json"
	"log"
	"testing"
)

func TestMessageObj(t *testing.T) {
	msg := getHostObjectMessage()
	msgdata, _ := json.Marshal(msg)
	log.Printf("%s", string(msgdata))
=======
	"io/ioutil"
	"testing"

	"gitlab.jiagouyun.com/cloudcare-tools/datakit/config"
	"gitlab.jiagouyun.com/cloudcare-tools/datakit/plugins/inputs"
)

func TestInput(t *testing.T) {

	data, err := ioutil.ReadFile("test.conf")
	if err != nil {
		t.Error(err)
		return
	}
	ag, err := config.LoadInputConfig(data, func() inputs.Input { return newInput("debug") })
	if err != nil {
		t.Error(err)
		return
	}
	ag[0].Run()
>>>>>>> f560c301
}<|MERGE_RESOLUTION|>--- conflicted
+++ resolved
@@ -1,17 +1,6 @@
 package hostobject
 
 import (
-<<<<<<< HEAD
-	"encoding/json"
-	"log"
-	"testing"
-)
-
-func TestMessageObj(t *testing.T) {
-	msg := getHostObjectMessage()
-	msgdata, _ := json.Marshal(msg)
-	log.Printf("%s", string(msgdata))
-=======
 	"io/ioutil"
 	"testing"
 
@@ -32,5 +21,4 @@
 		return
 	}
 	ag[0].Run()
->>>>>>> f560c301
 }