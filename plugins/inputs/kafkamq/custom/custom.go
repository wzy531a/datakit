--- conflicted
+++ resolved
@@ -21,11 +21,6 @@
 var (
 	log     = logger.DefaultSLogger("kafkamq_custom")
 	MsgType = "kafka"
-<<<<<<< HEAD
-	limiter *rate.Limiter
-	sample  *sampler
-=======
->>>>>>> 7a5ec08c
 )
 
 // Custom : 自定义消息的处理对象.
@@ -132,65 +127,6 @@
 			plMap[topic] = p
 		}
 
-<<<<<<< HEAD
-			if sample != nil {
-				if !sample.sample() {
-					log.Debugf("sampler drop message")
-					break
-				}
-			}
-			c.feedMsg(msg)
-			if limiter != nil {
-				_ = limiter.Wait(ctx)
-			}
-		case <-session.Context().Done():
-			log.Infof("session context is close,err=%v", session.Context().Err())
-			return nil
-		}
-	}
-}
-
-func (c *consumerGroupHandler) feedMsg(msg *sarama.ConsumerMessage) {
-	pl := ""
-	category := ""
-	newMessage := strings.ReplaceAll(string(msg.Value), "\n", " ")
-	log.Debugf("kafka_message is:  %s", newMessage)
-	msgLen := len(newMessage)
-	var tags = map[string]string{"type": MsgType}
-	var fields = map[string]interface{}{pipeline.FieldStatus: pipeline.DefaultStatus, "message_len": msgLen}
-	if p, ok := c.logTopics[msg.Topic]; ok {
-		pl = p
-		category = datakit.Logging
-		fields[pipeline.FieldMessage] = newMessage
-	}
-	if p, ok := c.metricTopics[msg.Topic]; ok {
-		pl = p
-		category = datakit.Metric
-		tags[pipeline.FieldMessage] = newMessage
-	}
-	if pl == "" || category == "" {
-		log.Warnf("can not find [%s] pipeline script", msg.Topic)
-		return
-	}
-	pt, err := point.NewPoint(msg.Topic, tags, fields,
-		&point.PointOption{
-			Time:     time.Now(),
-			Category: category,
-		})
-	if err != nil {
-		log.Warnf("make point err=%v", err)
-		return
-	}
-	err = dkio.Feed(msg.Topic, category, []*point.Point{pt}, &dkio.Option{PlScript: map[string]string{msg.Topic: pl}})
-	if err != nil {
-		log.Warnf("feed io err=%v", err)
-	}
-}
-
-func (c *consumerGroupHandler) withTopic(logTopics []string, lpl string, metricTopics []string, mpl string) {
-	if c.logTopics == nil {
-		c.logTopics = make(map[string]string)
-=======
 		if p, ok := mq.RumTopicsMap[topic]; ok {
 			category = point.RUM
 			fields[pipeline.FieldMessage] = msgStr
@@ -217,7 +153,6 @@
 	}
 	if mq.MetricTopicsMap == nil {
 		mq.MetricTopicsMap = make(map[string]string)
->>>>>>> 7a5ec08c
 	}
 	if mq.RumTopicsMap == nil {
 		mq.RumTopicsMap = make(map[string]string)
