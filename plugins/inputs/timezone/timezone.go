package timezone

import (
	"bytes"
	"context"
	"fmt"
	"io"
	"log"
	"os/exec"
	"runtime"
	"strings"
	"time"

	"github.com/influxdata/telegraf"
	"github.com/influxdata/telegraf/metric"
	tzlog "github.com/siddontang/go-log/log"

	"gitlab.jiagouyun.com/cloudcare-tools/datakit/internal"
	"gitlab.jiagouyun.com/cloudcare-tools/datakit/plugins/inputs"
)

type Timezone struct {
	Metricname string `toml:"metric_name"`
	Active     bool
	Interval   int
	Hostname   string
}

type TzInput struct {
	Timezone
}

type TzOutput struct {
	acc telegraf.Accumulator
}

type TzParams struct {
	input  TzInput
	output TzOutput
}

type TzLogWriter struct {
	io.Writer
}

const (
	defaultMetricName = "timezone"
	defaultInterval   = 60
)

var (
	timeZoneConfigSample = `### metric_name: the name of metric, default is "timezone".
### active: whether to monitor timezone changes.
### interval: monitor interval second, unit is second. The default value is 60.
### hostname: If not specified, the environment variable will be used.

#metric_name="timezone"
#active   = true
#interval = 60
#hostname = ""`
)

var (
<<<<<<< HEAD
	ctx          context.Context
	cfun         context.CancelFunc
=======
	ctx      context.Context
	cfun     context.CancelFunc
	stopChan chan bool
>>>>>>> 341703c9
)

func (t *Timezone) SampleConfig() string {
	return timeZoneConfigSample
}

func (t *Timezone) Catalog() string {
	return "timezone"
}

func (t *Timezone) Description() string {
	return "Monitor timezone changes"
}

func (t *Timezone) Gather(telegraf.Accumulator) error {
	return nil
}

func (t *Timezone) Start(acc telegraf.Accumulator) error {
	setupLogger()

	log.Printf("I! [timezone] start")
	ctx, cfun = context.WithCancel(context.Background())

	input := TzInput{*t}
	if input.Active == false {
		return nil
	}
	if input.Interval <= 0 {
		input.Interval = defaultInterval
	}
	if input.Metricname == "" {
		input.Metricname = defaultMetricName
	}

	output := TzOutput{acc}

	p := TzParams{input, output}
	go p.gather(ctx)

	return nil
}

func (t *Timezone) Stop() {
	cfun()
}

func (p *TzParams) gather(ctx context.Context) {
	for {
		select {
		case <-ctx.Done():
			return
		default:
		}

		err := p.getMetrics()
		if err != nil {
			log.Printf("W! [timezone] %s", err.Error())
		}

		err = internal.SleepContext(ctx, time.Duration(p.input.Interval)*time.Second)
		if err != nil {
			log.Printf("W! [timezone] %s", err.Error())
		}
	}
}

func (p *TzParams) getMetrics() error {
	tags := make(map[string]string)
	fields := make(map[string]interface{})

	timezone, err := getOsTimezone()
	if err != nil {
		return err
	}

	if p.input.Hostname != "" {
		tags["host"] = p.input.Hostname
	}
	fields["tz"] = timezone

	pointMetric, err := metric.New(p.input.Metricname, tags, fields, time.Now())
	if err != nil {
		return err
	}

	p.output.acc.AddMetric(pointMetric)
	return nil
}

func getOsTimezone() (string, error) {
	var outInfo bytes.Buffer
	os := runtime.GOOS

	if os == "linux" || os == "darwin" {
		cmd := exec.Command("date", `+%Z`)
		cmd.Stdout = &outInfo
		cmd.Run()
		return strings.Trim(outInfo.String(), "\n"), nil
	} else if os == "windows" {
		cmd := exec.Command("tzutil.exe", "/g")
		cmd.Stdout = &outInfo
		cmd.Run()
		return outInfo.String(), nil
	} else {
		return "", fmt.Errorf("Os: %s unsuport get timezone", os)
	}
}

func setupLogger() {
	loghandler, _ := tzlog.NewStreamHandler(&TzLogWriter{})
	logger := tzlog.New(loghandler, 0)
	tzlog.SetLevel(tzlog.LevelDebug)
	tzlog.SetDefaultLogger(logger)
}

func init() {
	inputs.Add("timezone", func() inputs.Input {
		tz := &Timezone{}
		return tz
	})
}<|MERGE_RESOLUTION|>--- conflicted
+++ resolved
@@ -61,14 +61,8 @@
 )
 
 var (
-<<<<<<< HEAD
-	ctx          context.Context
-	cfun         context.CancelFunc
-=======
-	ctx      context.Context
-	cfun     context.CancelFunc
-	stopChan chan bool
->>>>>>> 341703c9
+	ctx  context.Context
+	cfun context.CancelFunc
 )
 
 func (t *Timezone) SampleConfig() string {
