package qyt_all

import (
	"gitlab.jiagouyun.com/cloudcare-tools/datakit/plugins/inputs"
	"gitlab.jiagouyun.com/cloudcare-tools/datakit/plugins/inputs/external"
)

const (
	configSample = `
[[inputs.external]]

   name = 'qyt_all'  # required

<<<<<<< HEAD
	# 是否以后台方式运行外部采集器
	daemon = true

	# 外部采集器可执行程序路径(尽可能写绝对路径)
	cmd = "python3" # required

	args = [
		"/usr/local/cloudcare/dataflux/datakit/externals/qyt_all/main.py",
		"/usr/local/cloudcare/dataflux/datakit/externals/qyt_all/config.conf"
	]

	envs = ['LD_LIBRARY_PATH=/path/to/lib:$LD_LIBRARY_PATH',]
=======
   # 是否以后台方式运行外部采集器
	daemon = false
	# 如果以非 daemon 方式运行外部采集器，则以该间隔多次运行外部采集器
	interval = '30s'

   # 外部采集器可执行程序路径(尽可能写绝对路径)
   cmd = "/usr/local/bin/python3" # required

   args = [
     "/usr/local/cloudcare/dataflux/datakit/externals/qyt_all/main.py",
     "/usr/local/cloudcare/dataflux/datakit/externals/qyt_all/config.conf"
   ]

   envs = ['LD_LIBRARY_PATH=/path/to/lib:$LD_LIBRARY_PATH',]
	
>>>>>>> 9cc88c22
`
)

var (
	inputName = "qyt_all"
)

type Qyt struct {
	external.ExernalInput
}

func (_ *Qyt) Catalog() string { return "qyt_all" }

func (_ *Qyt) SampleConfig() string { return configSample }

func (_ *Qyt) Test() (result *inputs.TestResult, err error) {
	return
}

func (o *Qyt) Run() {
	o.ExernalInput.Run()
}

func init() {
	inputs.Add(inputName, func() inputs.Input {
		return &Qyt{}
	})
}<|MERGE_RESOLUTION|>--- conflicted
+++ resolved
@@ -11,7 +11,6 @@
 
    name = 'qyt_all'  # required
 
-<<<<<<< HEAD
 	# 是否以后台方式运行外部采集器
 	daemon = true
 
@@ -24,23 +23,6 @@
 	]
 
 	envs = ['LD_LIBRARY_PATH=/path/to/lib:$LD_LIBRARY_PATH',]
-=======
-   # 是否以后台方式运行外部采集器
-	daemon = false
-	# 如果以非 daemon 方式运行外部采集器，则以该间隔多次运行外部采集器
-	interval = '30s'
-
-   # 外部采集器可执行程序路径(尽可能写绝对路径)
-   cmd = "/usr/local/bin/python3" # required
-
-   args = [
-     "/usr/local/cloudcare/dataflux/datakit/externals/qyt_all/main.py",
-     "/usr/local/cloudcare/dataflux/datakit/externals/qyt_all/config.conf"
-   ]
-
-   envs = ['LD_LIBRARY_PATH=/path/to/lib:$LD_LIBRARY_PATH',]
-	
->>>>>>> 9cc88c22
 `
 )
 
