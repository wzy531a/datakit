--- conflicted
+++ resolved
@@ -117,20 +117,11 @@
 			TaskName:   name,
 			Source:     msg.Source,
 			ScriptName: msg.Pipeline,
-<<<<<<< HEAD
-			Data: &worker.TaskDataTemplate{
-				ContentDataType: worker.ContentString,
-				Tags:            tags,
-				ContentStr:      []string{msg.Log},
-			},
-			TS: time.Now(),
-=======
 
 			ContentDataType: worker.ContentString,
 			Tags:            tags,
 			Content:         []string{msg.Log},
 			TS:              time.Now(),
->>>>>>> 9e79e177
 		}
 
 		if err := worker.FeedPipelineTaskBlock(task); err != nil {
