--- conflicted
+++ resolved
@@ -13,10 +13,6 @@
 
 	"github.com/influxdata/telegraf"
 	"gitlab.jiagouyun.com/cloudcare-tools/datakit/plugins/inputs"
-<<<<<<< HEAD
-
-=======
->>>>>>> d5174fc0
 	"golang.org/x/net/http2"
 )
 
@@ -36,18 +32,11 @@
 }
 
 const sampleConfig = `
-<<<<<<< HEAD
-# get http protocol request time, contain dnsLookup, tcpConnection, tlsHandshake,
-# serverProcessing, contentTransfer, and total time
-# url config set website  domain
-# url = "https://www.dataflux.cn/"
-=======
 	# get http protocol request time, contain dnsLookup, tcpConnection, tlsHandshake,
 	# serverProcessing, contentTransfer, and total time
 	# url config set website  domain
 
 	# url = "https://www.dataflux.cn/"
->>>>>>> d5174fc0
 `
 
 const description = `stat http protocol request time, contain dnsLookup, tcpConnection, tlsHandshake,
