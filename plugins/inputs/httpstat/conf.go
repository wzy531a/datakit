package httpstat

import "time"

const (
	description = `stat http protocol request time, contain dnsLookup, tcpConnection, tlsHandshake,
	serverProcessing, contentTransfer, and total time`
	httpstatConfigSample = `
<<<<<<< HEAD
#[[inputs.httpStat]]
#  ##if empty, use "httpstat"
#  metricName = ''
=======
#[[inputs.httpstat]]
>>>>>>> d652d8e6
#  ## default is 10s
#  interval = '10s'
#  [[inputs.httpStat.action]]
#    url = ""
#    method = ""
#    playload = ""
#    kAlive = true
#    tlsSkipVerify = true
#    compress = true
`
)

type Httpstat struct {
	MetricName       string    `toml:"metricName"`
	Interval         string    `toml:"interval"`
	Actions          []*Action `toml:"action"`
	httpPing         []*httpPing
	IntervalDuration time.Duration `json:"-" toml:"-"`
}

type Action struct {
	Url           string `toml:"url"`
	Method        string `toml:"method"`
	Playload      string `toml:"playload"`
	KAlive        bool   `toml:"kAlive"`
	TLSSkipVerify bool   `toml:"tlsSkipVerify"`
	Compress      bool   `toml:"compress"`
}<|MERGE_RESOLUTION|>--- conflicted
+++ resolved
@@ -6,13 +6,7 @@
 	description = `stat http protocol request time, contain dnsLookup, tcpConnection, tlsHandshake,
 	serverProcessing, contentTransfer, and total time`
 	httpstatConfigSample = `
-<<<<<<< HEAD
-#[[inputs.httpStat]]
-#  ##if empty, use "httpstat"
-#  metricName = ''
-=======
 #[[inputs.httpstat]]
->>>>>>> d652d8e6
 #  ## default is 10s
 #  interval = '10s'
 #  [[inputs.httpStat.action]]
