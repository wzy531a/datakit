package traceSkywalking

import (
	"context"
	"encoding/json"
	"fmt"
	"io"
	"net"
	"sync"

	"google.golang.org/grpc"

	"gitlab.jiagouyun.com/cloudcare-tools/datakit"
	"gitlab.jiagouyun.com/cloudcare-tools/datakit/plugins/inputs/trace"
	"gitlab.jiagouyun.com/cloudcare-tools/datakit/plugins/inputs/traceSkywalking/v2/common"
	swV2 "gitlab.jiagouyun.com/cloudcare-tools/datakit/plugins/inputs/traceSkywalking/v2/language-agent-v2"
	"gitlab.jiagouyun.com/cloudcare-tools/datakit/plugins/inputs/traceSkywalking/v2/register"
)

type SkywalkingServerV2 struct{}
type SkywalkingRegisterServerV2 struct{}
type SkywalkingPingServerV2 struct{}

var NetAddrIdGen = GenGlobalId(10000)

func SkyWalkingServerRunV2(addr string) {
	log.Infof("skywalking V2 gRPC starting...")

	rpcListener, err := net.Listen("tcp", addr)
	if err != nil {
		log.Errorf("start skywalking V2 gRPC server %s failed: %v", addr, err)
		return
	}

	log.Infof("start skywalking V2 gRPC server on %s ok", addr)

	rpcServer := grpc.NewServer()
	swV2.RegisterTraceSegmentReportServiceServer(rpcServer, &SkywalkingServerV2{})
	register.RegisterRegisterServer(rpcServer, &SkywalkingRegisterServerV2{})
	register.RegisterServiceInstancePingServer(rpcServer, &SkywalkingPingServerV2{})
	go func() {
		if err := rpcServer.Serve(rpcListener); err != nil {
			log.Error(err)
		}

		log.Info("skywalking V2 gRPC server exit")
	}()

	<-datakit.Exit.Wait()
	log.Info("skywalking V2 gRPC server stopping...")
	rpcServer.Stop()
	return
}

func (s *SkywalkingServerV2) Collect(tsc swV2.TraceSegmentReportService_CollectServer) error {
	cmd := new(common.Commands)
	for {
		sgo, err := tsc.Recv()
		if err == io.EOF {
			return tsc.SendAndClose(cmd)
		}

		if err != nil {
			return err
		}

		b, _ := json.Marshal(sgo)
		log.Debugf("%#v\n", string(b))

		if err := skywalkGrpcV2ToLineProto(sgo); err != nil {
			log.Error(err)
		}
	}
}

func skywalkGrpcV2ToLineProto(sg *swV2.UpstreamSegment) error {
	var service string

	traceId := sg.GlobalTraceIds[0].IdParts[2]
	sgid := sg.Segment.TraceSegmentId.IdParts[2]
	sid := sg.Segment.ServiceId

	sn, ok := RegService.Load(sid)
	if !ok {
		return fmt.Errorf("Service Id %v not registered", sid)
	}
	switch sn.(type) {
	case string:
		service = sn.(string)
	default:
		return fmt.Errorf("Service Name wrong type")
	}

	adapterGroup := []*trace.TraceAdapter{}
	for _, span := range sg.Segment.Spans {
		t := &trace.TraceAdapter{}

		t.Source = "skywalking"
		t.Duration = (span.EndTime - span.StartTime) * 1000
		t.TimestampUs = span.StartTime * 1000
		js, err := json.Marshal(span)
		if err != nil {
			return err
		}
		t.Content = string(js)
		t.Class = "tracing"
		t.ServiceName = service
		t.OperationName = span.OperationName
		if t.OperationName == "" {
			on, ok := RegEndpoint.Load(span.OperationNameId)
			if !ok {
				return fmt.Errorf("operation name %s null", t.OperationName)
			}
			switch on.(type) {
			case string:
				t.OperationName = on.(string)
			default:
				return fmt.Errorf("operation Name wrong type")
			}
		}

		if len(span.Refs) > 0 {
			t.ParentID = fmt.Sprintf("%v%v", span.Refs[0].ParentTraceSegmentId.IdParts[2], span.Refs[0].ParentSpanId)
		} else if span.ParentSpanId != -1 {
			t.ParentID = fmt.Sprintf("%v%v", sgid, span.ParentSpanId)
		}

		t.TraceID = fmt.Sprintf("%d", traceId)
		t.SpanID = fmt.Sprintf("%v%v", sgid, span.SpanId)
		if span.IsError {
			t.IsError = "true"
		}
		if span.SpanType == common.SpanType_Entry {
			t.SpanType = trace.SPAN_TYPE_ENTRY
		} else if span.SpanType == common.SpanType_Local {
			t.SpanType = trace.SPAN_TYPE_LOCAL
		} else {
			t.SpanType = trace.SPAN_TYPE_EXIT
		}
		t.EndPoint = span.Peer
		t.Tags = SkywalkingTagsV3

		adapterGroup = append(adapterGroup, t)
	}
	trace.MkLineProto(adapterGroup, inputName)

	return nil
}

func (s *SkywalkingRegisterServerV2) DoServiceRegister(ctx context.Context, r *register.Services) (*register.ServiceRegisterMapping, error) {
	var sid interface{}
	var serviceID int32
	var ok bool
	var err error
	serMap := register.ServiceRegisterMapping{}
	for _, s := range r.Services {
		service := s.ServiceName
		if sid, ok = RegServiceRev.Load(service); !ok {
			sid, err = SaveRegInfo(ServiceBucket, service)
			if err != nil {
				log.Error(err)
				continue
			}
			RegService.Store(sid, service)
			RegServiceRev.Store(service, sid)
		}
		switch sid.(type) {
		case int32:
			serviceID = sid.(int32)
		default:
			log.Errorf("serviceID wrong type")
		}
		log.Infof("DoServiceRegister service: %v serviceID: %d\n", service, serviceID)
		kp := &common.KeyIntValuePair{Key: service, Value: serviceID}
		serMap.Services = append(serMap.Services, kp)
	}
	return &serMap, nil
}

func (s *SkywalkingRegisterServerV2) DoServiceInstanceRegister(ctx context.Context, r *register.ServiceInstances) (*register.ServiceInstanceRegisterMapping, error) {
	var ok bool
	var serInstanceID int32
	var err error
	regMap := register.ServiceInstanceRegisterMapping{}

	for _, sin := range r.Instances {
		uuid := sin.InstanceUUID
		sid := sin.ServiceId
		if _, ok = RegInstanceRev.Load(uuid); !ok {
			serInstanceID, err = SaveRegInfo(InstanceBucket, uuid)
			if err != nil {
				log.Error(err)
				continue
			}
			RegInstance.Store(serInstanceID, uuid)
			RegInstanceRev.Store(uuid, serInstanceID)
		}
		kp := &common.KeyIntValuePair{Key: uuid, Value: serInstanceID}
		regMap.ServiceInstances = append(regMap.ServiceInstances, kp)
		log.Infof("DoServiceInstanceRegister serviceID: %v uuid: %v instanceID: %v\n", sid, uuid, serInstanceID)
	}
	return &regMap, nil
}

func (s *SkywalkingRegisterServerV2) DoEndpointRegister(ctx context.Context, r *register.Endpoints) (*register.EndpointMapping, error) {
	var epid interface{}
	var ok bool
	var endpointID int32
	var err error

	reg := register.EndpointMapping{}
	for _, v := range r.Endpoints {
		r := register.EndpointMappingElement{}
		sid := v.ServiceId
		eName := v.EndpointName
		from := v.From

		if epid, ok = RegEndpointRev.Load(eName); !ok {
			epid, err = SaveRegInfo(EndpointBucket, eName)
			if err != nil {
				log.Error(err)
				continue
			}
			RegEndpoint.Store(epid, eName)
			RegEndpointRev.Store(eName, epid)
		}
		switch epid.(type) {
		case int32:
			endpointID = epid.(int32)
		default:
			log.Errorf("endpointId wrong type")
		}

		r.EndpointName = eName
		r.ServiceId = sid
		r.From = from
		r.EndpointId = endpointID
		log.Infof("DoEndpointRegister serviceID=%v endpontName=%v from=%v endpointID=%v\n", r.ServiceId,
			r.EndpointName, r.From, r.EndpointId)
		reg.Elements = append(reg.Elements, &r)
	}

	return &reg, nil
}

func (s *SkywalkingRegisterServerV2) DoNetworkAddressRegister(ctx context.Context, r *register.NetAddresses) (*register.NetAddressMapping, error) {
	reg := register.NetAddressMapping{}
	for _, addr := range r.Addresses {
		kp := common.KeyIntValuePair{}
		kp.Key = addr
		kp.Value = NetAddrIdGen()
		reg.AddressIds = append(reg.AddressIds, &kp)
		log.Infof("DoNetworkAddressRegister addr: %v id: %v", addr, kp.Value)
	}
	return &reg, nil
}
func (s *SkywalkingRegisterServerV2) DoServiceAndNetworkAddressMappingRegister(ctx context.Context, r *register.ServiceAndNetworkAddressMappings) (*common.Commands, error) {
	return new(common.Commands), nil
}

func (s *SkywalkingPingServerV2) DoPing(ctx context.Context, r *register.ServiceInstancePingPkg) (*common.Commands, error) {
	cmds := &common.Commands{}
	if _, ok := RegInstanceRev.Load(r.ServiceInstanceUUID); !ok {
<<<<<<< HEAD
		v := r.ServiceInstanceUUID[0:8] + "-" + r.ServiceInstanceUUID[8:12] + "-" + r.ServiceInstanceUUID[12:16] + "-" + r.ServiceInstanceUUID[16:20] + "-" + r.ServiceInstanceUUID[20:32]
		cmd := &common.Command{Command: "ServiceMetadataReset"}
		kv := &common.KeyStringValuePair{Key: "SerialNumber",
			//Value:r.ServiceInstanceUUID
			Value: v}
		cmd.Args = append(cmd.Args, kv)
=======
		cmd := &common.Command{Command:"ServiceMetadataReset"}
		kv  := &common.KeyStringValuePair{
			Key:"SerialNumber",
			Value:r.ServiceInstanceUUID,
		}
		cmd.Args      = append(cmd.Args, kv)
>>>>>>> 42a302f0
		cmds.Commands = append(cmds.Commands, cmd)
		log.Errorf("Ping %v, %v, %v", r.ServiceInstanceId, r.ServiceInstanceUUID, r.Time)
	} else {
		log.Infof("Ping %v, %v, %v", r.ServiceInstanceId, r.ServiceInstanceUUID, r.Time)
	}
	return cmds, nil
}

func GenGlobalId(startCnt int32) func() int32 {
	var id int32 = startCnt
	var mutex sync.Mutex

	return func() int32 {
		mutex.Lock()
		id += 1
		mutex.Unlock()
		return id
	}
}<|MERGE_RESOLUTION|>--- conflicted
+++ resolved
@@ -261,21 +261,12 @@
 func (s *SkywalkingPingServerV2) DoPing(ctx context.Context, r *register.ServiceInstancePingPkg) (*common.Commands, error) {
 	cmds := &common.Commands{}
 	if _, ok := RegInstanceRev.Load(r.ServiceInstanceUUID); !ok {
-<<<<<<< HEAD
-		v := r.ServiceInstanceUUID[0:8] + "-" + r.ServiceInstanceUUID[8:12] + "-" + r.ServiceInstanceUUID[12:16] + "-" + r.ServiceInstanceUUID[16:20] + "-" + r.ServiceInstanceUUID[20:32]
 		cmd := &common.Command{Command: "ServiceMetadataReset"}
-		kv := &common.KeyStringValuePair{Key: "SerialNumber",
-			//Value:r.ServiceInstanceUUID
-			Value: v}
+		kv := &common.KeyStringValuePair{
+			Key:   "SerialNumber",
+			Value: r.ServiceInstanceUUID,
+		}
 		cmd.Args = append(cmd.Args, kv)
-=======
-		cmd := &common.Command{Command:"ServiceMetadataReset"}
-		kv  := &common.KeyStringValuePair{
-			Key:"SerialNumber",
-			Value:r.ServiceInstanceUUID,
-		}
-		cmd.Args      = append(cmd.Args, kv)
->>>>>>> 42a302f0
 		cmds.Commands = append(cmds.Commands, cmd)
 		log.Errorf("Ping %v, %v, %v", r.ServiceInstanceId, r.ServiceInstanceUUID, r.Time)
 	} else {
