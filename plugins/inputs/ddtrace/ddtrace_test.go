package ddtrace

import (
<<<<<<< HEAD
=======
	"bytes"
	"encoding/json"
	"fmt"
	"math/rand"
	"net/http"
	"net/http/httptest"
>>>>>>> 865f54a0
	"testing"
	"time"

	"gitlab.jiagouyun.com/cloudcare-tools/datakit/internal/testutils"
<<<<<<< HEAD
)

var contentTypes = []string{
	"application/msgpack",
	"application/json",
}

func TestDDTraceHandlers(t *testing.T) {
}

func randomDDSpan() *DDSpan {
	return &DDSpan{
		Service:  testutils.RandString(10),
		Name:     testutils.RandString(10),
		Resource: testutils.RandString(10),
		TraceID:  uint64(testutils.RandInt64(10)),
		SpanID:   uint64(testutils.RandInt64(10)),
		ParentID: uint64(testutils.RandInt64(10)),
		Start:    testutils.RandTime().UnixNano(),
		Duration: testutils.RandInt64(6),
		Meta:     testutils.RandTags(10, 10, 20),
		Metrics:  testutils.RandMetrics(10, 10),
		Type: testutils.RandWithinStrings([]string{"consul", "cache", "memcached", "redis", "aerospike", "cassandra", "db", "elasticsearch", "leveldb",
			"", "mongodb", "sql", "http", "web", "benchmark", "build", "custom", "datanucleus", "dns", "graphql", "grpc", "hibernate", "queue", "rpc", "soap", "template", "test", "worker"}),
	}
}

func msgpackDataSource() {
}

func jsonDataSource() {
=======
	itrace "gitlab.jiagouyun.com/cloudcare-tools/datakit/io/trace"
)

func TestDDTraceAgent(t *testing.T) {
	afterGatherRun = itrace.AfterGatherFunc(func(inputName string, dktrace itrace.DatakitTrace, strikMod bool) {})

	rand.Seed(time.Now().UnixNano())
	testJsonDDTraces(t)
	testMsgPackDDTraces(t)
}

func testJsonDDTraces(t *testing.T) {
	t.Helper()

	for _, version := range []string{v2, v3, v4} {
		tsvr := httptest.NewServer(http.HandlerFunc(handleDDTrace))
		for _, method := range []string{http.MethodPost, http.MethodPut} {
			buf, err := jsonEncoder(randomDDTraces(3, 10))
			if err != nil {
				t.Error(err.Error())

				return
			}

			req, err := http.NewRequest(method, tsvr.URL+version, bytes.NewBuffer(buf))
			if err != nil {
				t.Error(err.Error())

				return
			}

			for _, contentType := range []string{"application/json", "text/json"} {
				req.Header.Set("Content-Type", contentType)
				resp, err := http.DefaultClient.Do(req)
				if err != nil {
					t.Error(err.Error())

					return
				}
				resp.Body.Close()
				if resp.StatusCode != http.StatusOK {
					fmt.Printf("request failed with status code %d\n", resp.StatusCode)
				}
			}
		}
	}
}

func testMsgPackDDTraces(t *testing.T) {
	t.Helper()

	for _, version := range []string{v3, v4} {
		tsvr := httptest.NewServer(http.HandlerFunc(handleDDTrace))
		for _, method := range []string{http.MethodPost} {
			buf, err := msgpackEncoder(randomDDTraces(3, 10))
			if err != nil {
				t.Error(err.Error())

				return
			}

			req, err := http.NewRequest(method, tsvr.URL+version, bytes.NewBuffer(buf))
			if err != nil {
				t.Error(err.Error())

				return
			}

			req.Header.Set("Content-Type", "application/msgpack")
			resp, err := http.DefaultClient.Do(req)
			if err != nil {
				t.Error(err.Error())

				return
			}
			resp.Body.Close()
			if resp.StatusCode != http.StatusOK {
				fmt.Printf("request failed with status code %d\n", resp.StatusCode)
			}
		}
	}
}

func randomDDSpan() *DDSpan {
	return &DDSpan{
		Service:  testutils.RandString(10),
		Name:     testutils.RandString(10),
		Resource: testutils.RandString(10),
		TraceID:  uint64(testutils.RandInt64(10)),
		SpanID:   uint64(testutils.RandInt64(10)),
		ParentID: uint64(testutils.RandInt64(10)),
		Start:    testutils.RandTime().UnixNano(),
		Duration: testutils.RandInt64(6),
		Meta:     testutils.RandTags(10, 10, 20),
		Metrics:  testutils.RandMetrics(10, 10),
		Type: testutils.RandWithinStrings([]string{
			"consul", "cache", "memcached", "redis", "aerospike", "cassandra", "db", "elasticsearch", "leveldb",
			"", "mongodb", "sql", "http", "web", "benchmark", "build", "custom", "datanucleus", "dns", "graphql", "grpc", "hibernate", "queue", "rpc", "soap", "template", "test", "worker",
		}),
	}
}

func randomDDTrace(n int) DDTrace {
	ddtrace := make(DDTrace, n)
	for i := 0; i < n; i++ {
		ddtrace[i] = randomDDSpan()
	}

	return ddtrace
}

func randomDDTraces(n, m int) DDTraces {
	ddtraces := make(DDTraces, n)
	for i := 0; i < n; i++ {
		ddtraces[i] = randomDDTrace(m)
	}

	return ddtraces
}

func jsonEncoder(ddtraces DDTraces) ([]byte, error) {
	return json.Marshal(ddtraces)
}

func msgpackEncoder(ddtraces DDTraces) ([]byte, error) {
	return Marshal(ddtraces)
>>>>>>> 865f54a0
}<|MERGE_RESOLUTION|>--- conflicted
+++ resolved
@@ -1,52 +1,16 @@
 package ddtrace
 
 import (
-<<<<<<< HEAD
-=======
 	"bytes"
 	"encoding/json"
 	"fmt"
 	"math/rand"
 	"net/http"
 	"net/http/httptest"
->>>>>>> 865f54a0
 	"testing"
 	"time"
 
 	"gitlab.jiagouyun.com/cloudcare-tools/datakit/internal/testutils"
-<<<<<<< HEAD
-)
-
-var contentTypes = []string{
-	"application/msgpack",
-	"application/json",
-}
-
-func TestDDTraceHandlers(t *testing.T) {
-}
-
-func randomDDSpan() *DDSpan {
-	return &DDSpan{
-		Service:  testutils.RandString(10),
-		Name:     testutils.RandString(10),
-		Resource: testutils.RandString(10),
-		TraceID:  uint64(testutils.RandInt64(10)),
-		SpanID:   uint64(testutils.RandInt64(10)),
-		ParentID: uint64(testutils.RandInt64(10)),
-		Start:    testutils.RandTime().UnixNano(),
-		Duration: testutils.RandInt64(6),
-		Meta:     testutils.RandTags(10, 10, 20),
-		Metrics:  testutils.RandMetrics(10, 10),
-		Type: testutils.RandWithinStrings([]string{"consul", "cache", "memcached", "redis", "aerospike", "cassandra", "db", "elasticsearch", "leveldb",
-			"", "mongodb", "sql", "http", "web", "benchmark", "build", "custom", "datanucleus", "dns", "graphql", "grpc", "hibernate", "queue", "rpc", "soap", "template", "test", "worker"}),
-	}
-}
-
-func msgpackDataSource() {
-}
-
-func jsonDataSource() {
-=======
 	itrace "gitlab.jiagouyun.com/cloudcare-tools/datakit/io/trace"
 )
 
@@ -173,5 +137,4 @@
 
 func msgpackEncoder(ddtraces DDTraces) ([]byte, error) {
 	return Marshal(ddtraces)
->>>>>>> 865f54a0
 }