--- conflicted
+++ resolved
@@ -169,18 +169,12 @@
 	// add sampler
 	log.Debugf("Sampler = %v", ipt.Sampler)
 	if ipt.Sampler != nil {
-<<<<<<< HEAD
-		log.Debugf("SamplingRateGlobal = %v", ipt.Sampler.SamplingRateGlobal)
-		defSampler = ipt.Sampler
-		afterGather.AppendFilter(defSampler.Sample)
-=======
 		sampler = ipt.Sampler
 		afterGather.AppendFilter(sampler.Sample)
 	}
 	// add piplines
 	if len(ipt.Pipelines) != 0 {
 		afterGather.AppendFilter(itrace.PiplineFilterWrapper(inputName, ipt.Pipelines))
->>>>>>> 1ff4102b
 	}
 
 	for i := range ipt.CustomerTags {
