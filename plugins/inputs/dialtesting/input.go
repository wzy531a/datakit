--- conflicted
+++ resolved
@@ -259,10 +259,6 @@
 	f = func(trace []byte, err error) {
 		defer rtpanic.Recover(f, nil)
 		if trace != nil {
-<<<<<<< HEAD
-
-=======
->>>>>>> 1f646983
 			l.Warnf("task %s panic: %+#v, trace: %s", d.task.ID(), err, string(trace))
 
 			crashcnt++
