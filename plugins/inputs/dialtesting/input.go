--- conflicted
+++ resolved
@@ -616,10 +616,7 @@
 	return &Input{
 		Tags:     map[string]string{},
 		curTasks: map[string]*dialer{},
-<<<<<<< HEAD
-=======
 		semStop:  cliutils.NewSem(),
->>>>>>> ab357ecb
 		cli: &http.Client{
 			Timeout: 30 * time.Second,
 			Transport: &http.Transport{
