--- conflicted
+++ resolved
@@ -162,15 +162,10 @@
 		if d.containerInContainerList(container.ID) {
 			continue
 		}
-<<<<<<< HEAD
-		if d.ignoreContainer(&cList[idx]) || d.ignoreImageForLogging(container.Image) {
-			l.Debugf("ignore container log, name: %s", getContainerName(container.Names))
-=======
 
 		image := getImageOfPodContainer(&cList[idx], d.k8sClient)
 		if d.ignoreContainer(&cList[idx]) || d.ignoreImageForLogging(image) {
 			l.Debugf("ignore container log, name: %s, shortImage: %s", getContainerName(container.Names), image)
->>>>>>> 31a7b194
 			continue
 		}
 
