--- conflicted
+++ resolved
@@ -97,11 +97,7 @@
 				l.Debugf("unable get pod metric %s, namespace %s, name %s, ignored", err, item.Namespace, item.Name)
 			} else if podMet != nil {
 				met.fields["cpu_usage"] = podMet.cpuUsage
-<<<<<<< HEAD
-				met.fields["memory_usage_bytes"] = pod.Met.memoryUsageBytes
-=======
 				met.fields["memory_usage_bytes"] = podMet.memoryUsageBytes
->>>>>>> 71766edb
 			}
 		}
 
