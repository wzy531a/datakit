--- conflicted
+++ resolved
@@ -62,11 +62,7 @@
 	tags := getContainerInfo(container, d.k8sClient)
 
 	source := getContainerLogSource(tags["image_short_name"])
-<<<<<<< HEAD
-	if n := container.Labels[containerLableForPodContainerName]; n != "" {
-=======
 	if n := getContainerNameForLabels(container.Labels); n != "" {
->>>>>>> 2920a06b
 		source = n
 	}
 
@@ -390,11 +386,7 @@
 			"stream":         inputs.NewTagInfo(`数据流方式，stdout/stderr/tty（containerd 日志缺少此字段）`),
 			"pod_name":       inputs.NewTagInfo(`pod 名称（容器由 k8s 创建时存在）`),
 			"namespace":      inputs.NewTagInfo(`pod 的 k8s 命名空间（k8s 创建容器时，会打上一个形如 'io.kubernetes.pod.namespace' 的 label，DataKit 将其命名为 'namespace'）`),
-<<<<<<< HEAD
-			"deployment":     inputs.NewTagInfo(`deployment 名称（容器由 k8s 创建时存在）`),
-=======
 			"deployment":     inputs.NewTagInfo(`deployment 名称（容器由 k8s 创建时存在，containerd 日志缺少此字段）`),
->>>>>>> 2920a06b
 			"service":        inputs.NewTagInfo(`服务名称`),
 		},
 		Fields: map[string]interface{}{
