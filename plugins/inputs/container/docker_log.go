package container

import (
	"context"
	"encoding/json"
	"errors"
	"io"
	"sync"
	"time"

	"github.com/docker/docker/api/types"
	"github.com/docker/docker/pkg/stdcopy"
	"gitlab.jiagouyun.com/cloudcare-tools/datakit"
	"gitlab.jiagouyun.com/cloudcare-tools/datakit/internal/multiline"
	"gitlab.jiagouyun.com/cloudcare-tools/datakit/internal/readbuf"
	iod "gitlab.jiagouyun.com/cloudcare-tools/datakit/io"
	"gitlab.jiagouyun.com/cloudcare-tools/datakit/pipeline/worker"
	"gitlab.jiagouyun.com/cloudcare-tools/datakit/plugins/inputs"
)

const (
	// Maximum bytes of a log line before it will be split, size is mirroring
	// docker code:
	// https://github.com/moby/moby/blob/master/daemon/logger/copier.go#L21
	// maxLineBytes = 16 * 1024.

	readBuffSize = 2 * 1024
)

var containerLogsOptions = types.ContainerLogsOptions{
	ShowStdout: true,
	ShowStderr: true,
	Follow:     true,
	Tail:       "0", // 默认关闭FromBeginning，避免数据量巨大。开启为 'all'
}

func (d *dockerInput) addToContainerList(containerID string, cancel context.CancelFunc) {
	d.containerLogList[containerID] = cancel
}

func (d *dockerInput) removeFromContainerList(containerID string) {
	delete(d.containerLogList, containerID)
}

func (d *dockerInput) containerInContainerList(containerID string) bool {
	_, ok := d.containerLogList[containerID]
	return ok
}

func (d *dockerInput) cancelTails() {
	for _, cancel := range d.containerLogList {
		cancel()
	}
}

func (d *dockerInput) watchingContainerLog(ctx context.Context, container *types.Container) error {
	tags := getContainerInfo(container, d.k8sClient)
	// add extra tags
	for k, v := range d.cfg.extraTags {
		if _, ok := tags[k]; !ok {
			tags[k] = v
		}
	}

	logconf := func() *containerLogConfig {
		if datakit.Docker && tags["pod_name"] != "" {
			return getContainerLogConfigForK8s(d.k8sClient, tags["pod_name"], tags["pod_namespace"])
		}
		return getContainerLogConfigForDocker(container.Labels)
	}()

	if logconf != nil {
<<<<<<< HEAD
=======
		l.Debugf("use container logconfig %#v, container_name:%s", logconf, tags["container_name"])
		if logconf.Disable {
			l.Debugf("disable container log, container_name:%s pod_name:%s", tags["container_name"], tags["pod_name"])
			return nil
		}

>>>>>>> 83919bb1
		logconf.tags = tags
		logconf.containerID = container.ID
		l.Debugf("use container logconfig:%#v, containerName:%s", logconf, tags["container_name"])
	} else {
		logconf = &containerLogConfig{
			Source:      getContainerLogSource(tags["image_short_name"]),
			Service:     tags["image_short_name"],
			tags:        tags,
			containerID: container.ID,
		}
	}

	if err := logconf.checking(); err != nil {
		return err
	}

	return d.tailContainerLog(ctx, logconf)
}

func (d *dockerInput) tailContainerLog(ctx context.Context, logconf *containerLogConfig) error {
	hasTTY, err := d.hasTTY(ctx, logconf.containerID)
	if err != nil {
		return err
	}

	logReader, err := d.client.ContainerLogs(ctx, logconf.containerID, containerLogsOptions)
	if err != nil {
		return err
	}

	// If the container is using a TTY, there is only a single stream
	// (stdout), and data is copied directly from the container output stream,
	// no extra multiplexing or headers.
	//
	// If the container is *not* using a TTY, streams for stdout and stderr are
	// multiplexed.
	if hasTTY {
		return d.tailStream(ctx, logReader, "tty", logconf)
	} else {
		return d.tailMultiplexed(ctx, logReader, logconf)
	}
}

func (d *dockerInput) hasTTY(ctx context.Context, containerID string) (bool, error) {
	ctx, cancel := context.WithTimeout(ctx, timeoutDuration)
	defer cancel()
	c, err := d.client.ContainerInspect(ctx, containerID)
	if err != nil {
		return false, err
	}
	return c.Config.Tty, nil
}

func (d *dockerInput) tailMultiplexed(ctx context.Context, src io.ReadCloser, logconf *containerLogConfig) error {
	outReader, outWriter := io.Pipe()
	errReader, errWriter := io.Pipe()

	// 避免goroutine共享数据，clone一份
	logconfStderr := logconf.clone()

	var wg sync.WaitGroup
	wg.Add(1)
	go func() {
		defer wg.Done()
		err := d.tailStream(ctx, outReader, "stdout", logconf)
		if err != nil {
			l.Error(err)
		}
	}()

	wg.Add(1)
	go func() {
		defer wg.Done()
		err := d.tailStream(ctx, errReader, "stderr", logconfStderr)
		if err != nil {
			l.Error(err)
		}
	}()

	defer func() {
		wg.Wait()

		if err := outWriter.Close(); err != nil {
			l.Warnf("Close: %s", err)
		}

		if err := errWriter.Close(); err != nil {
			l.Warnf("Close: %s", err)
		}

		if err := src.Close(); err != nil {
			l.Warnf("Close: %s", err)
		}
	}()

	_, err := stdcopy.StdCopy(outWriter, errWriter, src)
	if err != nil {
		l.Warnf("StdCopy: %s", err)
		return err
	}

	return nil
}

type containerLogConfig struct {
	Disable   bool   `json:"disable"`
	Source    string `json:"source"`
	Pipeline  string `json:"pipeline"`
	Service   string `json:"service"`
	Multiline string `json:"multiline_match"`

	containerID string
	tags        map[string]string
}

func (c *containerLogConfig) clone() *containerLogConfig {
	t := make(map[string]string)
	for k, v := range c.tags {
		t[k] = v
	}
	return &containerLogConfig{
		Disable:     c.Disable,
		Source:      c.Source,
		Pipeline:    c.Pipeline,
		Service:     c.Service,
		Multiline:   c.Multiline,
		containerID: c.containerID,
		tags:        t,
	}
}

// multiline maxLines.
const maxLines = 1000

func (c *containerLogConfig) checking() error {
	if c.Multiline == "" {
		return nil
	}

	_, err := multiline.New(c.Multiline, maxLines)
	return err
}

const (
	containerLableForPodName      = "io.kubernetes.pod.name"
	containerLableForPodNamespace = "io.kubernetes.pod.namespace"
	containerLogConfigKey         = "datakit/logs"
)

func getContainerLogConfig(m map[string]string) (*containerLogConfig, error) {
	configStr := m[containerLogConfigKey]
	if configStr == "" {
		return nil, nil
	}

	var configs []containerLogConfig
	if err := json.Unmarshal([]byte(configStr), &configs); err != nil {
		return nil, err
	}

	if len(configs) < 1 {
		return nil, nil
	}

	temp := configs[0]
	return &temp, nil
}

func getContainerLogConfigForK8s(k8sClient k8sClientX, podname, podnamespace string) *containerLogConfig {
	annotations, err := getPodAnnotations(k8sClient, podname, podnamespace)
	if err != nil {
		l.Errorf("failed to get pod annotations, %w", err)
		return nil
	}

	c, err := getContainerLogConfig(annotations)
	if err != nil {
		l.Errorf("failed to get container logConfig: %w", err)
		return nil
	}
	return c
}

func getContainerLogConfigForDocker(labels map[string]string) *containerLogConfig {
	c, err := getContainerLogConfig(labels)
	if err != nil {
		l.Errorf("failed to get container logConfig: %w", err)
		return nil
	}
	return c
}

func (d *dockerInput) tailStream(ctx context.Context, reader io.ReadCloser, stream string, logconf *containerLogConfig) error {
	defer reader.Close() //nolint:errcheck

	logconf.tags["service"] = logconf.Service
	logconf.tags["stream"] = stream

	containerName := logconf.tags["container_name"]

	mult, err := multiline.New(logconf.Multiline, maxLines)
	if err != nil {
		// unreachable
		return err
	}

	newTask := func() *worker.Task {
		return &worker.Task{
			TaskName:      "containerlog/" + logconf.Source,
			Source:        logconf.Source,
			ScriptName:    logconf.Pipeline,
			MaxMessageLen: d.cfg.maxLoggingLength,
		}
	}

	r := readbuf.NewReadBuffer(reader, readBuffSize)

	timeout := time.NewTicker(timeoutDuration)
	defer timeout.Stop()

	for {
		select {
		case <-ctx.Done():
			return nil
		case <-timeout.C:
			if line := mult.Flush(); len(line) != 0 {
				task := newTask()
				task.Data = []worker.TaskData{
					&taskData{
						tags: logconf.tags,
						log:  string(removeAnsiEscapeCodes(line, d.cfg.removeLoggingAnsiCodes)),
					},
				}
				task.TS = time.Now()
				if err := worker.FeedPipelineTaskBlock(task); err != nil {
					l.Errorf("failed to feed log, containerName:%s, err:%w", containerName, err)
				}
			}
		default:
			// nil
		}

		lines, err := r.ReadLines()
		if err != nil {
			if errors.Is(err, io.EOF) {
				return nil
			}
			return err
		}

		if len(lines) == 0 {
			// 如果没有数据，那就等待1秒，避免频繁read
			time.Sleep(time.Second)
			continue
		}

		workerData := []worker.TaskData{}

		for _, line := range lines {
			if len(line) == 0 {
				continue
			}

			text := mult.ProcessLineString(string(line))
			if text == "" {
				continue
			}

			workerData = append(workerData,
				&taskData{
					tags: logconf.tags,
					log:  string(removeAnsiEscapeCodes([]byte(text), d.cfg.removeLoggingAnsiCodes)),
				},
			)
		}

		if len(workerData) == 0 {
			continue
		}

		task := newTask()
		task.Data = workerData
		task.TS = time.Now()

		if err := worker.FeedPipelineTaskBlock(task); err != nil {
			l.Errorf("failed to feed log, containerName:%s, err:%w", containerName, err)
		}
	}
}

type containerLog struct{}

func (c *containerLog) LineProto() (*iod.Point, error) { return nil, nil }

//nolint:lll
func (c *containerLog) Info() *inputs.MeasurementInfo {
	return &inputs.MeasurementInfo{
		Name: "日志数据",
		Type: "logging",
		Desc: "source 默认使用容器 image_short_name",
		Tags: map[string]interface{}{
			"container_name": inputs.NewTagInfo(`容器名称`),
			"container_id":   inputs.NewTagInfo(`容器ID`),
			"container_type": inputs.NewTagInfo(`容器类型，表明该容器由谁创建，kubernetes/docker`),
			"stream":         inputs.NewTagInfo(`数据流方式，stdout/stderr/tty`),
			"pod_name":       inputs.NewTagInfo(`pod 名称（容器由 k8s 创建时存在）`),
			"pod_namespace":  inputs.NewTagInfo(`pod 命名空间（容器由 k8s 创建时存在）`),
			"deployment":     inputs.NewTagInfo(`deployment 名称（容器由 k8s 创建时存在）`),
			"service":        inputs.NewTagInfo(`服务名称`),
		},
		Fields: map[string]interface{}{
			"status":  &inputs.FieldInfo{DataType: inputs.String, Unit: inputs.UnknownUnit, Desc: "日志状态，info/emerg/alert/critical/error/warning/debug/OK"},
			"message": &inputs.FieldInfo{DataType: inputs.String, Unit: inputs.UnknownUnit, Desc: "日志源数据"},
		},
	}
}

type taskData struct {
	tags map[string]string
	log  string
}

func (t *taskData) GetContent() string {
	return t.log
}

func (t *taskData) Handler(r *worker.Result) error {
	for k, v := range t.tags {
		if _, err := r.GetTag(k); err != nil {
			r.SetTag(k, v)
		}
	}
	return nil
}

func getContainerLogSource(image string) string {
	if image != "" {
		return image
	}
	return "default"
}

//nolint:gochecknoinits
func init() {
	registerMeasurement(&containerLog{})
}<|MERGE_RESOLUTION|>--- conflicted
+++ resolved
@@ -70,15 +70,6 @@
 	}()
 
 	if logconf != nil {
-<<<<<<< HEAD
-=======
-		l.Debugf("use container logconfig %#v, container_name:%s", logconf, tags["container_name"])
-		if logconf.Disable {
-			l.Debugf("disable container log, container_name:%s pod_name:%s", tags["container_name"], tags["pod_name"])
-			return nil
-		}
-
->>>>>>> 83919bb1
 		logconf.tags = tags
 		logconf.containerID = container.ID
 		l.Debugf("use container logconfig:%#v, containerName:%s", logconf, tags["container_name"])
