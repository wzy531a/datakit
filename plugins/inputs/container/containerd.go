--- conflicted
+++ resolved
@@ -115,11 +115,7 @@
 		ctx := namespaces.WithNamespace(context.Background(), ns)
 		cList, err := c.client.Containers(ctx)
 		if err != nil {
-<<<<<<< HEAD
-			l.Warn("failed to collect containers in containerd, linux_namespace: %s, skip", ns)
-=======
 			l.Warnf("failed to collect containers in containerd, linux_namespace: %s, skip", ns)
->>>>>>> 2920a06b
 			continue
 		}
 
@@ -243,13 +239,8 @@
 		obj.tags["container_name"] = "unknown"
 	}
 
-<<<<<<< HEAD
-	obj.tags.addValueIfNotEmpty("pod_name", info.Labels[containerLableForPodName])
-	obj.tags.addValueIfNotEmpty("namespace", info.Labels[containerLableForPodNamespace])
-=======
 	obj.tags.addValueIfNotEmpty("pod_name", getPodNameForLabels(info.Labels))
 	obj.tags.addValueIfNotEmpty("namespace", getPodNamespaceForLabels(info.Labels))
->>>>>>> 2920a06b
 	return obj
 }
 
