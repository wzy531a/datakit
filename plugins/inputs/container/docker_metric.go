// Unless explicitly stated otherwise all files in this repository are licensed
// under the MIT License.
// This product includes software developed at Guance Cloud (https://www.guance.com/).
// Copyright 2021-present Guance, Inc.

package container

import (
	"context"
	"encoding/json"
	"fmt"
	"strings"
	"time"

	"github.com/docker/docker/api/types"
	"gitlab.jiagouyun.com/cloudcare-tools/datakit"
	"gitlab.jiagouyun.com/cloudcare-tools/datakit/io"
	"gitlab.jiagouyun.com/cloudcare-tools/datakit/plugins/inputs"
)

const dockerContainerName = "docker_containers"

var dockerContainerListOption = types.ContainerListOptions{All: true}

func gatherDockerContainerMetric(client dockerClientX, k8sClient k8sClientX, container *types.Container) (*containerMetric, error) {
	m := &containerMetric{}
	m.tags = getContainerInfo(container, k8sClient)

	f, err := getContainerStats(client, container.ID)
	if err != nil {
		return nil, err
	}
	m.fields = f

	return m, nil
}

func getContainerTags(container *types.Container) tagsType {
	imageName, imageShortName, imageTag := ParseImage(container.Image)

<<<<<<< HEAD
	tags := make(tagsType)
	tags["state"] = container.State
	tags["docker_image"] = container.Image
	tags["image"] = container.Image
	tags["image_name"] = imageName
	tags["image_short_name"] = imageShortName
	tags["image_tag"] = imageTag
	tags["container_name"] = getContainerName(container.Names)
	tags["container_id"] = container.ID
	tags["linux_namespace"] = "moby"
=======
	tags := map[string]string{
		"state":            container.State,
		"docker_image":     container.Image,
		"image":            container.Image,
		"image_name":       imageName,
		"image_short_name": imageShortName,
		"image_tag":        imageTag,
		"container_name":   getContainerName(container.Names),
		"container_id":     container.ID,
		"linux_namespace":  "moby",
	}
>>>>>>> 2920a06b

	if !containerIsFromKubernetes(getContainerName(container.Names)) {
		tags["container_type"] = "docker"
	} else {
		tags["container_type"] = "kubernetes"
	}

	if n := getPodNameForLabels(container.Labels); n != "" {
		tags["pod_name"] = n
	}
<<<<<<< HEAD
	if container.Labels[containerLableForPodNamespace] != "" {
		tags["namespace"] = container.Labels[containerLableForPodNamespace]
=======
	if n := getPodNamespaceForLabels(container.Labels); n != "" {
		tags["namespace"] = n
>>>>>>> 2920a06b
	}

	return tags
}

func getContainerInfo(container *types.Container, k8sClient k8sClientX) tagsType {
	tags := getContainerTags(container)

	podname := getPodNameForLabels(container.Labels)
	podnamespace := getPodNamespaceForLabels(container.Labels)
	podContainerName := getContainerNameForLabels(container.Labels)

	if k8sClient == nil || podname == "" {
		return tags
	}

	meta, err := queryPodMetaData(k8sClient, podname, podnamespace)
	if err != nil {
		// ignore err
		return tags
	}

	if image := meta.containerImage(podContainerName); image != "" {
		// 如果能找到 pod image，则使用它
		imageName, imageShortName, imageTag := ParseImage(image)

		tags["docker_image"] = image
		tags["image"] = image
		tags["image_name"] = imageName
		tags["image_short_name"] = imageShortName
		tags["image_tag"] = imageTag
	}

	if replicaSet := meta.replicaSet(); replicaSet != "" {
		tags["replicaSet"] = replicaSet
	}

	labels := meta.labels()
	if deployment := getDeployment(labels["app"], podnamespace); deployment != "" {
		tags["deployment"] = deployment
	}

	return tags
}

const streamStats = false

func getContainerStats(client dockerClientX, containerID string) (fieldsType, error) {
	resp, err := client.ContainerStats(context.TODO(), containerID, streamStats)
	if err != nil {
		return nil, err
	}
	defer resp.Body.Close() //nolint:errcheck

	if resp.OSType == datakit.OSWindows {
		return nil, fmt.Errorf("not support windows docker/container")
	}

	var v *types.StatsJSON
	if err := json.NewDecoder(resp.Body).Decode(&v); err != nil {
		return nil, err
	}
	return calculateContainerStats(v), nil
}

func calculateContainerStats(v *types.StatsJSON) map[string]interface{} {
	mem := calculateMemUsageUnixNoCache(v.MemoryStats)
	memPercent := calculateMemPercentUnixNoCache(float64(v.MemoryStats.Limit), float64(mem))
	netRx, netTx := calculateNetwork(v.Networks)
	blkRead, blkWrite := calculateBlockIO(v.BlkioStats)

	return map[string]interface{}{
		"cpu_usage": calculateCPUPercentUnix(v.PreCPUStats.CPUUsage.TotalUsage,
			v.PreCPUStats.SystemUsage, v), /*float64*/
		"cpu_delta":          calculateCPUDelta(v),
		"cpu_system_delta":   calculateCPUSystemDelta(v),
		"cpu_numbers":        calculateCPUNumbers(v),
		"mem_limit":          int64(v.MemoryStats.Limit),
		"mem_usage":          mem,
		"mem_used_percent":   memPercent, /*float64*/
		"mem_failed_count":   int64(v.MemoryStats.Failcnt),
		"network_bytes_rcvd": netRx,
		"network_bytes_sent": netTx,
		"block_read_byte":    blkRead,
		"block_write_byte":   blkWrite,
	}
}

// getDeployment
// 	ex: deployment-func-work-0, namespace is ’func', deployment is 'work-0'
func getDeployment(appStr, namespace string) string {
	if !strings.HasPrefix(appStr, "deployment") {
		return ""
	}

	if !strings.HasPrefix(appStr, "deployment-"+namespace) {
		return ""
	}

	return strings.TrimPrefix(appStr, "deployment-"+namespace+"-")
}

func getContainerName(names []string) string {
	if len(names) > 0 {
		return strings.TrimPrefix(names[0], "/")
	}
	return "invalidContainerName"
}

func isRunningContainer(state string) bool {
	return state == "running"
}

func isPauseContainer(command string) bool {
	return command == "/pause"
}

// nolint:lll
// containerIsFromKubernetes 判断该容器是否由kubernetes创建
// 所有kubernetes启动的容器的containerNamePrefix都是k8s，依据链接如下
// https://github.com/rootsongjc/kubernetes-handbook/blob/master/practice/monitor.md#%E5%AE%B9%E5%99%A8%E7%9A%84%E5%91%BD%E5%90%8D%E8%A7%84%E5%88%99
func containerIsFromKubernetes(containerName string) bool {
	const kubernetesContainerNamePrefix = "k8s"
	return strings.HasPrefix(containerName, kubernetesContainerNamePrefix)
}

type containerMetric struct {
	tags   tagsType
	fields fieldsType
	time   time.Time
}

func (c *containerMetric) LineProto() (*io.Point, error) {
	return io.NewPoint(dockerContainerName, c.tags, c.fields, &io.PointOption{Time: c.time, Category: datakit.Metric})
}

func (c *containerMetric) Info() *inputs.MeasurementInfo {
	return &inputs.MeasurementInfo{
		Name: dockerContainerName,
		Type: "metric",
		Desc: "容器指标数据，只采集正在运行的容器",
		Tags: map[string]interface{}{
			"container_id":     inputs.NewTagInfo(`容器 ID`),
			"container_name":   inputs.NewTagInfo(`容器名称（containerd 容器会在 labels 中取 'io.kubernetes.container.name'，如果值为空则默认是 unknown`),
			"docker_image":     inputs.NewTagInfo("镜像全称，例如 `nginx.org/nginx:1.21.0` （Depercated, use image）"),
			"linux_namespace":  inputs.NewTagInfo(`该容器所在的 [linux namespace](https://man7.org/linux/man-pages/man7/namespaces.7.html)`),
			"image":            inputs.NewTagInfo("镜像全称，例如 `nginx.org/nginx:1.21.0`"),
			"image_name":       inputs.NewTagInfo("镜像名称，例如 `nginx.org/nginx`"),
			"image_short_name": inputs.NewTagInfo("镜像名称精简版，例如 `nginx`"),
			"image_tag":        inputs.NewTagInfo("镜像 tag，例如 `1.21.0`"),
			"container_type":   inputs.NewTagInfo(`容器类型，表明该容器由谁创建，kubernetes/docker/containerd`),
			"state":            inputs.NewTagInfo(`运行状态，running（containerd 缺少此字段）`),
			"pod_name":         inputs.NewTagInfo(`pod 名称（容器由 k8s 创建时存在）`),
			"namespace":        inputs.NewTagInfo(`pod 的 k8s 命名空间（k8s 创建容器时，会打上一个形如 'io.kubernetes.pod.namespace' 的 label，DataKit 将其命名为 'namespace'）`),
			"deployment":       inputs.NewTagInfo(`deployment 名称（容器由 k8s 创建时存在，containerd 缺少此字段）`),
		},
		Fields: map[string]interface{}{
			"cpu_usage":          &inputs.FieldInfo{DataType: inputs.Float, Unit: inputs.Percent, Desc: "CPU 占主机总量的使用率"},
			"cpu_delta":          &inputs.FieldInfo{DataType: inputs.Int, Unit: inputs.DurationNS, Desc: "容器 CPU 增量（containerd 缺少此字段）"},
			"cpu_system_delta":   &inputs.FieldInfo{DataType: inputs.Int, Unit: inputs.DurationNS, Desc: "系统 CPU 增量，仅支持 Linux（containerd 缺少此字段）"},
			"cpu_numbers":        &inputs.FieldInfo{DataType: inputs.Int, Unit: inputs.NCount, Desc: "CPU 核心数（containerd 缺少此字段）"},
			"mem_limit":          &inputs.FieldInfo{DataType: inputs.Int, Unit: inputs.SizeByte, Desc: "内存可用总量，如果未对容器做内存限制，则为主机内存容量"},
			"mem_usage":          &inputs.FieldInfo{DataType: inputs.Int, Unit: inputs.SizeByte, Desc: "内存使用量"},
			"mem_used_percent":   &inputs.FieldInfo{DataType: inputs.Float, Unit: inputs.Percent, Desc: "内存使用率，使用量除以可用总量"},
			"mem_failed_count":   &inputs.FieldInfo{DataType: inputs.Int, Unit: inputs.SizeByte, Desc: "内存分配失败的次数（containerd 缺少此字段）"},
			"network_bytes_rcvd": &inputs.FieldInfo{DataType: inputs.Int, Unit: inputs.SizeByte, Desc: "从网络接收到的总字节数（containerd 缺少此字段）"},
			"network_bytes_sent": &inputs.FieldInfo{DataType: inputs.Int, Unit: inputs.SizeByte, Desc: "向网络发送出的总字节数（containerd 缺少此字段）"},
			"block_read_byte":    &inputs.FieldInfo{DataType: inputs.Int, Unit: inputs.SizeByte, Desc: "从容器文件系统读取的总字节数（containerd 缺少此字段）"},
			"block_write_byte":   &inputs.FieldInfo{DataType: inputs.Int, Unit: inputs.SizeByte, Desc: "向容器文件系统写入的总字节数（containerd 缺少此字段）"},
		},
	}
}

//nolint:gochecknoinits
func init() {
	registerMeasurement(&containerMetric{})
}<|MERGE_RESOLUTION|>--- conflicted
+++ resolved
@@ -38,18 +38,6 @@
 func getContainerTags(container *types.Container) tagsType {
 	imageName, imageShortName, imageTag := ParseImage(container.Image)
 
-<<<<<<< HEAD
-	tags := make(tagsType)
-	tags["state"] = container.State
-	tags["docker_image"] = container.Image
-	tags["image"] = container.Image
-	tags["image_name"] = imageName
-	tags["image_short_name"] = imageShortName
-	tags["image_tag"] = imageTag
-	tags["container_name"] = getContainerName(container.Names)
-	tags["container_id"] = container.ID
-	tags["linux_namespace"] = "moby"
-=======
 	tags := map[string]string{
 		"state":            container.State,
 		"docker_image":     container.Image,
@@ -61,7 +49,6 @@
 		"container_id":     container.ID,
 		"linux_namespace":  "moby",
 	}
->>>>>>> 2920a06b
 
 	if !containerIsFromKubernetes(getContainerName(container.Names)) {
 		tags["container_type"] = "docker"
@@ -72,13 +59,8 @@
 	if n := getPodNameForLabels(container.Labels); n != "" {
 		tags["pod_name"] = n
 	}
-<<<<<<< HEAD
-	if container.Labels[containerLableForPodNamespace] != "" {
-		tags["namespace"] = container.Labels[containerLableForPodNamespace]
-=======
 	if n := getPodNamespaceForLabels(container.Labels); n != "" {
 		tags["namespace"] = n
->>>>>>> 2920a06b
 	}
 
 	return tags
