--- conflicted
+++ resolved
@@ -15,22 +15,12 @@
 )
 
 type containerLogBasisInfo struct {
-<<<<<<< HEAD
-	name, id string
-	logPath  string
-	image    string
-	labels   map[string]string
-	tags     map[string]string
-	created  string
-
-=======
 	name, id       string
 	logPath        string
 	image          string
 	labels         map[string]string
 	tags           map[string]string
 	created        string
->>>>>>> 95cc79ec
 	extraSourceMap map[string]string
 }
 
