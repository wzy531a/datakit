package proxy

import (
	"bytes"
	"compress/gzip"
	"io/ioutil"
	"net/http"
	"sync"
	"time"

	"gitlab.jiagouyun.com/cloudcare-tools/cliutils/logger"
	"gitlab.jiagouyun.com/cloudcare-tools/cliutils/luascript"
	uhttp "gitlab.jiagouyun.com/cloudcare-tools/cliutils/network/http"
	"gitlab.jiagouyun.com/cloudcare-tools/datakit"
	httpd "gitlab.jiagouyun.com/cloudcare-tools/datakit/http"
	"gitlab.jiagouyun.com/cloudcare-tools/datakit/io"
	"gitlab.jiagouyun.com/cloudcare-tools/datakit/plugins/inputs"

	"github.com/gin-gonic/gin"
)

const (
	inputName = "proxy"

	defaultMeasurement = "proxy"

	sampleCfg = `
[[inputs.proxy]]
    ## http server route path
		## required: don't change
    path = "/proxy"
`
)

var (
	l   = logger.DefaultSLogger(inputName)
	cli = http.Client{}
)

func init() {
	inputs.Add(inputName, func() inputs.Input {
		return &Proxy{}
	})
}

type Proxy struct {
	Path string `toml:"path"`

	PointsLuaFiles []string            `toml:"-"`
	ObjectLuaFiles []string            `toml:"-"`
	Global         []map[string]string `toml:"-"`

	ls   *luascript.LuaScript
	cron *luascript.LuaCron

	enable bool
	mut    sync.Mutex
}

func (*Proxy) SampleConfig() string {
	return sampleCfg
}

func (*Proxy) Catalog() string {
	return inputName
}

func (d *Proxy) Run() {
	l = logger.SLogger(inputName)

	if d.initCfg() {
		return
	}

	if len(d.PointsLuaFiles) != 0 || len(d.ObjectLuaFiles) != 0 {
		d.ls.Run()
	}

	if len(d.Global) != 0 {
		d.cron.Run()
	}

	d.enable = true

	l.Infof("proxy input started...")
<<<<<<< HEAD

	select {
	case <-datakit.Exit.Wait():
		d.stop()

	}
=======
>>>>>>> a92946ca
}

func (d *Proxy) stop() {
	d.mut.Lock()
	d.enable = false
	d.mut.Unlock()

	d.ls.Stop()
	d.cron.Stoping()
}

func (d *Proxy) initCfg() bool {
	var err error
	d.mut = sync.Mutex{}
	d.cron = luascript.NewLuaCron()
	d.ls = luascript.NewLuaScript(2)

	for {
		select {
		case <-datakit.Exit.Wait():
			return true

		default:
			for _, global := range d.Global {
				err = d.cron.AddLuaFromFile(global["lua_file"], global["schedule"])
				if err != nil {
					l.Error(err)
					goto lable
				}
			}

			if d.PointsLuaFiles != nil {
				err = d.ls.AddLuaCodesFromFile("points", d.PointsLuaFiles)
				if err != nil {
					l.Error(err)
					goto lable
				}
			}

			if d.ObjectLuaFiles != nil {
				err = d.ls.AddLuaCodesFromFile("object", d.ObjectLuaFiles)
				if err != nil {
					l.Error(err)
					goto lable
				}
			}
		}
		break

	lable:
		time.Sleep(time.Second)
	}

	l.Debugf("init lua success")
	l.Debugf("crontab lua list: %v", d.Global)
	l.Debugf("points lua: %v", d.PointsLuaFiles)
	l.Debugf("object lua: %v", d.ObjectLuaFiles)

	return false
}

func (d *Proxy) RegHttpHandler() {
	httpd.RegGinHandler("POST", d.Path, d.handle)
}

func (d *Proxy) handleHeartbeat(c *gin.Context) {
	if !d.enable {
		l.Warnf("worker does not exist")
		return
	}
}

func (d *Proxy) handle(c *gin.Context) {
	if !d.enable {
		l.Warnf("worker does not exist")
		return
	}

	category := c.Query("category")

	gz := (c.Request.Header.Get("Content-Encoding") == "gzip")

	body, err := ioutil.ReadAll(c.Request.Body)
	if err != nil {
		l.Errorf("read body, %s", err.Error())
		goto end
	}
	defer c.Request.Body.Close()

	if gz {
		r, err := gzip.NewReader(bytes.NewReader(body))
		if err != nil {
			l.Errorf("NewReader(): %s", err.Error())
			uhttp.HttpErr(c, err)
			return
		}

		body, err = ioutil.ReadAll(r)
		if err != nil {
			l.Errorf("ReadAll(): %s", err.Error())
			uhttp.HttpErr(c, err)
			return
		}
	}

	l.Debugf("receive data, category: %s, len(%d bytes)", category, len(body))

	switch category {
	case io.Metric, io.Logging, io.KeyEvent, io.Tracing, io.Rum:
		if len(d.PointsLuaFiles) == 0 {
			if err := io.NamedFeed(body, category, inputName); err != nil {
				l.Error(err)
			}
			goto end
		}

		pts, err := ParsePoints(body, "ns")
		if err != nil {
			l.Errorf("parse points, %s", err.Error())
			goto end
		}

		p, err := NewPointsData("points", category, pts)
		if err != nil {
			l.Errorf("new points data, %s", err.Error())
			goto end
		}

		err = d.ls.SendData(p)
		if err != nil {
			l.Error(err)
			goto end
		}

	case io.Object:
		if len(d.ObjectLuaFiles) == 0 {
			if err := io.NamedFeed(body, category, inputName); err != nil {
				l.Error(err)
			}
			goto end
		}

		j, err := NewObjectData("object", category, body)
		if err != nil {
			l.Error(err)
			goto end
		}

		err = d.ls.SendData(j)
		if err != nil {
			l.Error(err)
			goto end
		}

	case io.HeartBeat:
		req, err := http.NewRequest("POST", datakit.Cfg.MainCfg.DataWay.HeartBeatURL(), c.Request.Body)
		resp, err := cli.Do(req)
		if err != nil {
			l.Error(err)
			return
		}

		defer resp.Body.Close()

		if resp.StatusCode >= 400 {
			l.Errorf("heart beat resp err: %+#v", resp)
		}

	default:
		l.Errorf("invalid category: `%s'", category)
	}

end:
	c.Writer.WriteHeader(http.StatusOK)
}<|MERGE_RESOLUTION|>--- conflicted
+++ resolved
@@ -83,15 +83,12 @@
 	d.enable = true
 
 	l.Infof("proxy input started...")
-<<<<<<< HEAD
 
 	select {
 	case <-datakit.Exit.Wait():
 		d.stop()
 
 	}
-=======
->>>>>>> a92946ca
 }
 
 func (d *Proxy) stop() {
