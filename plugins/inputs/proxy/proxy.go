package proxy

import (
	"bytes"
	"compress/gzip"
	"io/ioutil"
	"net/http"
	"sync"
	"time"

	"gitlab.jiagouyun.com/cloudcare-tools/cliutils/logger"
	"gitlab.jiagouyun.com/cloudcare-tools/cliutils/luascript"
	uhttp "gitlab.jiagouyun.com/cloudcare-tools/cliutils/network/http"
	"gitlab.jiagouyun.com/cloudcare-tools/datakit"
	httpd "gitlab.jiagouyun.com/cloudcare-tools/datakit/http"
	"gitlab.jiagouyun.com/cloudcare-tools/datakit/io"
	"gitlab.jiagouyun.com/cloudcare-tools/datakit/plugins/inputs"

	"github.com/gin-gonic/gin"
)

const (
	inputName = "proxy"

	defaultMeasurement = "proxy"

	sampleCfg = `
[[inputs.proxy]]
    ## http server route path
		## required: don't change
    path = "/proxy"
`
)

var (
	l   = logger.DefaultSLogger(inputName)
	cli = http.Client{}
)

func init() {
	inputs.Add(inputName, func() inputs.Input {
		return &Proxy{}
	})
}

type Proxy struct {
	Path string `toml:"path"`

	PointsLuaFiles []string            `toml:"-"`
	ObjectLuaFiles []string            `toml:"-"`
	Global         []map[string]string `toml:"-"`

	ls   *luascript.LuaScript
	cron *luascript.LuaCron

	enable bool
	mut    sync.Mutex
}

func (*Proxy) SampleConfig() string {
	return sampleCfg
}

func (*Proxy) Catalog() string {
	return inputName
}

func (d *Proxy) Run() {
	l = logger.SLogger(inputName)

	if d.initCfg() {
		return
	}

	if len(d.PointsLuaFiles) != 0 || len(d.ObjectLuaFiles) != 0 {
		d.ls.Run()
	}

	if len(d.Global) != 0 {
		d.cron.Run()
	}

	d.enable = true

	l.Infof("proxy input started...")
<<<<<<< HEAD

	select {
	case <-datakit.Exit.Wait():
		d.stop()

	}
=======
>>>>>>> 430c6f8c
}

func (d *Proxy) stop() {
	d.mut.Lock()
	d.enable = false
	d.mut.Unlock()

	d.ls.Stop()
	d.cron.Stoping()
}

func (d *Proxy) initCfg() bool {
	var err error
	d.mut = sync.Mutex{}
	d.cron = luascript.NewLuaCron()
	d.ls = luascript.NewLuaScript(2)

	for {
		select {
		case <-datakit.Exit.Wait():
			return true

		default:
			for _, global := range d.Global {
				err = d.cron.AddLuaFromFile(global["lua_file"], global["schedule"])
				if err != nil {
					l.Error(err)
					goto lable
				}
			}

			if d.PointsLuaFiles != nil {
				err = d.ls.AddLuaCodesFromFile("points", d.PointsLuaFiles)
				if err != nil {
					l.Error(err)
					goto lable
				}
			}

			if d.ObjectLuaFiles != nil {
				err = d.ls.AddLuaCodesFromFile("object", d.ObjectLuaFiles)
				if err != nil {
					l.Error(err)
					goto lable
				}
			}
		}
		break

	lable:
		time.Sleep(time.Second)
	}

	l.Debugf("init lua success")
	l.Debugf("crontab lua list: %v", d.Global)
	l.Debugf("points lua: %v", d.PointsLuaFiles)
	l.Debugf("object lua: %v", d.ObjectLuaFiles)

	return false
}

func (d *Proxy) RegHttpHandler() {
	httpd.RegGinHandler("POST", d.Path, d.handle)
}

func (d *Proxy) handleHeartbeat(c *gin.Context) {
	if !d.enable {
		l.Warnf("worker does not exist")
		return
	}
}

func (d *Proxy) handle(c *gin.Context) {
	if !d.enable {
		l.Warnf("worker does not exist")
		return
	}

	category := c.Query("category")

	gz := (c.Request.Header.Get("Content-Encoding") == "gzip")

	body, err := ioutil.ReadAll(c.Request.Body)
	if err != nil {
		l.Errorf("read body, %s", err.Error())
		goto end
	}
	defer c.Request.Body.Close()

	if gz {
		r, err := gzip.NewReader(bytes.NewReader(body))
		if err != nil {
			l.Errorf("NewReader(): %s", err.Error())
			uhttp.HttpErr(c, err)
			return
		}

		body, err = ioutil.ReadAll(r)
		if err != nil {
			l.Errorf("ReadAll(): %s", err.Error())
			uhttp.HttpErr(c, err)
			return
		}
	}

	l.Debugf("receive data, category: %s, len(%d bytes)", category, len(body))

	switch category {
	case io.Metric, io.Logging, io.KeyEvent, io.Tracing, io.Rum:
		if len(d.PointsLuaFiles) == 0 {
			if err := io.NamedFeed(body, category, inputName); err != nil {
				l.Error(err)
			}
			goto end
		}

		pts, err := ParsePoints(body, "ns")
		if err != nil {
			l.Errorf("parse points, %s", err.Error())
			goto end
		}

		p, err := NewPointsData("points", category, pts)
		if err != nil {
			l.Errorf("new points data, %s", err.Error())
			goto end
		}

		err = d.ls.SendData(p)
		if err != nil {
			l.Error(err)
			goto end
		}

	case io.Object:
		if len(d.ObjectLuaFiles) == 0 {
			if err := io.NamedFeed(body, category, inputName); err != nil {
				l.Error(err)
			}
			goto end
		}

		j, err := NewObjectData("object", category, body)
		if err != nil {
			l.Error(err)
			goto end
		}

		err = d.ls.SendData(j)
		if err != nil {
			l.Error(err)
			goto end
		}

	case io.HeartBeat:
		req, err := http.NewRequest("POST", datakit.Cfg.MainCfg.DataWay.HeartBeatURL(), c.Request.Body)
		resp, err := cli.Do(req)
		if err != nil {
			l.Error(err)
			return
		}

		defer resp.Body.Close()

		if resp.StatusCode >= 400 {
			l.Errorf("heart beat resp err: %+#v", resp)
		}

	default:
		l.Errorf("invalid category: `%s'", category)
	}

end:
	c.Writer.WriteHeader(http.StatusOK)
}<|MERGE_RESOLUTION|>--- conflicted
+++ resolved
@@ -83,15 +83,12 @@
 	d.enable = true
 
 	l.Infof("proxy input started...")
-<<<<<<< HEAD
 
 	select {
 	case <-datakit.Exit.Wait():
 		d.stop()
 
 	}
-=======
->>>>>>> 430c6f8c
 }
 
 func (d *Proxy) stop() {
