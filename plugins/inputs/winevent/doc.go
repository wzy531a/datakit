// Unless explicitly stated otherwise all files in this repository are licensed
// under the MIT License.
// This product includes software developed at Guance Cloud (https://www.guance.com/).
// Copyright 2021-present Guance, Inc.

//go:build !windows
// +build !windows

// This file used to build documents.
package winevent

// this file used to build documents.

import (
	"gitlab.jiagouyun.com/cloudcare-tools/datakit"
	"gitlab.jiagouyun.com/cloudcare-tools/datakit/plugins/inputs"
)

<<<<<<< HEAD
var (
	_ inputs.InputV2 = (*Input)(nil)
)
=======
var _ inputs.InputV2 = (*Input)(nil)
>>>>>>> 71766edb

type EvtHandle uintptr

type Input struct {
	Query string            `toml:"xpath_query"`
	Tags  map[string]string `toml:"tags,omitempty"`
}

func (*Input) SampleConfig() string {
	return sample
}

func (*Input) Catalog() string {
	return "windows"
}

func (*Input) RunPipeline() {
	// TODO.
}

<<<<<<< HEAD
func (ipt *Input) Terminate() {
=======
func (*Input) Terminate() {
>>>>>>> 71766edb
	// Do nothing
}

func (*Input) AvailableArchs() []string {
	return []string{datakit.OSWindows}
}

func (*Input) SampleMeasurement() []inputs.Measurement {
	return []inputs.Measurement{
		&Measurement{},
	}
}

func (*Input) Run() {}

func init() { //nolint:gochecknoinits
	inputs.Add(inputName, func() inputs.Input {
		s := &Input{}
		return s
	})
}<|MERGE_RESOLUTION|>--- conflicted
+++ resolved
@@ -6,7 +6,6 @@
 //go:build !windows
 // +build !windows
 
-// This file used to build documents.
 package winevent
 
 // this file used to build documents.
@@ -16,13 +15,7 @@
 	"gitlab.jiagouyun.com/cloudcare-tools/datakit/plugins/inputs"
 )
 
-<<<<<<< HEAD
-var (
-	_ inputs.InputV2 = (*Input)(nil)
-)
-=======
 var _ inputs.InputV2 = (*Input)(nil)
->>>>>>> 71766edb
 
 type EvtHandle uintptr
 
@@ -43,11 +36,7 @@
 	// TODO.
 }
 
-<<<<<<< HEAD
-func (ipt *Input) Terminate() {
-=======
 func (*Input) Terminate() {
->>>>>>> 71766edb
 	// Do nothing
 }
 
