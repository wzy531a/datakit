package prom

import (
	"bytes"
	"fmt"
	"net/http"
	"time"

	ifxcli "github.com/influxdata/influxdb1-client/v2"

	"gitlab.jiagouyun.com/cloudcare-tools/cliutils"
	"gitlab.jiagouyun.com/cloudcare-tools/cliutils/logger"
	"gitlab.jiagouyun.com/cloudcare-tools/datakit"
	"gitlab.jiagouyun.com/cloudcare-tools/datakit/io"
	"gitlab.jiagouyun.com/cloudcare-tools/datakit/plugins/inputs"
)

const (
	inputName = "prom"

	sampleCfg = `
[[inputs.prom]]
    # required
    url = "http://127.0.0.1:9090/metrics"
    
    # valid time units are "ns", "us" (or "µs"), "ms", "s", "m", "h"
    # required
    interval = "10s"
    
    ## Optional TLS Config
    tls_open = false
    # tls_ca = "/tmp/ca.crt"
    # tls_cert = "/tmp/peer.crt"
    # tls_key = "/tmp/peer.key"
    
    ## data source
    # required
    source = "temp"

    # [inputs.prom.tags]
    # tags1 = "value1"
`
)

func init() {
	inputs.Add(inputName, func() inputs.Input {
		return &Prom{
			Interval:       datakit.Cfg.MainCfg.Interval,
			InputName:      inputName,
			SampleCfg:      sampleCfg,
			Tags:           make(map[string]string),
			IgnoreFunc:     defaultIgnoreFunc,
			PromToNameFunc: defaultPromToNameFunc,
		}
	})
}

var (
	defaultIgnoreFunc     = func(*ifxcli.Point) bool { return true }
	defaultPromToNameFunc = func(old string) (string, string, error) { return old, old, nil }
)

type Prom struct {
	URL      string `toml:"url"`
	Interval string `toml:"interval"`

	TLSOpen    bool   `toml:"tls_open"`
	CacertFile string `toml:"tls_ca"`
	CertFile   string `toml:"tls_cert"`
	KeyFile    string `toml:"tls_key"`

	Tags map[string]string `toml:"tags"`

	InputName  string `toml:"source"`
	CatalogStr string
	SampleCfg  string

	IgnoreFunc     func(*ifxcli.Point) bool
	PromToNameFunc func(old string) (string, string, error)

	client   *http.Client
	duration time.Duration
	log      *logger.Logger
}

func (p *Prom) SampleConfig() string {
	return p.SampleCfg
}

func (p *Prom) Catalog() string {
	return p.CatalogStr
}

func (p *Prom) Test() (result *inputs.TestResult, err error) {
	p.log = logger.SLogger(p.InputName)

	if err = p.loadCfg(); err != nil {
		return
	}

	var data []byte
	data, err = p.getMetrics()
	if err != nil {
		return
	}

	result.Result = data
	result.Desc = "placeholder"

	return
}

func (p *Prom) Run() {
	p.log = logger.SLogger(p.InputName)

	if p.initCfg() {
		return
	}
	defer p.stop()

	ticker := time.NewTicker(p.duration)
	defer ticker.Stop()

	p.log.Infof("%s input started.", p.InputName)

	for {
		select {
		case <-datakit.Exit.Wait():
			p.log.Info("exit")
			return

		case <-ticker.C:
			data, err := p.getMetrics()
			if err != nil {
				p.log.Error(err)
				continue
			}
			if err := io.NamedFeed(data, io.Metric, p.InputName); err != nil {
				p.log.Error(err)
				continue
			}
			p.log.Debugf("feed %d bytes to io ok", len(data))
		}
	}
}

func (p *Prom) stop() {
	p.client.CloseIdleConnections()
}

func (p *Prom) initCfg() bool {
	for {
		select {
		case <-datakit.Exit.Wait():
			p.log.Info("exit")
			return true
		default:
			// nil
		}

<<<<<<< HEAD
		p.duration, err = time.ParseDuration(p.Interval)
		if err != nil || p.duration <= 0 {
			p.log.Errorf("invalid interval")
=======
		if err := p.loadCfg(); err != nil {
			p.log.Error(err)
>>>>>>> 170e4ee1
			time.Sleep(time.Second)
		} else {
			break
		}
	}

	return false
}

func (p *Prom) loadCfg() (err error) {
	p.duration, err = time.ParseDuration(p.Interval)
	if err != nil {
		err = fmt.Errorf("invalid interval, %s", err.Error())
		return
	} else if p.duration <= 0 {
		err = fmt.Errorf("invalid interval, cannot be less than zero")
		return
	}

	p.client = &http.Client{
		Timeout: 5 * time.Second,
	}
	if p.TLSOpen {
		tc, _err := TLSConfig(p.CacertFile, p.CertFile, p.KeyFile)
		if _err != nil {
			return _err
		} else {
			p.client.Transport = &http.Transport{
				TLSClientConfig: tc,
			}
		}
	}

	return
}

func (p *Prom) getMetrics() ([]byte, error) {
	resp, err := p.client.Get(p.URL)
	if err != nil {
		return nil, err
	}
	defer resp.Body.Close()

	pts, err := cliutils.PromTextToMetrics(resp.Body, p.InputName, p.InputName, time.Now())
	if err != nil {
		return nil, err
	}
	var buffer = bytes.Buffer{}

	for _, pt := range pts {
		if p.IgnoreFunc != nil && p.IgnoreFunc(pt) {
			continue
		}

		fields, _ := pt.Fields()
		tags := pt.Tags()
		for k, v := range p.Tags {
			if _, ok := tags[k]; !ok {
				tags[k] = v
			}
		}
		data, err := io.MakeMetric(pt.Name(), tags, fields, pt.Time())
		if err != nil {
			continue
		}

		buffer.Write(data)
		buffer.WriteString("\n")
	}

	return buffer.Bytes(), nil
}<|MERGE_RESOLUTION|>--- conflicted
+++ resolved
@@ -158,14 +158,8 @@
 			// nil
 		}
 
-<<<<<<< HEAD
-		p.duration, err = time.ParseDuration(p.Interval)
-		if err != nil || p.duration <= 0 {
-			p.log.Errorf("invalid interval")
-=======
 		if err := p.loadCfg(); err != nil {
 			p.log.Error(err)
->>>>>>> 170e4ee1
 			time.Sleep(time.Second)
 		} else {
 			break
