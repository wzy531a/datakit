--- conflicted
+++ resolved
@@ -16,11 +16,7 @@
  min_run_time     = "10m"
  ## open collection metric
  open_metric = false
-<<<<<<< HEAD
- ## pipeline path 
-=======
  ## pipeline path
->>>>>>> 08498114
  # pipeline = ""
 `
 
