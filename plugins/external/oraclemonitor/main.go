--- conflicted
+++ resolved
@@ -144,10 +144,6 @@
 }
 
 func handleResponse(i *oraclemonitor.Instance, m string, response []map[string]interface{}) error {
-<<<<<<< HEAD
-=======
-
->>>>>>> c4641173
 	lines := []string{}
 
 	for _, item := range response {
@@ -801,17 +797,10 @@
 		"oracle_dg_apply_rate":       oracle_dg_apply_rate_sql,
 		"oracle_dg_dest_error":       oracle_dg_dest_error_sql,
 		"oracle_dg_proc_info":        oracle_dg_proc_info_sql,
-<<<<<<< HEAD
 		"oracle_cdb_db_info":         oracle_cdb_db_info_sql,
 		"oracle_cdb_resource_info":   oracle_cdb_resource_info_sql,
 		"oracle_asm_group_info":      oracle_asm_group_info_sql,
-		"oracle_asm_disk_info":       oracle_asm_disk_info_sql;
-=======
-		//"oracle_cdb_db_info":         oracoracle_cdb_db_info_sql,
-		"oracle_cdb_resource_info": oracle_cdb_resource_info_sql,
-		"oracle_asm_group_info":    oracle_asm_group_info_sql,
-		"oracle_asm_disk_info":     oracle_asm_disk_info_sql,
->>>>>>> c4641173
+		"oracle_asm_disk_info":       oracle_asm_disk_info_sql,
 	}
 
 	tagsMap = map[string][]string{
