--- conflicted
+++ resolved
@@ -25,10 +25,6 @@
 	flagName     = flag.String("name", *flagBinary, "same as -binary")
 	flagBuildDir = flag.String("build-dir", "build", "output of build files")
 	flagMain     = flag.String(`main`, `main.go`, `binary build entry`)
-<<<<<<< HEAD
-	flagCGO      = flag.Int(`cgo`, 0, `enable CGO or not`)
-=======
->>>>>>> 02651b25
 
 	flagDownloadAddr = flag.String("download-addr", "", "")
 	flagPubDir       = flag.String("pub-dir", "pub", "")
@@ -39,45 +35,6 @@
 
 	flagPub = flag.Bool(`pub`, false, `publish binaries to OSS: local/test/alpha/release/preprod`)
 
-<<<<<<< HEAD
-	curVersion string
-	osarches   = []string{
-		//"aix/ppc64",
-		//"linux/amd64",
-		//"windows/amd64",
-
-		//`android/amd64`,
-		//`android/arm64`,
-		//`darwin/arm64`,
-		`dragonfly/amd64`,
-		`freebsd/amd64`,
-		`illumos/amd64`,
-		`js/wasm`,
-		`linux/amd64`,
-		`linux/arm64`,
-		`linux/mips64`,
-		`linux/mips64le`,
-		`linux/mipsle`,
-		`linux/ppc64`,
-		`linux/ppc64le`,
-		`linux/s390x`,
-		`nacl/amd64p32`,
-		`nacl/arm`,
-		`netbsd/amd64`,
-		`netbsd/arm64`,
-		`openbsd/amd64`,
-		`openbsd/arm64`,
-		`plan9/amd64`,
-		`solaris/amd64`,
-		`windows/amd64`,
-		`windows/arm`,
-
-		`aix/ppc64`,
-		`darwin/amd64`,
-	}
-
-	winInstallerExe = ""
-=======
 	curVersion   string
 	installerExe string
 
@@ -159,7 +116,6 @@
 		`windows/amd64`,
 		`windows/386`,
 	}
->>>>>>> 02651b25
 )
 
 type versionDesc struct {
@@ -184,15 +140,8 @@
 		cmd.Env = append(os.Environ(), env...)
 	}
 
-<<<<<<< HEAD
-	// log.Printf("%s %s", strings.Join(env, " "), strings.Join(args, " "))
-	err := cmd.Run()
-	if err != nil {
-		log.Fatalf("failed to run %v, envs: %v: %v", args, env, err)
-=======
 	if err := cmd.Run(); err != nil {
 		log.Printf("[error] failed to run %v, envs: %v: %v", args, env, err)
->>>>>>> 02651b25
 	}
 }
 
@@ -220,16 +169,8 @@
 		`GO111MODULE=off`,
 	}
 
-<<<<<<< HEAD
-	//if goos == "windows" {
-	//	env = append(env, []string{"CXX=g++-mingw-w64-x86-64", "CC=x86_64-w64-mingw32-gcc"}...)
-	//}
-
-	if *flagCGO == 1 && goos != "aix" {
-=======
 	switch goos + "/" + goarch {
 	case `linux/amd64`:
->>>>>>> 02651b25
 		env = append(env, "CGO_ENABLED=1")
 	default:
 		env = append(env, "CGO_ENABLED=0")
@@ -243,7 +184,6 @@
 	start := time.Now()
 
 	compileTask := func(bin, goos, goarch, dir string) {
-		log.Printf("[debug] building %s/%s...", goos, goarch)
 		compileArch(bin, goos, goarch, dir)
 	}
 
@@ -278,19 +218,12 @@
 
 		compileTask(*flagBinary, goos, goarch, dir)
 
-<<<<<<< HEAD
-		if goos == "windows" { // build windows installer.exe
-			winInstallerExe = fmt.Sprintf("installer-%s-%s-%s.exe", goos, goarch, curVersion)
-			buildWindowsInstall(path.Join(*flagPubDir, *flagRelease), goarch)
-		}
-=======
 		if goos == "windows" {
 			installerExe = fmt.Sprintf("installer-%s-%s.exe", goos, goarch)
 		} else {
 			installerExe = fmt.Sprintf("installer-%s-%s", goos, goarch)
 		}
 		buildInstaller(path.Join(*flagPubDir, *flagRelease), goos, goarch)
->>>>>>> 02651b25
 
 		// generate install scripts & installer to pub-dir
 		buildInstallScript(path.Join(*flagPubDir, *flagRelease), goos, goarch)
@@ -315,14 +248,6 @@
 	templateFile := "install.template.sh"
 	installScript := "install.sh"
 
-<<<<<<< HEAD
-	if goos == "windows" {
-		templateFile = "install.template.ps1"
-		installScript = "install.ps1"
-	}
-
-=======
->>>>>>> 02651b25
 	txt, err := ioutil.ReadFile(templateFile)
 	if err != nil {
 		log.Fatal(err)
@@ -408,10 +333,6 @@
 	}
 
 	versionFile := `version`
-<<<<<<< HEAD
-	installObj := "install.sh"
-=======
->>>>>>> 02651b25
 
 	// 请求线上版本信息
 	url := fmt.Sprintf("http://%s.%s/%s/%s", bucket, ossHost, *flagName, versionFile)
@@ -426,10 +347,6 @@
 		archs = strings.Split(*flagArchs, "|")
 	}
 
-<<<<<<< HEAD
-	objs := map[string]string{
-		path.Join(*flagPubDir, *flagRelease, "version"): path.Join(objPath, "version"),
-=======
 	ossfiles := map[string]string{
 		path.Join(*flagPubDir, *flagRelease, "version"): path.Join(objPath, "version"),
 	}
@@ -440,7 +357,6 @@
 	if curVd != nil && curVd.Version == git.Version {
 		log.Printf("[warn] Current verison is the newest (%s <=> %s). Exit now.", curVd.Version, git.Version)
 		os.Exit(0)
->>>>>>> 02651b25
 	}
 
 	// rename installer
@@ -461,41 +377,6 @@
 
 		gzName := fmt.Sprintf("%s-%s-%s.tar.gz", *flagName, goos+"-"+goarch, curVersion)
 
-<<<<<<< HEAD
-		objs[path.Join(*flagPubDir, *flagRelease, gzName)] = path.Join(objPath, gzName)
-
-		if goos == "windows" {
-			objs[path.Join(*flagPubDir, *flagRelease, "install.ps1")] = path.Join(objPath, "install.ps1")
-			winInstallerExe = fmt.Sprintf("installer-%s-%s-%s.exe", goos, goarch, curVersion)
-			objs[path.Join(*flagPubDir, *flagRelease, winInstallerExe)] = path.Join(objPath, winInstallerExe)
-		} else {
-			objs[path.Join(*flagPubDir, *flagRelease, "install.sh")] = path.Join(objPath, "install.sh")
-		}
-
-		if curVd != nil {
-			if curVd.Version == git.Version {
-				log.Printf("[warn] Current verison is the newest (%s <=> %s). Exit now.", curVd.Version, git.Version)
-				os.Exit(0)
-			}
-
-			installObjOld := path.Join(objPath, fmt.Sprintf("install-%s.sh", curVd.withoutGitCommit()))
-			if goos == "windows" {
-				installObjOld = path.Join(objPath, fmt.Sprintf("install-%s.ps1", curVd.withoutGitCommit()))
-				installObj = path.Join(objPath, "install.ps1")
-			} else {
-				installObj = path.Join(objPath, "install.sh")
-			}
-
-			// rename install script online, make it possible to install old version if required
-			log.Printf("[debug] rename %s -> %s", installObj, installObjOld)
-			if err := oc.Move(installObj, installObjOld); err != nil {
-				log.Fatal(err)
-			}
-		}
-	}
-
-	for k, v := range objs {
-=======
 		ossfiles[path.Join(*flagPubDir, *flagRelease, gzName)] = path.Join(objPath, gzName)
 		ossfiles[path.Join(*flagPubDir, *flagRelease, "install.sh")] = path.Join(objPath, "install.sh")
 
@@ -537,7 +418,6 @@
 	}
 
 	for k, v := range ossfiles {
->>>>>>> 02651b25
 		log.Printf("[debug] upload %s -> %s ...", k, v)
 		if err := oc.Upload(k, v); err != nil {
 			log.Fatal(err)
@@ -621,23 +501,6 @@
 	compile()
 }
 
-<<<<<<< HEAD
-func tarFiles(osname, arch string) {
-
-	telegrafAgentName := "agent"
-	if osname == "windows" {
-		telegrafAgentName = "agent.exe"
-	}
-
-	args := []string{
-		`czf`,
-		path.Join(*flagPubDir, *flagRelease, fmt.Sprintf("%s-%s-%s-%s.tar.gz",
-			*flagName, osname, arch, string(curVersion))),
-		path.Join("embed", telegrafAgentName),
-		`-C`,
-		// the whole build/datakit-<os>-<arch> dir
-		path.Join(*flagBuildDir, fmt.Sprintf("%s-%s-%s", *flagName, osname, arch)), `.`,
-=======
 func tarFiles(goos, goarch string) {
 
 	var telegrafPath string
@@ -664,7 +527,6 @@
 		`-C`,
 		// the whole build/datakit-<goos>-<goarch> dir
 		path.Join(*flagBuildDir, fmt.Sprintf("%s-%s-%s", *flagName, goos, goarch)), `.`,
->>>>>>> 02651b25
 	}
 
 	cmd := exec.Command("tar", args...)
@@ -676,21 +538,6 @@
 	if err != nil {
 		log.Fatal(err)
 	}
-<<<<<<< HEAD
-}
-
-func buildWindowsInstall(outdir, goarch string) {
-
-	args := []string{
-		"go", "build",
-		"-ldflags", fmt.Sprintf(`-s -w -X main.serviceName=%s -X main.baseDownloadUrl=%s`, *flagName, *flagDownloadAddr),
-		"-o", path.Join(outdir, winInstallerExe),
-		"win-installer.go",
-	}
-
-	env := []string{
-		"GOOS=windows",
-=======
 	log.Printf("[debug] tar %s ok", gz)
 }
 
@@ -709,7 +556,6 @@
 
 	env := []string{
 		"GOOS=" + goos,
->>>>>>> 02651b25
 		"GOARCH=" + goarch,
 	}
 
