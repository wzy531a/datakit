--- conflicted
+++ resolved
@@ -14,11 +14,7 @@
 	"time"
 
 	conv "github.com/spf13/cast"
-<<<<<<< HEAD
-	ugrok "github.com/ubwbu/grok"
-=======
 	"gitlab.jiagouyun.com/cloudcare-tools/datakit/pipeline/grok"
->>>>>>> 9e79e177
 )
 
 type phase string
@@ -29,34 +25,16 @@
 )
 
 type (
-<<<<<<< HEAD
-	FuncCallback      func(*EngineData, Node) error
-	FuncCallbackCheck func(*EngineData, Node) error
-)
-
-type Grok struct {
-	GlobalDenormalizedPatterns map[string]string
-
-	DenormalizedPatterns map[string]string
-	CompliedGrokRe       map[string]map[string]*ugrok.GrokRegexp
-}
-
-=======
 	FuncCallback      func(*EngineData, Node) interface{}
 	FuncCallbackCheck func(*EngineData, Node) error
 )
 
->>>>>>> 9e79e177
 type EngineData struct {
 	content string
 
 	output *Output
 
-<<<<<<< HEAD
-	grok             *Grok
-=======
 	grok             *grok.Grok
->>>>>>> 9e79e177
 	grokPatternStack []map[string]string
 	grokPatternIndex []int
 	stackDeep        int
@@ -69,7 +47,6 @@
 	Error string
 
 	Dropped bool
-<<<<<<< HEAD
 
 	DataMeasurement string
 	DataTS          int64
@@ -80,18 +57,6 @@
 	Cost map[string]string
 }
 
-=======
-
-	DataMeasurement string
-	DataTS          int64
-
-	Tags   map[string]string
-	Fields map[string]interface{}
-
-	Cost map[string]string
-}
-
->>>>>>> 9e79e177
 func NewOutput() *Output {
 	return &Output{
 		Tags:   make(map[string]string),
@@ -120,13 +85,8 @@
 		Data: &EngineData{
 			output: NewOutput(),
 
-<<<<<<< HEAD
-			grok: &Grok{
-				CompliedGrokRe: make(map[string]map[string]*ugrok.GrokRegexp),
-=======
 			grok: &grok.Grok{
 				CompliedGrokRe: make(map[string]map[string]*grok.GrokRegexp),
->>>>>>> 9e79e177
 			},
 			grokPatternStack: make([]map[string]string, 0),
 			grokPatternIndex: make([]int, 0),
@@ -138,11 +98,7 @@
 
 	// 仅保留编译好的 grok pattern，此 map 在 pl 运行时只读
 	for k, v := range ng.Data.grok.CompliedGrokRe {
-<<<<<<< HEAD
-		newNg.Data.grok.CompliedGrokRe[k] = make(map[string]*ugrok.GrokRegexp)
-=======
 		newNg.Data.grok.CompliedGrokRe[k] = make(map[string]*grok.GrokRegexp)
->>>>>>> 9e79e177
 		for idx, value := range v {
 			newNg.Data.grok.CompliedGrokRe[k][idx] = value
 		}
@@ -161,29 +117,14 @@
 	if !ok {
 		return nil, fmt.Errorf("invalid AST, should not been here")
 	}
-<<<<<<< HEAD
-	globalDenormalizedPatterns, err := ugrok.DenormalizePatternsFromMap(CopyGlobalPatterns())
-	if err != nil {
-		return nil, err
-	}
-=======
-
->>>>>>> 9e79e177
 	ng := &Engine{
 		debugMode: debug,
 		Data: &EngineData{
 			output: NewOutput(),
-<<<<<<< HEAD
-			grok: &Grok{
-				GlobalDenormalizedPatterns: globalDenormalizedPatterns,
-				DenormalizedPatterns:       make(map[string]string),
-				CompliedGrokRe:             make(map[string]map[string]*ugrok.GrokRegexp),
-=======
 			grok: &grok.Grok{
 				GlobalDenormalizedPatterns: DenormalizedGlobalPatterns,
 				DenormalizedPatterns:       make(map[string]string),
 				CompliedGrokRe:             make(map[string]map[string]*grok.GrokRegexp),
->>>>>>> 9e79e177
 			},
 			grokPatternStack: make([]map[string]string, 0),
 			grokPatternIndex: make([]int, 0),
@@ -395,11 +336,7 @@
 	return InvalidFloat, fmt.Errorf("not implemented")
 }
 
-<<<<<<< HEAD
-func (ngData *EngineData) GetGrok() *Grok {
-=======
 func (ngData *EngineData) GetGrok() *grok.Grok {
->>>>>>> 9e79e177
 	return ngData.grok
 }
 
@@ -739,12 +676,6 @@
 func (e *FuncStmt) Run(ng *Engine) interface{} {
 	if fn := ng.callbacks[e.Name]; fn == nil {
 		ng.lastErr = fmt.Errorf("unsupported func: `%v'", e.Name)
-<<<<<<< HEAD
-		return
-	}
-	if err := fn(ng.Data, e); err != nil {
-		ng.lastErr = fmt.Errorf("Run func %v: %w", e.Name, err)
-=======
 		return ng.lastErr
 	} else {
 		switch ret := fn(ng.Data, e).(type) {
@@ -756,7 +687,6 @@
 		default:
 			return ret
 		}
->>>>>>> 9e79e177
 	}
 }
 
@@ -789,11 +719,7 @@
 			}
 		case *FuncStmt:
 			if err := v.Check(ng); err != nil {
-<<<<<<< HEAD
-				return err
-=======
 				return fmt.Errorf("func %s: %w", v.Name, err)
->>>>>>> 9e79e177
 			}
 		case *AssignmentStmt:
 			if err := v.Check(); err != nil {
@@ -888,11 +814,7 @@
 	case *BoolLiteral:
 		// nil
 	case *ConditionalExpr:
-<<<<<<< HEAD
-		if err := v.Check(); err != nil {
-=======
 		if err := v.Check(ng); err != nil {
->>>>>>> 9e79e177
 			return err
 		}
 	default:
@@ -914,13 +836,6 @@
 	case *NumberLiteral:
 	case *BoolLiteral:
 	case *NilLiteral:
-<<<<<<< HEAD
-=======
-	// case *FuncStmt:
-	// 	if err := v.Check(ng); err != nil {
-	// 		return err
-	// 	}
->>>>>>> 9e79e177
 	default:
 		return fmt.Errorf(`unsupported type %s, from: %s`,
 			reflect.TypeOf(e.LHS), e.LHS)
