--- conflicted
+++ resolved
@@ -101,10 +101,6 @@
 # 如果尝试删除列表元素将无法通过脚本检查
 json(_, item2.item3[0], item, true, true)
 
-<<<<<<< HEAD
-
-=======
->>>>>>> 49df2ed0
 # 本地测试命令:
 # datakit pipeline j2.p -T '{"item": " not_space ", "item2":{"item3": [123]}}'
 # 报错:
