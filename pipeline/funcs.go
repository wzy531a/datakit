package pipeline

import (
	"fmt"
	"reflect"
	"strings"

	"github.com/tidwall/gjson"

	"gitlab.jiagouyun.com/cloudcare-tools/datakit/pipeline/parser"
)

type PipelineFunc func(p *Pipeline, node parser.Node) (*Pipeline, error)

var (
	funcsMap = map[string]PipelineFunc{
		"grok":          Grok,
		"json":          Json,
		"rename":        Rename,
		"strfmt":        Strfmt,
		"cast":          Cast,
		"expr":          Expr,
<<<<<<< HEAD
		"user_agent":    UserAgent,
		"url_decode":    UrlDecode,
		"geoip":         GeoIp,
		"datetime":      DateTime,
		"group_between": Group,
		"group_in":      GroupIn,
=======
		//"user_agent":    UserAgent,
		//"url_decode":    UrlDecode,
		//"geoip":         GeoIp,
		//"datetime":      DateTime,
		//"group_between": Group,
		//"group_in":      GroupIn,
>>>>>>> c7f3e7e5

		"uppercase":        Uppercase,
		"lowercase":        Lowercase,
		"drop_key":         Dropkey,
		"add_key":          Addkey,
<<<<<<< HEAD
		"nullif":           NullIf,
		"default_time":     DefaultTime,
=======
		//"nullif":           NullIf,
		//"default_time":     DefaultTime,
>>>>>>> c7f3e7e5
		"drop_origin_data": DropOriginData,

		"add_pattern": AddPattern,
	}
)

func Json(p *Pipeline, node parser.Node) (*Pipeline, error) {
	funcExpr := node.(*parser.FuncExpr)
	if len(funcExpr.Param) < 2 || len(funcExpr.Param) > 3 {
		return p, fmt.Errorf("func %s expected 2 or 3 args", funcExpr.Name)
	}

	var key, old parser.Node

	switch v := funcExpr.Param[0].(type) {
	case *parser.AttrExpr, *parser.Identifier:
		key = v
	default:
		return p, fmt.Errorf("expect AttrExpr or Identifier, got %s",
			reflect.TypeOf(funcExpr.Param[0]).String())
	}

	switch v := funcExpr.Param[1].(type) {
	case *parser.AttrExpr, *parser.Identifier:
		old = v
	default:
		return p, fmt.Errorf("expect AttrExpr or Identifier, got %s",
			reflect.TypeOf(funcExpr.Param[1]).String())
	}

	newkey := old
	if len(funcExpr.Param) == 3 {
		switch v := funcExpr.Param[2].(type) {
		case *parser.AttrExpr, *parser.Identifier:
			newkey = v
		default:
			return p, fmt.Errorf("expect AttrExpr or Identifier, got %s",
				reflect.TypeOf(funcExpr.Param[2]).String())
		}
	}

	cont, err := p.getContentStr(key)
	if err != nil {
		l.Warn(err)
		return p, nil
	}

	v, err := GsonGet(cont, old)
	if err != nil {
		return p, err
	}
	p.setContent(newkey, v)

	return p, nil
}

func Rename(p *Pipeline, node parser.Node) (*Pipeline, error) {
	funcExpr := node.(*parser.FuncExpr)
	if len(funcExpr.Param) != 2 {
		return p, fmt.Errorf("func %s expected 2 args", funcExpr.Name)
	}

	var old, new parser.Node

	switch v := funcExpr.Param[0].(type) {
	case *parser.AttrExpr, *parser.Identifier:
		new = v
	default:
		return p, fmt.Errorf("expect Identifier or AttrExpr, got `%s'",
			reflect.TypeOf(funcExpr.Param[0]).String())
	}

	switch v := funcExpr.Param[1].(type) {
	case *parser.AttrExpr, *parser.Identifier:
		old = v
	default:
		return p, fmt.Errorf("expect Identifier or AttrExpr, got `%s'",
			reflect.TypeOf(funcExpr.Param[1]).String())
	}

	v, err := p.getContent(old)
	if err != nil {
		return p, err
	}

	err = p.setContent(new, v)
	if err != nil {
		return p, err
	}

	delete(p.Output, old.String())

	return p, nil
}

<<<<<<< HEAD
func UserAgent(p *Pipeline, node parser.Node) (*Pipeline, error) {
	funcExpr := node.(*parser.FuncExpr)
	if len(funcExpr.Param) != 1 {
		return p, fmt.Errorf("func `%s' expected 1 args", funcExpr.Name)
	}

	var key parser.Node

	switch v := funcExpr.Param[0].(type) {
	case *parser.AttrExpr, *parser.Identifier:
		key = v
	default:
		return p, fmt.Errorf("expect AttrExpr or Identifier, got %s",
			reflect.TypeOf(funcExpr.Param[0]).String())
	}

	cont, err := p.getContentStr(key)
	if err != nil {
		l.Warnf("key `%v' not exist", key)
		return p, nil
	}

	dic := UserAgentHandle(cont)

	for k, val := range dic {
		p.setContent(k, val)
	}

	return p, nil
}

func UrlDecode(p *Pipeline, node parser.Node) (*Pipeline, error) {
	funcExpr := node.(*parser.FuncExpr)
	if len(funcExpr.Param) != 1 {
		return p, fmt.Errorf("func `%s' expected 1 args", funcExpr.Name)
	}

	var key parser.Node
	switch v := funcExpr.Param[0].(type) {
	case *parser.AttrExpr, *parser.Identifier:
		key = v
	default:
		return p, fmt.Errorf("expect AttrExpr or Identifier, got %s",
			reflect.TypeOf(funcExpr.Param[0]).String())
	}

	cont, err := p.getContentStr(key)
	if err != nil {
		l.Warnf("key `%v' not exist", key)
		return p, nil
	}

	if v, err := UrldecodeHandle(cont); err != nil {
		return p, err
	} else {
		p.setContent(key, v)
	}

	return p, nil
}

func GeoIp(p *Pipeline, node parser.Node) (*Pipeline, error) {
	funcExpr := node.(*parser.FuncExpr)
	if len(funcExpr.Param) != 1 {
		return p, fmt.Errorf("func `%s' expected 2 args", funcExpr.Name)
	}

	var key parser.Node
	switch v := funcExpr.Param[0].(type) {
	case *parser.AttrExpr, *parser.Identifier:
		key = v
	default:
		return p, fmt.Errorf("expect AttrExpr or Identifier, got %s",
			reflect.TypeOf(funcExpr.Param[0]).String())
	}

	cont, err := p.getContentStr(key)
	if err != nil {
		l.Warnf("key `%v' not exist", key)
		return p, nil
	}

	if dic, err := GeoIpHandle(cont); err != nil {
		return p, err
	} else {
		for k, v := range dic {
			p.setContent(k, v)
		}
	}

	return p, nil
}

func DateTime(p *Pipeline, node parser.Node) (*Pipeline, error) {
	funcExpr := node.(*parser.FuncExpr)

	if len(funcExpr.Param) < 3 || len(funcExpr.Param) > 4 {
		return p, fmt.Errorf("func `%s' expected 3 or 4 args", funcExpr.Name)
	}

	var tz = 8

	var key parser.Node
	var precision, fmts string
	switch v := funcExpr.Param[0].(type) {
	case *parser.AttrExpr, *parser.Identifier:
		key = v
	default:
		return p, fmt.Errorf("expect Identifier, got %s",
			reflect.TypeOf(funcExpr.Param[0]).String())
	}

	switch v := funcExpr.Param[1].(type) {
	case *parser.StringLiteral:
		precision = v.Val
	default:
		return p, fmt.Errorf("expect StringLiteral, got %s",
			reflect.TypeOf(funcExpr.Param[1]).String())
	}

	switch v := funcExpr.Param[2].(type) {
	case *parser.StringLiteral:
		fmts = v.Val
	default:
		return p, fmt.Errorf("expect StringLiteral, got %s",
			reflect.TypeOf(funcExpr.Param[2]).String())
	}

	if len(funcExpr.Param) == 4 {
		tzStr := funcExpr.Param[3]
		if v, ok := tzStr.(*parser.NumberLiteral); ok {
			if v.IsInt {
				tz = int(v.Int)
			}
		} else {
			return p, fmt.Errorf("expect NumberLiteral, got %s",
				reflect.TypeOf(funcExpr.Param[3]).String())
		}
	}

	cont, err := p.getContent(key)
	if err != nil {
		l.Warnf("key `%v' not exist", key)
		return p, nil
	}

	if v, err := DateFormatHandle(cont, precision, fmts, tz); err != nil {
		return p, err
	} else {
		p.setContent(key, v)
	}

	return p, nil
}

=======
>>>>>>> c7f3e7e5
func Expr(p *Pipeline, node parser.Node) (*Pipeline, error) {
	funcExpr := node.(*parser.FuncExpr)
	if len(funcExpr.Param) != 2 {
		return p, fmt.Errorf("func `%s' expected 2 args", funcExpr.Name)
	}

	var key parser.Node
	var expr *parser.BinaryExpr

	switch v := funcExpr.Param[0].(type) {
	case *parser.BinaryExpr:
		expr = v
	default:
		return p, fmt.Errorf("expect BinaryExpr, got `%s'",
			reflect.TypeOf(funcExpr.Param[0]).String())
	}

	switch v := funcExpr.Param[1].(type) {
	case *parser.Identifier, *parser.AttrExpr:
		key = v
	default:
		return p, fmt.Errorf("expect Identifier or AttrExpr, got `%s'",
			reflect.TypeOf(funcExpr.Param[0]).String())
	}

	if v, err := Calc(expr, p); err != nil {
		l.Warn(err)
		return p, nil
	} else {
		p.setContent(key, v)
	}

	return p, nil
}

func Strfmt(p *Pipeline, node parser.Node) (*Pipeline, error) {
	outdata := make([]interface{}, 0)

	funcExpr := node.(*parser.FuncExpr)
	if len(funcExpr.Param) < 2 {
		return p, fmt.Errorf("func `%s' expected more than 2 args", funcExpr.Name)
	}

	var key parser.Node
	var fmts string
	switch v := funcExpr.Param[0].(type) {
	case *parser.Identifier, *parser.AttrExpr:
		key = v
	default:
		return p, fmt.Errorf("expect Identifier or AttrExpr, got `%s'",
			reflect.TypeOf(funcExpr.Param[0]).String())
	}

	switch v := funcExpr.Param[1].(type) {
	case *parser.StringLiteral:
		fmts = v.Val
	default:
		return p, fmt.Errorf("expect StringLiteral, got `%s'",
			reflect.TypeOf(funcExpr.Param[1]).String())
	}

	for i := 2; i < len(funcExpr.Param); i++ {
		switch v := funcExpr.Param[i].(type) {
		case *parser.Identifier:
			data, _ := p.getContent(v)
			outdata = append(outdata, data)
		case *parser.AttrExpr:
			data, _ := p.getContent(v)
			outdata = append(outdata, data)
		case *parser.NumberLiteral:
			if v.IsInt {
				outdata = append(outdata, v.Int)
			} else {
				outdata = append(outdata, v.Float)
			}
		case *parser.StringLiteral:
			outdata = append(outdata, v.Val)
		default:
			outdata = append(outdata, v)
		}
	}

	strfmt := fmt.Sprintf(fmts, outdata...)
	p.setContent(key, strfmt)

	return p, nil
}

func Cast(p *Pipeline, node parser.Node) (*Pipeline, error) {
	funcExpr := node.(*parser.FuncExpr)
	if len(funcExpr.Param) != 2 {
		return p, fmt.Errorf("func `%s' expected 2 args", funcExpr.Name)
	}

	var key parser.Node
	var castType string
	switch v := funcExpr.Param[0].(type) {
	case *parser.Identifier, *parser.AttrExpr:
		key = v
	default:
		return p, fmt.Errorf("expect Identifier or AttrExpr, got `%s'",
			reflect.TypeOf(funcExpr.Param[0]).String())
	}

	switch v := funcExpr.Param[1].(type) {
	case *parser.StringLiteral:
		castType = v.Val
	default:
		return p, fmt.Errorf("expect StringLiteral, got `%s'",
			reflect.TypeOf(funcExpr.Param[1]).String())
	}

	cont, err := p.getContent(key)
	if err != nil {
		l.Warn(err)
		return p, nil
	}
	val := cast(cont, castType)
	p.setContent(key, val)

	return p, nil
}

<<<<<<< HEAD
func Group(p *Pipeline, node parser.Node) (*Pipeline, error) {
	funcExpr := node.(*parser.FuncExpr)
	if len(funcExpr.Param) < 3 || len(funcExpr.Param) > 4 {
		return p, fmt.Errorf("func `%s' expected 3 or 4 args", funcExpr.Name)
	}

	set := funcExpr.Param[1].(parser.FuncArgList)
	value := funcExpr.Param[2]

	var key parser.Node
	switch v := funcExpr.Param[0].(type) {
	case *parser.AttrExpr, *parser.Identifier:
		key = v
	default:
		return p, fmt.Errorf("expect AttrExpr or Identifier, got %s",
			reflect.TypeOf(funcExpr.Param[0]).String())
	}

	newkey := key
	var start, end float64

	if len(funcExpr.Param) == 4 {
		switch v := funcExpr.Param[3].(type) {
		case *parser.AttrExpr, *parser.Identifier:
			newkey = v
		default:
			return p, fmt.Errorf("expect AttrExpr or Identifier, got %s",
				reflect.TypeOf(funcExpr.Param[3]).String())
		}
	}

	if len(set) != 2 {
		return p, fmt.Errorf("range value `%v' is not expected", set)
	}

	if v, ok := set[0].(*parser.NumberLiteral); !ok {
		return p, fmt.Errorf("range value `%v' is not expected", set)
	} else {
		if v.IsInt {
			start = float64(v.Int)
		} else {
			start = v.Float
		}
	}

	if v, ok := set[1].(*parser.NumberLiteral); !ok {
		return p, fmt.Errorf("range value `%v' is not expected", set)
	} else {
		if v.IsInt {
			end = float64(v.Int)
		} else {
			end = v.Float
		}
	}

	cont, err := p.getContent(key)
	if err != nil {
		l.Warnf("key `%v' not exist", key)
		return p, nil
	}

	if GroupHandle(cont, start, end) {
		switch v := value.(type) {
		case *parser.NumberLiteral:
			if v.IsInt {
				p.setContent(newkey, v.IsInt)
			} else {
				p.setContent(newkey, v.Float)
			}
		case *parser.StringLiteral:
			p.setContent(newkey, v.Val)
		case *parser.BoolLiteral:
			p.setContent(newkey, v.Val)
		}
	}

	return p, nil
}

func GroupIn(p *Pipeline, node parser.Node) (*Pipeline, error) {
	setdata := make([]interface{}, 0)
	funcExpr := node.(*parser.FuncExpr)
	if len(funcExpr.Param) < 3 || len(funcExpr.Param) > 4 {
		return nil, fmt.Errorf("func %s expected 3 or 4 args", funcExpr.Name)
	}

	set := funcExpr.Param[1].(parser.FuncArgList)
	value := funcExpr.Param[2]

	var key parser.Node
	switch v := funcExpr.Param[0].(type) {
	case *parser.AttrExpr, *parser.Identifier:
		key = v
	default:
		return p, fmt.Errorf("expect AttrExpr or Identifier, got %s",
			reflect.TypeOf(funcExpr.Param[0]).String())
	}

	newkey := key
	if len(funcExpr.Param) == 4 {
		switch v := funcExpr.Param[3].(type) {
		case *parser.AttrExpr, *parser.Identifier:
			newkey = v
		default:
			return p, fmt.Errorf("expect AttrExpr or Identifier, got %s",
				reflect.TypeOf(funcExpr.Param[3]).String())
		}
	}



	for _, node := range set {
		switch v := node.(type) {
		case *parser.Identifier:
			cont, err := p.getContent(v.Name)
			if err != nil {
				l.Warnf("key `%v' not exist", key)
				return p, nil
			}
			setdata = append(setdata, cont)
		case *parser.NumberLiteral:
			if v.IsInt {
				setdata = append(setdata, v.Int)
			} else {
				setdata = append(setdata, v.Float)
			}
		case *parser.StringLiteral:
			setdata = append(setdata, v.Val)
		default:
			setdata = append(setdata, v)
		}
	}

	cont, err := p.getContent(key)
	if err != nil {
		l.Warnf("key `%v' not exist", key)
		return p, nil
	}

	if GroupInHandle(cont, setdata) {
		switch v := value.(type) {
		case *parser.NumberLiteral:
			if v.IsInt {
				p.setContent(newkey, v.IsInt)
			} else {
				p.setContent(newkey, v.Float)
			}
		case *parser.StringLiteral:
			p.setContent(newkey, v.Val)
		case *parser.BoolLiteral:
			p.setContent(newkey, v.Val)
		}
	}

	return p, nil
}

func DefaultTime(p *Pipeline, node parser.Node) (*Pipeline, error) {
	funcExpr := node.(*parser.FuncExpr)
	if len(funcExpr.Param) != 1 {
		return p, fmt.Errorf("func %s expected 1 args", funcExpr.Name)
	}

	var key parser.Node
	switch v := funcExpr.Param[0].(type) {
	case *parser.AttrExpr, *parser.Identifier:
		key = v
	default:
		return p, fmt.Errorf("expect Identifier, got %s",
			reflect.TypeOf(funcExpr.Param[0]).String())
	}

	cont, err := p.getContentStr(key)
	if err != nil {
		l.Warnf("key `%v' not exist", key)
		return p, nil
	}

	if v, err := TimestampHandle(cont); err != nil {
		l.Warnf("time convert fail error %v", err)
		p.setContent(key, cont)
	} else {
		p.setContent(key, v)
	}

	return p, nil
}

=======
>>>>>>> c7f3e7e5
func Uppercase(p *Pipeline, node parser.Node) (*Pipeline, error) {
	funcExpr := node.(*parser.FuncExpr)
	if len(funcExpr.Param) != 1 {
		return p, fmt.Errorf("func %s expected 1 args", funcExpr.Name)
	}

	var key parser.Node
	switch v := funcExpr.Param[0].(type) {
	case *parser.Identifier, *parser.AttrExpr:
		key = v
	default:
		return p, fmt.Errorf("expect Identifier or AttrExpr, got %s",
			reflect.TypeOf(funcExpr.Param[0]).String())
	}

	cont, err := p.getContentStr(key)
	if err != nil {
		l.Warn(err)
		return p, nil
	}

	v := strings.ToUpper(cont)
	p.setContent(key, v)

	return p, nil
}

func Lowercase(p *Pipeline, node parser.Node) (*Pipeline, error) {
	funcExpr := node.(*parser.FuncExpr)
	if len(funcExpr.Param) != 1 {
		return p, fmt.Errorf("func %s expected 1 args", funcExpr.Name)
	}

	var key parser.Node
	switch v := funcExpr.Param[0].(type) {
	case *parser.Identifier, *parser.AttrExpr:
		key = v
	default:
		return p, fmt.Errorf("expect Identifier or AttrExpr, got %s",
			reflect.TypeOf(funcExpr.Param[0]).String())
	}

	cont, err := p.getContentStr(key)
	if err != nil {
		l.Warn(err)
		return p, nil
	}

	v := strings.ToLower(cont)
	p.setContent(key, v)

	return p, nil
}
<<<<<<< HEAD

func NullIf(p *Pipeline, node parser.Node) (*Pipeline, error) {
	funcExpr := node.(*parser.FuncExpr)
	if len(funcExpr.Param) != 2 {
		return p, fmt.Errorf("func %s expected 2 args", funcExpr.Name)
	}

	var key parser.Node
	switch v := funcExpr.Param[0].(type) {
	case *parser.AttrExpr, *parser.Identifier:
		key = v
	default:
		return p, fmt.Errorf("expect AttrExpr or Identifier, got %s",
			reflect.TypeOf(funcExpr.Param[0]).String())
	}

	var val interface{}
	switch v := funcExpr.Param[1].(type) {
	case *parser.StringLiteral:
		val = v.Val

	case *parser.NumberLiteral:
		if v.IsInt {
			val = v.Int
		} else {
			val = v.Float
		}

	case *parser.BoolLiteral:
		val = v.Val

	case *parser.NilLiteral:
		val = nil
	}

	cont, err := p.getContent(key)
	if err != nil {
		l.Warnf("key `%v' not exist", key)
		return p, nil
	}

	// todo key string
	if reflect.DeepEqual(cont, val) {
		var k string

		switch t := key.(type) {
		case *parser.Identifier:
			k = t.String()
		case *parser.AttrExpr:
			k = t.String()
		// case string:
		// 	k = t
		default:
			l.Warnf("unsupported %v get", reflect.TypeOf(key).String())
			return p, nil
		}
		delete(p.Output, k)
	}

	return p, nil
}
=======
//
//func NullIf(p *Pipeline, node parser.Node) (*Pipeline, error) {
//	funcExpr := node.(*parser.FuncExpr)
//	if len(funcExpr.Param) != 2 {
//		return p, fmt.Errorf("func %s expected 2 args", funcExpr.Name)
//	}
//
//	var key string
//	switch v := funcExpr.Param[0].(type) {
//	case *parser.Identifier:
//		key = v.Name
//	default:
//		return p, fmt.Errorf("expect Identifier, got %s",
//			reflect.TypeOf(funcExpr.Param[0]).String())
//	}
//
//	if _, ok := p.getContentStrByCheck(key); !ok {
//		l.Warnf("key %v not exist", key)
//		return p, nil
//	}
//
//	var val interface{}
//	switch v := funcExpr.Param[1].(type) {
//	case *parser.StringLiteral:
//		val = v.Val
//
//	case *parser.NumberLiteral:
//		if v.IsInt {
//			val = v.Int
//		} else {
//			val = v.Float
//		}
//
//	case *parser.BoolLiteral:
//		val = v.Val
//
//	case *parser.NilLiteral:
//		val = nil
//	}
//
//	if reflect.DeepEqual(p.getContent(key), val) {
//		delete(p.Output, key)
//	}
//
//	return p, nil
//}
>>>>>>> c7f3e7e5

func Dropkey(p *Pipeline, node parser.Node) (*Pipeline, error) {
	funcExpr := node.(*parser.FuncExpr)
	if len(funcExpr.Param) != 1 {
		return p, fmt.Errorf("func %s expected 1 args", funcExpr.Name)
	}

	var key parser.Node
	switch v := funcExpr.Param[0].(type) {
	case *parser.Identifier, *parser.AttrExpr:
		key = v
	default:
		return p, fmt.Errorf("expect Identifier or AttrExpr, got %s",
			reflect.TypeOf(funcExpr.Param[0]).String())
	}

	delete(p.Output, key.String())

	return p, nil
}

func DropOriginData(p *Pipeline, node parser.Node) (*Pipeline, error) {
	delete(p.Output, "message")
	return p, nil
}

func Addkey(p *Pipeline, node parser.Node) (*Pipeline, error) {
	funcExpr := node.(*parser.FuncExpr)
	if len(funcExpr.Param) != 2 {
		return p, fmt.Errorf("func %s expected 1 args", funcExpr.Name)
	}

	var key parser.Node
	switch v := funcExpr.Param[0].(type) {
	case *parser.Identifier, *parser.AttrExpr:
		key = v
	default:
		return p, fmt.Errorf("expect Identifier or AttrExpr, got %s",
			reflect.TypeOf(funcExpr.Param[0]).String())
	}

	var val interface{}
	switch v := funcExpr.Param[1].(type) {
	case *parser.StringLiteral:
		val = v.Val

	case *parser.NumberLiteral:
		if v.IsInt {
			val = v.Int
		} else {
			val = v.Float
		}

	case *parser.BoolLiteral:
		val = v.Val

	case *parser.NilLiteral:
		val = nil
	}

	p.setContent(key, val)

	return p, nil
}

func getGjsonResult(data, id string) interface{} {
	g := gjson.Get(data, id)
	switch g.Type {
	case gjson.Null:
		return nil

	case gjson.False:
		return false

	case gjson.Number:
		if strings.Contains(g.Raw, ".") {
			return g.Float()
		} else {
			return g.Int()
		}

	case gjson.String:
		return g.String()

	case gjson.True:
		return true

	case gjson.JSON:
		return g.Raw

	default:
		return nil
	}
}<|MERGE_RESOLUTION|>--- conflicted
+++ resolved
@@ -20,35 +20,19 @@
 		"strfmt":        Strfmt,
 		"cast":          Cast,
 		"expr":          Expr,
-<<<<<<< HEAD
 		"user_agent":    UserAgent,
 		"url_decode":    UrlDecode,
 		"geoip":         GeoIp,
 		"datetime":      DateTime,
 		"group_between": Group,
 		"group_in":      GroupIn,
-=======
-		//"user_agent":    UserAgent,
-		//"url_decode":    UrlDecode,
-		//"geoip":         GeoIp,
-		//"datetime":      DateTime,
-		//"group_between": Group,
-		//"group_in":      GroupIn,
->>>>>>> c7f3e7e5
-
 		"uppercase":        Uppercase,
 		"lowercase":        Lowercase,
 		"drop_key":         Dropkey,
 		"add_key":          Addkey,
-<<<<<<< HEAD
 		"nullif":           NullIf,
 		"default_time":     DefaultTime,
-=======
-		//"nullif":           NullIf,
-		//"default_time":     DefaultTime,
->>>>>>> c7f3e7e5
 		"drop_origin_data": DropOriginData,
-
 		"add_pattern": AddPattern,
 	}
 )
@@ -142,7 +126,6 @@
 	return p, nil
 }
 
-<<<<<<< HEAD
 func UserAgent(p *Pipeline, node parser.Node) (*Pipeline, error) {
 	funcExpr := node.(*parser.FuncExpr)
 	if len(funcExpr.Param) != 1 {
@@ -298,8 +281,6 @@
 	return p, nil
 }
 
-=======
->>>>>>> c7f3e7e5
 func Expr(p *Pipeline, node parser.Node) (*Pipeline, error) {
 	funcExpr := node.(*parser.FuncExpr)
 	if len(funcExpr.Param) != 2 {
@@ -423,7 +404,6 @@
 	return p, nil
 }
 
-<<<<<<< HEAD
 func Group(p *Pipeline, node parser.Node) (*Pipeline, error) {
 	funcExpr := node.(*parser.FuncExpr)
 	if len(funcExpr.Param) < 3 || len(funcExpr.Param) > 4 {
@@ -612,8 +592,6 @@
 	return p, nil
 }
 
-=======
->>>>>>> c7f3e7e5
 func Uppercase(p *Pipeline, node parser.Node) (*Pipeline, error) {
 	funcExpr := node.(*parser.FuncExpr)
 	if len(funcExpr.Param) != 1 {
@@ -667,7 +645,6 @@
 
 	return p, nil
 }
-<<<<<<< HEAD
 
 func NullIf(p *Pipeline, node parser.Node) (*Pipeline, error) {
 	funcExpr := node.(*parser.FuncExpr)
@@ -729,54 +706,6 @@
 
 	return p, nil
 }
-=======
-//
-//func NullIf(p *Pipeline, node parser.Node) (*Pipeline, error) {
-//	funcExpr := node.(*parser.FuncExpr)
-//	if len(funcExpr.Param) != 2 {
-//		return p, fmt.Errorf("func %s expected 2 args", funcExpr.Name)
-//	}
-//
-//	var key string
-//	switch v := funcExpr.Param[0].(type) {
-//	case *parser.Identifier:
-//		key = v.Name
-//	default:
-//		return p, fmt.Errorf("expect Identifier, got %s",
-//			reflect.TypeOf(funcExpr.Param[0]).String())
-//	}
-//
-//	if _, ok := p.getContentStrByCheck(key); !ok {
-//		l.Warnf("key %v not exist", key)
-//		return p, nil
-//	}
-//
-//	var val interface{}
-//	switch v := funcExpr.Param[1].(type) {
-//	case *parser.StringLiteral:
-//		val = v.Val
-//
-//	case *parser.NumberLiteral:
-//		if v.IsInt {
-//			val = v.Int
-//		} else {
-//			val = v.Float
-//		}
-//
-//	case *parser.BoolLiteral:
-//		val = v.Val
-//
-//	case *parser.NilLiteral:
-//		val = nil
-//	}
-//
-//	if reflect.DeepEqual(p.getContent(key), val) {
-//		delete(p.Output, key)
-//	}
-//
-//	return p, nil
-//}
->>>>>>> c7f3e7e5
 
 func Dropkey(p *Pipeline, node parser.Node) (*Pipeline, error) {
 	funcExpr := node.(*parser.FuncExpr)
