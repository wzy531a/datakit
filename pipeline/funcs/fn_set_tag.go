// Unless explicitly stated otherwise all files in this repository are licensed
// under the MIT License.
// This product includes software developed at Guance Cloud (https://www.guance.com/).
// Copyright 2021-present Guance, Inc.

package funcs

import (
	"fmt"
	"reflect"

	"gitlab.jiagouyun.com/cloudcare-tools/datakit/pipeline/parser"
)

func SetTagChecking(ng *parser.EngineData, node parser.Node) error {
	funcExpr := fexpr(node)
	if len(funcExpr.Param) != 2 && len(funcExpr.Param) != 1 {
		return fmt.Errorf("func `%s' expected 1 or 2 args", funcExpr.Name)
	}
	switch funcExpr.Param[0].(type) {
	case *parser.Identifier, *parser.AttrExpr:
	default:
		return fmt.Errorf("param key expect Identifier or AttrExpr, got `%s'",
			reflect.TypeOf(funcExpr.Param[0]).String())
	}
	if len(funcExpr.Param) == 2 {
		switch funcExpr.Param[1].(type) {
		case *parser.StringLiteral, *parser.Identifier, *parser.AttrExpr:
		default:
			return fmt.Errorf("param type expect StringLiteral, got `%s'",
				reflect.TypeOf(funcExpr.Param[1]).String())
		}
	}

	return nil
}

<<<<<<< HEAD
func SetTag(ng *parser.EngineData, node parser.Node) error {
=======
func SetTag(ng *parser.EngineData, node parser.Node) interface{} {
>>>>>>> 9e79e177
	funcExpr := fexpr(node)
	if len(funcExpr.Param) != 2 && len(funcExpr.Param) != 1 {
		return fmt.Errorf("func `%s' expected 1 or 2 args", funcExpr.Name)
	}

	tValue := ""

	var key parser.Node
	switch v := funcExpr.Param[0].(type) {
	case *parser.Identifier, *parser.AttrExpr:
		key = v
		// if the key exists in the data
		if value, err := ng.GetContentStr(key); err == nil {
			tValue = value
		}
	default:
		return fmt.Errorf("param key expect Identifier or AttrExpr, got `%s'",
			reflect.TypeOf(funcExpr.Param[0]).String())
	}

	if len(funcExpr.Param) == 2 {
		switch v := funcExpr.Param[1].(type) {
		case *parser.AttrExpr, *parser.Identifier:
			if value, err := ng.GetContentStr(v); err == nil {
				tValue = value
			} else {
				return err
			}
		case *parser.StringLiteral:
			tValue = v.Val
		default:
			return fmt.Errorf("param type expect StringLiteral, AttrExpr or Identifier, got `%s'",
				reflect.TypeOf(funcExpr.Param[1]).String())
		}
	}
	_ = ng.SetTag(key, tValue)

	return nil
}<|MERGE_RESOLUTION|>--- conflicted
+++ resolved
@@ -35,11 +35,7 @@
 	return nil
 }
 
-<<<<<<< HEAD
-func SetTag(ng *parser.EngineData, node parser.Node) error {
-=======
 func SetTag(ng *parser.EngineData, node parser.Node) interface{} {
->>>>>>> 9e79e177
 	funcExpr := fexpr(node)
 	if len(funcExpr.Param) != 2 && len(funcExpr.Param) != 1 {
 		return fmt.Errorf("func `%s' expected 1 or 2 args", funcExpr.Name)
