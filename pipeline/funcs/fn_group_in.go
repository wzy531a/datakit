// Unless explicitly stated otherwise all files in this repository are licensed
// under the MIT License.
// This product includes software developed at Guance Cloud (https://www.guance.com/).
// Copyright 2021-present Guance, Inc.

package funcs

import (
	"fmt"
	"reflect"

	"gitlab.jiagouyun.com/cloudcare-tools/datakit/pipeline/parser"
)

func GroupInChecking(ng *parser.EngineData, node parser.Node) error {
	funcExpr := fexpr(node)
	if len(funcExpr.Param) < 3 || len(funcExpr.Param) > 4 {
		return fmt.Errorf("func %s expected 3 or 4 args", funcExpr.Name)
	}

	switch funcExpr.Param[0].(type) {
	case *parser.AttrExpr, *parser.Identifier:
	default:
		return fmt.Errorf("param key expect AttrExpr or Identifier, got %s",
			reflect.TypeOf(funcExpr.Param[0]).String())
	}

	if len(funcExpr.Param) == 4 {
		switch funcExpr.Param[3].(type) {
		case *parser.AttrExpr, *parser.StringLiteral, *parser.Identifier:
		default:
			return fmt.Errorf("param new-key expect AttrExpr, StringLiteral or Identifier, got %s",
				reflect.TypeOf(funcExpr.Param[3]).String())
		}
	}
	return nil
}

<<<<<<< HEAD
func GroupIn(ng *parser.EngineData, node parser.Node) error {
=======
func GroupIn(ng *parser.Engine, node parser.Node) interface{} {
>>>>>>> c564d92e
	setdata := make([]interface{}, 0)
	funcExpr := fexpr(node)
	if len(funcExpr.Param) < 3 || len(funcExpr.Param) > 4 {
		return fmt.Errorf("func %s expected 3 or 4 args", funcExpr.Name)
	}

	set := arglistForIndexOne(funcExpr)
	value := funcExpr.Param[2]

	var key parser.Node
	switch v := funcExpr.Param[0].(type) {
	case *parser.AttrExpr, *parser.Identifier:
		key = v
	default:
		return fmt.Errorf("param key expect AttrExpr or Identifier, got %s",
			reflect.TypeOf(funcExpr.Param[0]).String())
	}

	var newkey parser.Node
	if len(funcExpr.Param) == 4 {
		switch v := funcExpr.Param[3].(type) {
		case *parser.AttrExpr, *parser.StringLiteral, *parser.Identifier:
			newkey = v
		default:
			return fmt.Errorf("param new-key expect AttrExpr, StringLiteral or Identifier, got %s",
				reflect.TypeOf(funcExpr.Param[3]).String())
		}
	}

	for _, node := range set {
		switch v := node.(type) {
		case *parser.Identifier:
			cont, err := ng.GetContent(v.Name)
			if err != nil {
				l.Debugf("key `%v' not exist, ignored", key)
				return nil //nolint:nilerr
			}
			setdata = append(setdata, cont)
		case *parser.NumberLiteral:
			if v.IsInt {
				setdata = append(setdata, v.Int)
			} else {
				setdata = append(setdata, v.Float)
			}
		case *parser.BoolLiteral:
			setdata = append(setdata, v.Val)
		case *parser.StringLiteral:
			setdata = append(setdata, v.Val)
		default:
			setdata = append(setdata, v)
		}
	}

	cont, err := ng.GetContent(key)
	if err != nil {
		l.Debugf("key '%v' not exist, ignored", key)
		return nil //nolint:nilerr
	}

	if GroupInHandle(cont, setdata) {
		switch v := value.(type) {
		case *parser.NumberLiteral:
			if v.IsInt {
				if err := ng.SetContent(newkey, v.IsInt); err != nil {
					l.Warn(err)
					return nil
				}
			} else if err := ng.SetContent(newkey, v.Float); err != nil {
				l.Warn(err)
				return nil
			}
		case *parser.StringLiteral:
			if err := ng.SetContent(newkey, v.Val); err != nil {
				l.Warn(err)
				return nil
			}
		case *parser.BoolLiteral:
			if err := ng.SetContent(newkey, v.Val); err != nil {
				l.Warn(err)
				return nil
			}
		}
	}

	return nil
}<|MERGE_RESOLUTION|>--- conflicted
+++ resolved
@@ -36,11 +36,7 @@
 	return nil
 }
 
-<<<<<<< HEAD
-func GroupIn(ng *parser.EngineData, node parser.Node) error {
-=======
-func GroupIn(ng *parser.Engine, node parser.Node) interface{} {
->>>>>>> c564d92e
+func GroupIn(ng *parser.EngineData, node parser.Node) interface{} {
 	setdata := make([]interface{}, 0)
 	funcExpr := fexpr(node)
 	if len(funcExpr.Param) < 3 || len(funcExpr.Param) > 4 {
