--- conflicted
+++ resolved
@@ -11,11 +11,7 @@
 	return nil
 }
 
-<<<<<<< HEAD
-func Drop(ngData *parser.EngineData, node parser.Node) error {
-=======
 func Drop(ngData *parser.EngineData, node parser.Node) interface{} {
->>>>>>> 9e79e177
 	ngData.MarkDrop()
 	return nil
 }