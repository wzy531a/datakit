--- conflicted
+++ resolved
@@ -38,11 +38,7 @@
 	return nil
 }
 
-<<<<<<< HEAD
-func ParseDate(ngData *parser.EngineData, node parser.Node) error {
-=======
-func ParseDate(ng *parser.Engine, node parser.Node) interface{} {
->>>>>>> c564d92e
+func ParseDate(ngData *parser.EngineData, node parser.Node) interface{} {
 	funcExpr, ok := node.(*parser.FuncStmt)
 	if !ok {
 		return fmt.Errorf("expect function expr")
