--- conflicted
+++ resolved
@@ -12,11 +12,7 @@
 	return nil
 }
 
-<<<<<<< HEAD
-func JSONAll(_ *parser.EngineData, _ parser.Node) error {
-=======
-func JSONAll(_ *parser.Engine, _ parser.Node) interface{} {
->>>>>>> c564d92e
+func JSONAll(_ *parser.EngineData, _ parser.Node) interface{} {
 	l.Warnf("warning: json_all() is disabled")
 	return nil
 }