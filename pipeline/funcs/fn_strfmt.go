--- conflicted
+++ resolved
@@ -33,11 +33,7 @@
 	return nil
 }
 
-<<<<<<< HEAD
-func Strfmt(ng *parser.EngineData, node parser.Node) error {
-=======
 func Strfmt(ng *parser.EngineData, node parser.Node) interface{} {
->>>>>>> 9e79e177
 	outdata := make([]interface{}, 0)
 
 	funcExpr := fexpr(node)
