--- conflicted
+++ resolved
@@ -45,11 +45,7 @@
 	return nil
 }
 
-<<<<<<< HEAD
-func DefaultTimeWithFmt(ng *parser.EngineData, node parser.Node) error {
-=======
 func DefaultTimeWithFmt(ng *parser.EngineData, node parser.Node) interface{} {
->>>>>>> 9e79e177
 	var err error
 	var goTimeFmt string
 	var tz string
