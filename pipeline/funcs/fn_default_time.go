// Unless explicitly stated otherwise all files in this repository are licensed
// under the MIT License.
// This product includes software developed at Guance Cloud (https://www.guance.com/).
// Copyright 2021-present Guance, Inc.

package funcs

import (
	"fmt"
	"reflect"

	"gitlab.jiagouyun.com/cloudcare-tools/datakit/pipeline/parser"
)

func DefaultTimeChecking(ng *parser.EngineData, node parser.Node) error {
	funcExpr := fexpr(node)
	if len(funcExpr.Param) < 1 {
		return fmt.Errorf("func %s expected more than 1 args", funcExpr.Name)
	}
	switch funcExpr.Param[0].(type) {
	case *parser.AttrExpr, *parser.Identifier:
	default:
		return fmt.Errorf("param key expect AttrExpr or Identifier, got %s",
			reflect.TypeOf(funcExpr.Param[0]).String())
	}

	if len(funcExpr.Param) > 1 {
		switch funcExpr.Param[1].(type) {
		case *parser.StringLiteral:
		default:
			return fmt.Errorf("param key expect StringLiteral, got %s",
				reflect.TypeOf(funcExpr.Param[1]).String())
		}
	}

	return nil
}

<<<<<<< HEAD
func DefaultTime(ng *parser.EngineData, node parser.Node) error {
=======
func DefaultTime(ng *parser.Engine, node parser.Node) interface{} {
>>>>>>> c564d92e
	funcExpr := fexpr(node)
	if len(funcExpr.Param) < 1 {
		return fmt.Errorf("func %s expected more than 1 args", funcExpr.Name)
	}

	var key parser.Node
	switch v := funcExpr.Param[0].(type) {
	case *parser.AttrExpr, *parser.Identifier:
		key = v
	default:
		return fmt.Errorf("param key expect AttrExpr or Identifier, got %s",
			reflect.TypeOf(funcExpr.Param[0]).String())
	}

	var tz string
	if len(funcExpr.Param) > 1 {
		switch v := funcExpr.Param[1].(type) {
		case *parser.StringLiteral:
			tz = v.Val
		default:
			return fmt.Errorf("param key expect StringLiteral, got %s",
				reflect.TypeOf(funcExpr.Param[1]).String())
		}
	}

	cont, err := ng.GetContentStr(key)
	if err != nil {
		l.Debugf("key `%v' not exist, ignored", key)
		return nil //nolint:nilerr
	}

	if v, err := TimestampHandle(cont, tz); err != nil {
		return fmt.Errorf("time convert fail error %w", err)
	} else if err := ng.SetContent(key, v); err != nil {
		l.Warn(err)
		return nil
	}

	return nil
}<|MERGE_RESOLUTION|>--- conflicted
+++ resolved
@@ -36,11 +36,7 @@
 	return nil
 }
 
-<<<<<<< HEAD
-func DefaultTime(ng *parser.EngineData, node parser.Node) error {
-=======
-func DefaultTime(ng *parser.Engine, node parser.Node) interface{} {
->>>>>>> c564d92e
+func DefaultTime(ng *parser.EngineData, node parser.Node) interface{} {
 	funcExpr := fexpr(node)
 	if len(funcExpr.Param) < 1 {
 		return fmt.Errorf("func %s expected more than 1 args", funcExpr.Name)
