--- conflicted
+++ resolved
@@ -9,11 +9,7 @@
 	"fmt"
 	"reflect"
 
-<<<<<<< HEAD
-	"github.com/ubwbu/grok"
-=======
 	"gitlab.jiagouyun.com/cloudcare-tools/datakit/pipeline/grok"
->>>>>>> 9e79e177
 	"gitlab.jiagouyun.com/cloudcare-tools/datakit/pipeline/parser"
 )
 
@@ -69,10 +65,6 @@
 	return nil
 }
 
-<<<<<<< HEAD
-func AddPattern(ngData *parser.EngineData, node parser.Node) error {
-=======
 func AddPattern(ng *parser.EngineData, node parser.Node) interface{} {
->>>>>>> 9e79e177
 	return nil
 }