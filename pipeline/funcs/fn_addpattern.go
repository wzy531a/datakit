package funcs

import (
	"fmt"
	"reflect"

	"gitlab.jiagouyun.com/cloudcare-tools/datakit/pipeline/grok"
	"gitlab.jiagouyun.com/cloudcare-tools/datakit/pipeline/parser"
)

func AddPatternChecking(ngData *parser.EngineData, node parser.Node) error {
	g := ngData.GetGrok()

<<<<<<< HEAD
=======
	return nil
}

func AddPattern(ng *parser.Engine, node parser.Node) interface{} {
>>>>>>> c564d92e
	funcExpr := fexpr(node)

	if len(funcExpr.Param) != 2 {
		return fmt.Errorf("func %s expected 2 args", funcExpr.Name)
	}

	var name, pattern string
	switch v := funcExpr.Param[0].(type) {
	case *parser.StringLiteral:
		name = v.Val
	default:
		return fmt.Errorf("expect StringLiteral, got %s",
			reflect.TypeOf(funcExpr.Param[0]).String())
	}

	switch v := funcExpr.Param[1].(type) {
	case *parser.StringLiteral:
		pattern = v.Val
	default:
		return fmt.Errorf("expect StringLiteral, got %s",
			reflect.TypeOf(funcExpr.Param[1]).String())
	}

	deep := ngData.StackDeep()
	pStack := ngData.PatternStack()
	if _, ok := g.DenormalizedPatterns[name]; ok && deep == 0 {
		return nil
		// return fmt.Errorf("pattern %s redefine", name)
	}
	dePatterns := []map[string]string{}
	dePatterns = append(dePatterns, g.GlobalDenormalizedPatterns, g.DenormalizedPatterns)
	dePatterns = append(dePatterns, pStack...)

	de, err := grok.DenormalizePattern(pattern, dePatterns...)
	if err != nil {
		return err
	}
	if deep < 0 {
		return fmt.Errorf("stack deep %d", deep)
	}
	if deep == 0 {
		g.DenormalizedPatterns[name] = de
	} else {
		pStack[deep-1][name] = de
	}

	return nil
}

func AddPattern(ngData *parser.EngineData, node parser.Node) error {
	return nil
}<|MERGE_RESOLUTION|>--- conflicted
+++ resolved
@@ -11,13 +11,6 @@
 func AddPatternChecking(ngData *parser.EngineData, node parser.Node) error {
 	g := ngData.GetGrok()
 
-<<<<<<< HEAD
-=======
-	return nil
-}
-
-func AddPattern(ng *parser.Engine, node parser.Node) interface{} {
->>>>>>> c564d92e
 	funcExpr := fexpr(node)
 
 	if len(funcExpr.Param) != 2 {
@@ -67,6 +60,6 @@
 	return nil
 }
 
-func AddPattern(ngData *parser.EngineData, node parser.Node) error {
+func AddPattern(ng *parser.Engine, node parser.Node) interface{} {
 	return nil
 }