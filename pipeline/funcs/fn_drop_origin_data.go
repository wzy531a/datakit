--- conflicted
+++ resolved
@@ -11,10 +11,6 @@
 	return nil
 }
 
-<<<<<<< HEAD
-func DropOriginData(ng *parser.EngineData, node parser.Node) error {
-=======
 func DropOriginData(ng *parser.EngineData, node parser.Node) interface{} {
->>>>>>> 9e79e177
 	return ng.DeleteContent("message")
 }