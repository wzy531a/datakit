--- conflicted
+++ resolved
@@ -26,11 +26,7 @@
 	return nil
 }
 
-<<<<<<< HEAD
-func URLDecode(ng *parser.EngineData, node parser.Node) error {
-=======
 func URLDecode(ng *parser.EngineData, node parser.Node) interface{} {
->>>>>>> 9e79e177
 	funcExpr := fexpr(node)
 	if len(funcExpr.Param) != 1 {
 		return fmt.Errorf("func `%s' expected 1 args", funcExpr.Name)
