--- conflicted
+++ resolved
@@ -44,13 +44,9 @@
 }
 
 type MainConfig struct {
-<<<<<<< HEAD
-	UUID              string      `toml:"uuid"`
-=======
 	UUID string `toml:"uuid"`
 	Name string `toml:"name"`
 
->>>>>>> 3755bf34
 	DataWay           *DataWayCfg `toml:"dataway"`
 	DataWayRequestURL string      `toml:"-"`
 
