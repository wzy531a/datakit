package config

import (
	"bytes"
	"fmt"
	"io/ioutil"
	"os"
	"path/filepath"
	"runtime"
	"strings"
	"text/template"
	"time"

	"github.com/influxdata/toml"
	"github.com/influxdata/toml/ast"
	"go.uber.org/zap"

	"gitlab.jiagouyun.com/cloudcare-tools/cliutils"
	"gitlab.jiagouyun.com/cloudcare-tools/cliutils/logger"
	"gitlab.jiagouyun.com/cloudcare-tools/datakit"
	"gitlab.jiagouyun.com/cloudcare-tools/datakit/internal"
	"gitlab.jiagouyun.com/cloudcare-tools/datakit/plugins/inputs"
)

var (
	ConvertedCfg []string

	l   *zap.SugaredLogger
	Cfg *Config = nil
)

type Config struct {
	MainCfg          *MainConfig
	TelegrafAgentCfg *TelegrafAgentConfig

	Inputs []*inputs.RunningInput

	InputFilters []string
}

type DataWayCfg struct {
	Host        string `toml:"host"`
	Scheme      string `toml:"scheme"`
	Token       string `toml:"token"`
	DefaultPath string `toml:"default_path"`
}

type MainConfig struct {
	UUID string `toml:"uuid"`

	DataWay           *DataWayCfg `toml:"dataway"`
	DataWayRequestURL string      `toml:"-"`

	HTTPServerAddr string `toml:"http_server_addr"`
	HTTPServerLog  string `toml:"http_server_log"`

	FtGateway string `toml:"ftdataway"` // XXX: deprecated

	Log      string `toml:"log"`
	LogLevel string `toml:"log_level"`

	ConfigDir string `toml:"config_dir"` // XXX: not used: to compatible parsing with forethought datakit.conf

	//验证dk存活
	MaxPostInterval internal.Duration `toml:"max_post_interval"`

	//DataCleanTemplate string

	GlobalTags map[string]string `toml:"global_tags"`

	Interval      internal.Duration `toml:"interval"`
	RoundInterval bool
	FlushInterval internal.Duration
	FlushJitter   internal.Duration

	OutputFile string `toml:"output_file,omitempty"`

	Hostname     string
	OmitHostname bool

	cfgPath string
}

func init() {
	osarch := runtime.GOOS + "/" + runtime.GOARCH

	switch osarch {
	case "windows/amd64":
		datakit.InstallDir = `C:\Program Files\dataflux\` + datakit.ServiceName

	case "windows/386":
		datakit.InstallDir = `C:\Program Files (x86)\dataflux\` + datakit.ServiceName

	case "linux/amd64", "linux/386", "linux/arm", "linux/arm64",
		"darwin/amd64", "darwin/386",
		"freebsd/amd64", "freebsd/386":
		datakit.InstallDir = `/usr/local/cloudcare/dataflux/` + datakit.ServiceName
	default:
		panic("unsupported os/arch: %s" + osarch)
	}

	datakit.AgentLogFile = filepath.Join(datakit.InstallDir, "embed", "agent.log")

	datakit.TelegrafDir = filepath.Join(datakit.InstallDir, "embed")
	datakit.DataDir = filepath.Join(datakit.InstallDir, "data")
	datakit.LuaDir = filepath.Join(datakit.InstallDir, "lua")
	datakit.ConfdDir = filepath.Join(datakit.InstallDir, "conf.d")
	datakit.GRPCDomainSock = filepath.Join(datakit.InstallDir, "datakit.sock")

	datakit.Exit = cliutils.NewSem()
	Cfg = newDefaultCfg()

	initTelegrafSamples()
}

func newDefaultCfg() *Config {

	return &Config{
		TelegrafAgentCfg: defaultTelegrafAgentCfg(),
		MainCfg: &MainConfig{
			GlobalTags:    map[string]string{},
			FlushInterval: internal.Duration{Duration: 10 * time.Second},
			Interval:      internal.Duration{Duration: 10 * time.Second},

			HTTPServerAddr: "0.0.0.0:9529",
			HTTPServerLog:  filepath.Join(datakit.InstallDir, "gin.log"),

			LogLevel: "info",
			Log:      filepath.Join(datakit.InstallDir, "datakit.log"),

			RoundInterval: false,
			cfgPath:       filepath.Join(datakit.InstallDir, "datakit.conf"),
		},
		Inputs: []*inputs.RunningInput{},
	}
}

func InitDirs() {
	if err := os.MkdirAll(filepath.Join(datakit.InstallDir, "embed"), os.ModePerm); err != nil {
		panic("[error] mkdir embed failed: " + err.Error())
	}

	for _, dir := range []string{datakit.TelegrafDir, datakit.DataDir, datakit.LuaDir, datakit.ConfdDir} {
		if err := os.MkdirAll(dir, os.ModePerm); err != nil {
			panic(fmt.Sprintf("create %s failed: %s", dir, err))
		}
	}
}

func LoadCfg() error {

	if err := Cfg.LoadMainConfig(); err != nil {
		return err
	}

	// set global log root
	logger.SetGlobalRootLogger(Cfg.MainCfg.Log,
		Cfg.MainCfg.LogLevel,
		logger.OPT_ENC_CONSOLE|logger.OPT_SHORT_CALLER)
	l = logger.SLogger("config")

	l.Debugf("set log to %s", Cfg.MainCfg.Log)

	datakit.Init()

	initPluginCfgs()

	if err := Cfg.LoadConfig(); err != nil {
		l.Error(err)
		return err
	}

	DumpInputsOutputs()

	return nil
}

func (c *Config) LoadMainConfig() error {

	data, err := ioutil.ReadFile(c.MainCfg.cfgPath)
	if err != nil {
		return fmt.Errorf("read main config %s error, %s", c.MainCfg.cfgPath, err.Error())
	}

	tbl, err := parseConfig(data)
	if err != nil {
		return err
	}

	//telegraf的相应配置
	bAgentSetLogLevel := false
	bAgentSetOmitHost := false
	bAgentSetHostname := false

	if val, ok := tbl.Fields["agent"]; ok {
		subTable, ok := val.(*ast.Table)
		if !ok {
			return fmt.Errorf("invalid agent configuration")
		}

		if _, ok := subTable.Fields["debug"]; ok {
			bAgentSetLogLevel = true
		}

		if _, ok := subTable.Fields["omit_hostname"]; ok {
			bAgentSetOmitHost = true
		}

		if _, ok := subTable.Fields["hostname"]; ok {
			bAgentSetHostname = true
		}

		if err = toml.UnmarshalTable(subTable, c.TelegrafAgentCfg); err != nil {
			return fmt.Errorf("invalid telegraf configuration, %s", err)
		}

		delete(tbl.Fields, "agent")
	}

	if err := toml.UnmarshalTable(tbl, c.MainCfg); err != nil {
		panic("UnmarshalTable failed: " + err.Error())
	}

	if !c.MainCfg.OmitHostname { // get default host-name
		if c.MainCfg.Hostname == "" {
			hostname, err := os.Hostname()
			if err != nil {
				return err
			}

			c.MainCfg.Hostname = hostname
		}

		c.MainCfg.GlobalTags["host"] = c.MainCfg.Hostname
	}

	if c.TelegrafAgentCfg.LogTarget == "file" && c.TelegrafAgentCfg.Logfile == "" {
		c.TelegrafAgentCfg.Logfile = filepath.Join(datakit.InstallDir, "embed", "agent.log")
	}

	if datakit.AgentLogFile != "" {
		c.TelegrafAgentCfg.Logfile = datakit.AgentLogFile
	}

	if c.MainCfg.OutputFile != "" {
		datakit.OutputFile = c.MainCfg.OutputFile
	}

	//如果telegraf的agent相关配置没有，则默认使用datakit的同名配置
	if !bAgentSetLogLevel {
		c.TelegrafAgentCfg.Debug = (strings.ToLower(c.MainCfg.LogLevel) == "debug")
	}

	if !bAgentSetOmitHost {
		c.TelegrafAgentCfg.OmitHostname = c.MainCfg.OmitHostname
	}

	if !bAgentSetHostname {
		c.TelegrafAgentCfg.Hostname = c.MainCfg.Hostname
	}

	c.MainCfg.DataWayRequestURL = fmt.Sprintf("%s://%s%s?token=%s",
		c.MainCfg.DataWay.Scheme, c.MainCfg.DataWay.Host, c.MainCfg.DataWay.DefaultPath, c.MainCfg.DataWay.Token)

	return nil
}

func CheckConfd() error {
	dir, err := ioutil.ReadDir(datakit.ConfdDir)
	if err != nil {
		return err
	}

	configed := []string{}
	invalids := []string{}

	checkSubDir := func(path string) error {

		dir, err := ioutil.ReadDir(path)
		if err != nil {
			return err
		}

		for _, item := range dir {
			if item.IsDir() {
				continue
			}

			filename := item.Name()

			if filename == "." || filename == ".." {
				continue
			}

			if filepath.Ext(filename) != ".conf" {
				continue
			}

			var data []byte
			data, err = ioutil.ReadFile(filepath.Join(path, filename))
			if err != nil {
				return err
			}

			if len(data) == 0 {
				return ErrConfigNotFound
			}

			if tbl, err := toml.Parse(data); err != nil {
				invalids = append(invalids, filename)
				return err
			} else {
				if len(tbl.Fields) > 0 {
					configed = append(configed, filename)
				}
			}

		}

		return nil
	}

	for _, item := range dir {
		if !item.IsDir() {
			continue
		}

		if item.Name() == "." || item.Name() == ".." {
			continue
		}

		checkSubDir(filepath.Join(datakit.ConfdDir, item.Name()))
	}

	fmt.Printf("inputs: %s\n", strings.Join(configed, ","))
	fmt.Printf("error configuration: %s\n", strings.Join(invalids, ","))

	return nil
}

func (c *Config) doLoadInputConf(name string, creator inputs.Creator) error {
	if len(c.InputFilters) > 0 {
		if !sliceContains(name, c.InputFilters) {
			return nil
		}
	}

	input := creator()

	var data []byte

	if internalData, ok := inputs.InternalInputsData[name]; ok {
		data = internalData
	} else {
		// migrate old configures into new place
		oldPath := filepath.Join(datakit.ConfdDir, name, fmt.Sprintf("%s.conf", name))
		newPath := filepath.Join(datakit.ConfdDir, input.Catalog(), fmt.Sprintf("%s.conf", name))

		path := newPath
		_, err := os.Stat(path)
		if err != nil && os.IsNotExist(err) {
			if _, err = os.Stat(oldPath); err == nil {
				l.Infof("migrate %s to %s", oldPath, path)
				path = oldPath
			}
		}

		data, err = ioutil.ReadFile(path)
		if err != nil {
			l.Errorf("load %s failed: %s", path, err)
			return err
		}
	}

	tbl, err := parseConfig(data)
	if err != nil {
		l.Errorf("[error] parse conf failed on [%s]: %s", name, err)
		return err
	}

	if len(tbl.Fields) == 0 {
		l.Debugf("no conf available on %s", name)
		return nil
	}

	if err := c.addInput(name, input, tbl); err != nil {
		l.Errorf("add input %s failed: %s", name, err.Error())
		return err
	}

	l.Debugf("add input %s ok", name)

	return nil
}

func (c *Config) setMaxPostInterval() {
	datakit.MaxLifeCheckInterval = c.MainCfg.MaxPostInterval.Duration
	if datakit.MaxLifeCheckInterval != 0 {
		return
	}

	for _, ri := range c.Inputs { // find the max interval
		if ri.Config.Interval > datakit.MaxLifeCheckInterval {
			datakit.MaxLifeCheckInterval = ri.Config.Interval
		}
	}

	datakit.MaxLifeCheckInterval += time.Second * 10 // add extra 10 seconds
}

// load all inputs under @InstallDir/conf.d
func (c *Config) LoadConfig() error {

	for name, creator := range inputs.Inputs {
		if err := c.doLoadInputConf(name, creator); err != nil {
			return err
		}
	}

	c.setMaxPostInterval()

	return LoadTelegrafConfigs(datakit.ConfdDir, c.InputFilters)
}

func DumpInputsOutputs() {
	names := []string{}

	for _, p := range Cfg.Inputs {
		l.Debugf("input %s enabled", p.Config.Name)
		names = append(names, p.Config.Name)
	}

	for k, i := range SupportsTelegrafMetricNames {
		if i.enabled {
			l.Debugf("telegraf input %s enabled", k)
			names = append(names, k)
		}
	}

	l.Infof("avariable inputs: %s", strings.Join(names, ","))
}

func InitCfg(dwcfg *DataWayCfg) error {
	if err := initMainCfg(dwcfg); err != nil {
		return err
	}

	// clean all old dirs
	os.RemoveAll(datakit.ConfdDir)
	os.RemoveAll(datakit.DataDir)
	os.RemoveAll(datakit.LuaDir)
	return nil
}

func initMainCfg(dwcfg *DataWayCfg) error {

	Cfg.MainCfg.UUID = cliutils.XID("dkid_")
	Cfg.MainCfg.DataWay = dwcfg

	var err error
	tm := template.New("")
	tm, err = tm.Parse(MainConfigTemplate)
	if err != nil {
		return fmt.Errorf("Error creating %s: %s", Cfg.MainCfg.cfgPath, err)
	}

	buf := bytes.NewBuffer([]byte{})
	if err = tm.Execute(buf, Cfg.MainCfg); err != nil {
		return fmt.Errorf("Error creating %s: %s", Cfg.MainCfg.cfgPath, err)
	}

	if err := ioutil.WriteFile(Cfg.MainCfg.cfgPath, []byte(buf.Bytes()), 0664); err != nil {
		return fmt.Errorf("Error creating %s: %s", Cfg.MainCfg.cfgPath, err)
	}

	return nil
}

// Creata datakit input plugin's configures if not exists
func initPluginCfgs() {
	for name, create := range inputs.Inputs {
		if name == "self" {
			continue
		}

		input := create()
		catalog := input.Catalog()

		// migrate old config to new catalog path
		oldCfgPath := filepath.Join(datakit.ConfdDir, name, name+".conf")
		cfgpath := filepath.Join(datakit.ConfdDir, catalog, name+".conf")

		l.Infof("check datakit input conf %s: %s, %s", name, oldCfgPath, cfgpath)

		if _, err := os.Stat(oldCfgPath); err == nil {
			if oldCfgPath == cfgpath {
				continue // do nothing
			}

			l.Infof("migrate %s: %s -> %s", name, oldCfgPath, cfgpath)

			if err := os.MkdirAll(filepath.Dir(cfgpath), os.ModePerm); err != nil {
				l.Fatalf("create dir %s failed: %s", filepath.Dir(cfgpath), err.Error())
			}

			if err := os.Rename(oldCfgPath, cfgpath); err != nil {
				l.Fatalf("move %s -> %s failed: %s", oldCfgPath, cfgpath, err.Error())
			}

			os.RemoveAll(filepath.Dir(oldCfgPath))
			continue
		}

		if _, err := os.Stat(cfgpath); err != nil { // file not exists

			l.Debugf("%s not exists, create it...", cfgpath)

			l.Debugf("create datakit conf path %s", filepath.Join(datakit.ConfdDir, catalog))
			if err := os.MkdirAll(filepath.Join(datakit.ConfdDir, catalog), os.ModePerm); err != nil {
				l.Fatalf("create catalog dir %s failed: %s", catalog, err.Error())
			}

			sample := input.SampleConfig()
			if sample == "" {
				l.Fatalf("no sample available on collector %s", name)
			}

			if err := ioutil.WriteFile(cfgpath, []byte(sample), 0644); err != nil {
				l.Fatalf("failed to create sample configure for collector %s: %s", name, err.Error())
			}
		}
	}

	// create telegraf input plugin's configures
	for name, input := range SupportsTelegrafMetricNames {

		cfgpath := filepath.Join(datakit.ConfdDir, input.Catalog, name+".conf")
		oldCfgPath := filepath.Join(datakit.ConfdDir, name, name+".conf")

		l.Debugf("check telegraf input conf %s...", name)

		if _, err := os.Stat(oldCfgPath); err == nil {

			if oldCfgPath == cfgpath {
				l.Debugf("%s exists, skip", oldCfgPath)
				continue // do nothing
			}

			l.Debugf("%s exists, migrate to %s", oldCfgPath, cfgpath)
			os.Rename(oldCfgPath, cfgpath)
			os.RemoveAll(filepath.Dir(oldCfgPath))
			continue
		}

		if _, err := os.Stat(cfgpath); err != nil {

			l.Debugf("%s not exists, create it...", cfgpath)

			l.Debugf("create telegraf conf path %s", filepath.Join(datakit.ConfdDir, input.Catalog))
			if err := os.MkdirAll(filepath.Join(datakit.ConfdDir, input.Catalog), os.ModePerm); err != nil {
				l.Fatalf("create catalog dir %s failed: %s", input.Catalog, err.Error())
			}

			if sample, ok := telegrafCfgSamples[name]; ok {
				if err := ioutil.WriteFile(cfgpath, []byte(sample), 0644); err != nil {
					l.Fatalf("failed to create sample configure for collector %s: %s", name, err.Error())
				}
			}
		}
	}
}

func parseConfig(contents []byte) (*ast.Table, error) {
	return toml.Parse(contents)
}

func sliceContains(name string, list []string) bool {
	for _, b := range list {
		if b == name {
			return true
		}
	}
	return false
}

func (c *Config) addInput(name string, input inputs.Input, table *ast.Table) error {

	if len(c.InputFilters) > 0 && !sliceContains(name, c.InputFilters) {
		return nil
	}

	pluginConfig, err := buildInput(name, table, input)
	if err != nil {
		return err
	}

	if err := toml.UnmarshalTable(table, input); err != nil {
		l.Errorf("toml UnmarshalTable failed on %s: %s", name, err.Error())
		return err
	}

	l.Debugf("configured input: %+#v", input)

	ri := inputs.NewRunningInput(input, pluginConfig)

	c.Inputs = append(c.Inputs, ri)
	return nil
}

func buildInput(name string, tbl *ast.Table, input inputs.Input) (*inputs.InputConfig, error) {
	ic := &inputs.InputConfig{Name: name}

	if node, ok := tbl.Fields["interval"]; ok {
		if kv, ok := node.(*ast.KeyValue); ok {
			if str, ok := kv.Value.(*ast.String); ok {
				dur, err := time.ParseDuration(str.Value)
				if err != nil {
					return nil, err
				}

				ic.Interval = dur
			}
		}
<<<<<<< HEAD
		delete(tbl.Fields, "interval")
=======
>>>>>>> 834b1b6c
	}

	ic.Tags = make(map[string]string)
	if node, ok := tbl.Fields["tags"]; ok {
		if subtbl, ok := node.(*ast.Table); ok {
			if err := toml.UnmarshalTable(subtbl, ic.Tags); err != nil {
				l.Errorf("could not parse tags for input %s", name)
			}
		}
	}

	delete(tbl.Fields, "tags")

	return ic, nil
}<|MERGE_RESOLUTION|>--- conflicted
+++ resolved
@@ -621,10 +621,6 @@
 				ic.Interval = dur
 			}
 		}
-<<<<<<< HEAD
-		delete(tbl.Fields, "interval")
-=======
->>>>>>> 834b1b6c
 	}
 
 	ic.Tags = make(map[string]string)
