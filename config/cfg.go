--- conflicted
+++ resolved
@@ -978,7 +978,6 @@
 	return datakit.GitReposRepoName != "" && datakit.GitReposRepoFullPath != ""
 }
 
-<<<<<<< HEAD
 func ProtectedInterval(min, max, cur time.Duration) time.Duration {
 	if Cfg.ProtectMode {
 		if cur >= max {
@@ -991,7 +990,8 @@
 	}
 
 	return cur
-=======
+}
+
 // GetElectionNamespace returns the namespace of datakit election.
 // 	If election is not enabled, return empty string.
 //  If election is enabled, return the namespace of election or default when the namespace is empty.
@@ -1005,5 +1005,4 @@
 	}
 
 	return ""
->>>>>>> 349a7e27
 }